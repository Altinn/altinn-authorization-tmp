# Cross platform shebang:
shebang := if os() == 'windows' {
  'pwsh.exe'
} else {
  '/usr/bin/env pwsh'
}

# Set shell for non-Windows OSs:
set shell := ["pwsh", "-CommandWithArgs"]

# Set shell for Windows OSs:
set windows-shell := ["pwsh.exe", "-NoLogo", "-CommandWithArgs"]

[private]
@default:
  just --list

# Install node packages required to run scripts - uses pnpm to install the packages
[private]
@install-script-packages:
  #!{{shebang}}
  pushd .github/scripts
  pnpm install

[private]
@install-script-packages-frozen:
  #!{{shebang}}
  pushd .github/scripts
  pnpm install --frozen-lockfile

# Run the script to update solution files
@update-sln-files *ARGS: install-script-packages-frozen
  #!{{shebang}}
  node ./.github/scripts/update-sln-files.mts -- {{ARGS}}
<<<<<<< HEAD

@dev:
  #!{{shebang}}
  if ($IsWindows) {
    podman compose up -d
  } else {
    docker compose up -d
  }
=======
>>>>>>> decc1942

# Print all projects metadata
@get-metadata: install-script-packages-frozen
  #!{{shebang}}
  node ./.github/scripts/get-metadata.mts

@db-cred:
  #!{{shebang}}
  dotnet run --project "./src/tools/Altinn.Authorization.Cli/src/Altinn.Authorization.Cli" -- db cred

@dev-pgsql-connection-string:
  #!{{shebang}}
  if ($IsWindows) {
    # On Windows (Podman), use the special DNS for host
    $port = $(podman inspect --format='{{"{{(index .NetworkSettings.Ports \"5432/tcp\" 0).HostPort}}"}}' altinn_authorization_postgres)
    Write-Output "Host=host.containers.internal;Port=$port;Username=admin;Password=admin;Database=accessmgmt"
  } else {
    $bridge_ip = $(ip a | grep docker0 | awk '/inet / {print $2}' | cut -d'/' -f1)
    $port = $(docker inspect --format='{{"{{(index .NetworkSettings.Ports \"5432/tcp\" 0).HostPort}}"}}' altinn_authorization_postgres)
    echo "Host=$bridge_ip;Port=$port;Username=admin;Password=admin;Database=accessmgmt"
  }

@dev-redis-cli-1:
  #!{{shebang}}
  if ($IsWindows) {
    redis-cli -h $(podman inspect --format='{{"{{range .NetworkSettings.Networks}}{{.IPAddress}}{{end}}"}}' altinn_authorization_redis) -p 6379
  } else {
    redis-cli -h $(docker inspect --format='{{"{{range .NetworkSettings.Networks}}{{.IPAddress}}{{end}}"}}' altinn_authorization_redis) -p 6379
  }

@dev-redis-cli-2:
  #!{{shebang}}
  redis-cli -h localhost -p 8002

@dev-clean:
  #!{{shebang}}
  if ($IsWindows) {
    podman compose rm -svf
  } else {
    docker compose rm -svf
  }<|MERGE_RESOLUTION|>--- conflicted
+++ resolved
@@ -32,17 +32,6 @@
 @update-sln-files *ARGS: install-script-packages-frozen
   #!{{shebang}}
   node ./.github/scripts/update-sln-files.mts -- {{ARGS}}
-<<<<<<< HEAD
-
-@dev:
-  #!{{shebang}}
-  if ($IsWindows) {
-    podman compose up -d
-  } else {
-    docker compose up -d
-  }
-=======
->>>>>>> decc1942
 
 # Print all projects metadata
 @get-metadata: install-script-packages-frozen
