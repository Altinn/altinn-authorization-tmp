using Altinn.AccessManagement.Api.Enduser;
using Altinn.AccessManagement.Api.Enduser.Authorization.AuthorizationHandler;
using Altinn.AccessManagement.Api.Enduser.Authorization.AuthorizationRequirement;
using Altinn.AccessManagement.Core.Configuration;
using Altinn.AccessManagement.Core.Constants;
using Altinn.AccessManagement.Core.Extensions;
using Altinn.AccessManagement.Core.Filters;
using Altinn.AccessManagement.Health;
<<<<<<< HEAD
using Altinn.AccessManagement.HostedServices;
=======
using Altinn.AccessManagement.HostedServices.Contracts;
using Altinn.AccessManagement.HostedServices.Services;
>>>>>>> 2e36f048
using Altinn.AccessManagement.Integration.Configuration;
using Altinn.AccessManagement.Integration.Extensions;
using Altinn.AccessManagement.Persistence.Configuration;
using Altinn.AccessManagement.Persistence.Extensions;
using Altinn.AccessMgmt.Persistence.Extensions;
using Altinn.Authorization.AccessManagement;
using Altinn.Authorization.Host;
using Altinn.Authorization.Host.Database;
using Altinn.Authorization.Host.Lease;
using Altinn.Authorization.Host.Startup;
using Altinn.Authorization.Integration.Platform.Extensions;
using Altinn.Authorization.ServiceDefaults;
using Altinn.Common.AccessToken;
using Altinn.Common.AccessToken.Configuration;
using Altinn.Common.AccessToken.Services;
using Altinn.Common.Authentication.Configuration;
using Altinn.Common.Authentication.Models;
using Altinn.Common.PEP.Authorization;
using Altinn.Common.PEP.Clients;
using Altinn.Common.PEP.Implementation;
using Altinn.Common.PEP.Interfaces;
using AltinnCore.Authentication.JwtCookie;
using Microsoft.AspNetCore.Authorization;
using Microsoft.FeatureManagement;
using Microsoft.IdentityModel.Tokens;
using Microsoft.OpenApi.Models;
using Npgsql;
using Swashbuckle.AspNetCore.Filters;

namespace Altinn.AccessManagement;

/// <summary>
/// Configures the register host.
/// </summary>
internal static partial class AccessManagementHost
{
    private static ILogger Logger { get; } = StartupLoggerFactory.Create(nameof(AccessManagementHost));

    /// <summary>
    /// Configures the register host.
    /// </summary>
    /// <param name="args">The command line arguments.</param>
    public static WebApplication Create(string[] args)
    {
        Log.CreateAltinnHost(Logger);
        var builder = AltinnHost.CreateWebApplicationBuilder("access-management", args);
        builder.ConfigureAppsettings();
        builder.ConfigureLibsHost();
        builder.Services.AddMemoryCache();
        builder.Services.AddAutoMapper(typeof(Program));
        builder.Services.AddControllers();
        builder.Services.AddFeatureManagement();
        builder.Services.AddHttpContextAccessor();
        builder.Services.AddHealthChecks()
            .AddCheck<HealthCheck>("authorization_admin_health_check");

        builder.ConfigureLibsIntegrations();

        builder.ConfigureAppsettings();
        builder.AddAltinnDatabase(opt =>
        {
            var adminConnectionStringFmt = builder.Configuration.GetValue<string>("PostgreSQLSettings:AdminConnectionString");
            var adminConnectionStringPwd = builder.Configuration.GetValue<string>("PostgreSQLSettings:AuthorizationDbAdminPwd");
            var connectionStringFmt = builder.Configuration.GetValue<string>("PostgreSQLSettings:ConnectionString");
            var connectionStringPwd = builder.Configuration.GetValue<string>("PostgreSQLSettings:AuthorizationDbPwd");
            var appsettings = new AccessManagementAppsettings(builder.Configuration);
            if (string.IsNullOrEmpty(connectionStringFmt) || string.IsNullOrEmpty(adminConnectionStringFmt))
            {
                Log.PgsqlMissingConnectionString(Logger);
                opt.Enabled = false;
            }

            opt.AppSource = new(string.Format(connectionStringFmt, connectionStringPwd));
            opt.MigrationSource = new(string.Format(adminConnectionStringFmt, adminConnectionStringPwd));
            opt.Telemetry.EnableMetrics = true;
            opt.Telemetry.EnableTraces = true;
        });

        builder.ConfigurePostgreSqlConfiguration();
        builder.ConfigureAltinnPackages();
        builder.ConfigureInternals();
        builder.ConfigureOpenAPI();
        builder.ConfigureAuthorization();
        builder.ConfigureAccessManagementPersistence();
        builder.ConfigureHostedServices();
        builder.AddAccessManagementEnduser();

        return builder.Build();
    }

    private static WebApplicationBuilder ConfigureAccessManagementPersistence(this WebApplicationBuilder builder)
    {
        builder.AddAccessMgmtDb(opts =>
        {
            builder.Configuration.GetSection("AccessMgmtPersistenceOptions").Bind(opts);
        });

        return builder;
    }

    private static WebApplicationBuilder ConfigureHostedServices(this WebApplicationBuilder builder)
    {
        builder.Services.AddHostedService<RegisterHostedService>();
        builder.Services.AddSingleton<IPartySyncService, PartySyncService>();
        builder.Services.AddSingleton<IRoleSyncService, RoleSyncService>();
        builder.Services.AddSingleton<IResourceSyncService, ResourceSyncService>();
        return builder;
    }

    private static WebApplicationBuilder ConfigureLibsIntegrations(this WebApplicationBuilder builder)
    {
        builder.Services.AddAltinnPlatformIntegrationDefaults(() =>
        {
            var appsettings = new AccessManagementAppsettings(builder.Configuration);
            appsettings.Platform.Token.TestTool.Environment = appsettings.Environment;
            if (builder.Configuration.GetValue<Uri>("kvSetting:SecretUri") is var endpoint && endpoint != null)
            {
                appsettings.Platform.Token.KeyVault.Endpoint = endpoint;
            }

            return appsettings.Platform;
        });

        builder.AddAltinnRoleIntegration(opts =>
        {
            var appsettings = new AccessManagementAppsettings(builder.Configuration);
            if (appsettings.SblBridge?.BaseApiUrl == null)
            {
                Log.ConfigValueIsNullOrEmpty(Logger, nameof(appsettings.SblBridge.BaseApiUrl));
                opts.Endpoint = default;
            }
            else
            {
                opts.Endpoint = appsettings.SblBridge.BaseApiUrl;
            }
        });        

        return builder;
    }

    private static WebApplicationBuilder ConfigureLibsHost(this WebApplicationBuilder builder)
    {
<<<<<<< HEAD
        builder.Services.AddHostedService<RegisterHostedService>();
        builder.Services.AddHostedService<AltinnRoleHostedServices>();
=======
>>>>>>> 2e36f048
        builder.AddAzureAppConfigurationDefaults(opts =>
        {
            var appsettings = new AccessManagementAppsettings(builder.Configuration);
            opts.Endpoint = appsettings.AppConfiguration.Endpoint;
            opts.Enabled = appsettings.AppConfiguration.Enabled;
            opts.AddDefaultLabels(appsettings.Environment, builder.GetAltinnServiceDescriptor().Name);
        });

        builder.AddAltinnLease(opts =>
        {
            var appsettings = new AccessManagementAppsettings(builder.Configuration);
            if (appsettings.Lease?.StorageAccount?.BlobEndpoint == null)
            {
                opts.Type = AltinnLeaseType.InMemory;
            }
            else
            {
                opts.StorageAccount.BlobEndpoint = appsettings.Lease.StorageAccount.BlobEndpoint;
                opts.Type = AltinnLeaseType.AzureStorageAccount;
            }
        });

        return builder;
    }

    private static WebApplicationBuilder ConfigureAltinnPackages(this WebApplicationBuilder builder)
    {
        builder.Services.AddTransient<IPublicSigningKeyProvider, PublicSigningKeyProvider>();
        builder.Services.AddSingleton<IPDP, PDPAppSI>();
        builder.Services.AddHttpClient<AuthorizationApiClient>();
        return builder;
    }

    private static void ConfigureInternals(this WebApplicationBuilder builder)
    {
        builder.AddAccessManagementCore();
        builder.AddAccessManagementIntegration();
        builder.AddAccessManagementPersistence();
    }

    private static void ConfigureOpenAPI(this WebApplicationBuilder builder)
    {
        builder.Services.AddEndpointsApiExplorer();
        builder.Services.AddSwaggerGen(options =>
        {
            options.AddSecurityDefinition("oauth2", new OpenApiSecurityScheme
            {
                Description = "Standard Authorization header using the Bearer scheme. Example: \"bearer {token}\"",
                In = ParameterLocation.Header,
                Name = "Authorization",
                Type = SecuritySchemeType.ApiKey
            });
            options.OperationFilter<SecurityRequirementsOperationFilter>();

            var originalIdSelector = options.SchemaGeneratorOptions.SchemaIdSelector;
            options.SchemaGeneratorOptions.SchemaIdSelector = (Type t) =>
            {
                if (!t.IsNested)
                {
                    return originalIdSelector(t);
                }

                var chain = new List<string>();
                do
                {
                    chain.Add(originalIdSelector(t));
                    t = t.DeclaringType;
                }
                while (t != null);
                chain.Reverse();
                return string.Join(".", chain);
            };
        });

        builder.Services.AddUrnSwaggerSupport();
    }

    private static void ConfigureAppsettings(this WebApplicationBuilder builder)
    {
        var config = builder.Configuration;
        builder.Services.Configure<AccessManagementAppsettings>(builder.Configuration.Bind);
        builder.Services.Configure<GeneralSettings>(config.GetSection("GeneralSettings"));
        builder.Services.Configure<PlatformSettings>(config.GetSection("PlatformSettings"));
        builder.Services.Configure<Altinn.Common.PEP.Configuration.PlatformSettings>(config.GetSection("PlatformSettings"));
        builder.Services.Configure<CacheConfig>(config.GetSection("CacheConfig"));
        builder.Services.Configure<PostgreSQLSettings>(config.GetSection("PostgreSQLSettings"));
        builder.Services.Configure<AzureStorageConfiguration>(config.GetSection("AzureStorageConfiguration"));
        builder.Services.Configure<SblBridgeSettings>(config.GetSection("SblBridgeSettings"));
        builder.Services.Configure<KeyVaultSettings>(config.GetSection("kvSetting"));
        builder.Services.Configure<OidcProviderSettings>(config.GetSection("OidcProviders"));
        builder.Services.Configure<UserProfileLookupSettings>(config.GetSection("UserProfileLookupSettings"));
        builder.Services.Configure<AppsInstanceDelegationSettings>(config.GetSection("AppsInstanceDelegationSettings"));
    }

    private static void ConfigureAuthorization(this WebApplicationBuilder builder)
    {
        PlatformSettings platformSettings = builder.Configuration.GetSection("PlatformSettings").Get<PlatformSettings>();
        OidcProviderSettings oidcProviders = builder.Configuration.GetSection("OidcProviders").Get<OidcProviderSettings>();

        if (oidcProviders.TryGetValue("altinn", out OidcProvider altinnOidcProvder))
        {
            builder.Services.AddAuthentication(JwtCookieDefaults.AuthenticationScheme)
            .AddJwtCookie(JwtCookieDefaults.AuthenticationScheme, options =>
            {
                options.JwtCookieName = platformSettings.JwtCookieName;
                options.MetadataAddress = altinnOidcProvder.Issuer;
                options.TokenValidationParameters = new TokenValidationParameters
                {
                    ValidateIssuerSigningKey = true,
                    ValidateIssuer = false,
                    ValidateAudience = false,
                    RequireExpirationTime = true,
                    ValidateLifetime = true,
                    ClockSkew = TimeSpan.Zero
                };

                if (builder.Environment.IsDevelopment())
                {
                    options.RequireHttpsMetadata = false;
                }
            });
        }

        builder.Services.AddAuthorizationBuilder()
            .AddPolicy(AuthzConstants.PLATFORM_ACCESS_AUTHORIZATION, policy => policy.Requirements.Add(new AccessTokenRequirement()))
            .AddPolicy(AuthzConstants.ALTINNII_AUTHORIZATION, policy => policy.Requirements.Add(new ClaimAccessRequirement("urn:altinn:app", "sbl.authorization")))
            .AddPolicy(AuthzConstants.INTERNAL_AUTHORIZATION, policy => policy.Requirements.Add(new ClaimAccessRequirement("urn:altinn:app", "internal.authorization")))
            .AddPolicy(AuthzConstants.POLICY_MASKINPORTEN_DELEGATION_READ, policy => policy.Requirements.Add(new ResourceAccessRequirement("read", "altinn_maskinporten_scope_delegation")))
            .AddPolicy(AuthzConstants.POLICY_MASKINPORTEN_DELEGATION_WRITE, policy => policy.Requirements.Add(new ResourceAccessRequirement("write", "altinn_maskinporten_scope_delegation")))
            .AddPolicy(AuthzConstants.POLICY_MASKINPORTEN_DELEGATIONS_PROXY, policy => policy.Requirements.Add(new ScopeAccessRequirement(["altinn:maskinporten/delegations", "altinn:maskinporten/delegations.admin"])))
            .AddPolicy(AuthzConstants.POLICY_ACCESS_MANAGEMENT_READ, policy => policy.Requirements.Add(new ResourceAccessRequirement("read", "altinn_access_management")))
            .AddPolicy(AuthzConstants.POLICY_ACCESS_MANAGEMENT_WRITE, policy => policy.Requirements.Add(new ResourceAccessRequirement("write", "altinn_access_management")))
            .AddPolicy(AuthzConstants.POLICY_ACCESS_MANAGEMENT_ENDUSER_READ, policy => policy.Requirements.Add(new EndUserResourceAccessRequirement("read", "altinn_enduser_access_management", false)))
            .AddPolicy(AuthzConstants.POLICY_ACCESS_MANAGEMENT_ENDUSER_WRITE, policy => policy.Requirements.Add(new EndUserResourceAccessRequirement("read", "altinn_enduser_access_management", false)))
            .AddPolicy(AuthzConstants.POLICY_ACCESS_MANAGEMENT_ENDUSER_READ_WITH_PASS_TROUGH, policy => policy.Requirements.Add(new EndUserResourceAccessRequirement("read", "altinn_enduser_access_management", true)))
            .AddPolicy(AuthzConstants.POLICY_RESOURCEOWNER_AUTHORIZEDPARTIES, policy => policy.Requirements.Add(new ScopeAccessRequirement([AuthzConstants.SCOPE_AUTHORIZEDPARTIES_RESOURCEOWNER, AuthzConstants.SCOPE_AUTHORIZEDPARTIES_ADMIN])))
            .AddPolicy(AuthzConstants.POLICY_CLIENTDELEGATION_READ, policy => policy.Requirements.Add(new EndUserResourceAccessRequirement("read", "altinn_client_administration")))
            .AddPolicy(AuthzConstants.POLICY_CLIENTDELEGATION_WRITE, policy => policy.Requirements.Add(new EndUserResourceAccessRequirement("write", "altinn_client_administration")))
            .AddPolicy(AuthzConstants.SCOPE_PORTAL_ENDUSER, policy => policy.Requirements.Add(new ScopeAccessRequirement([AuthzConstants.SCOPE_PORTAL_ENDUSER])));

        builder.Services.AddScoped<IAuthorizationHandler, AccessTokenHandler>();
        builder.Services.AddScoped<IAuthorizationHandler, ClaimAccessHandler>();
        builder.Services.AddScoped<IAuthorizationHandler, ResourceAccessHandler>();
        builder.Services.AddScoped<IAuthorizationHandler, EndUserResourceAccessHandler>();
        builder.Services.AddScoped<IAuthorizationHandler, ScopeAccessHandler>();
        builder.Services.AddScoped<AuthorizePartyUuidClaimFilter>();
    }

    private static void ConfigurePostgreSqlConfiguration(this WebApplicationBuilder builder)
    {
        var runMigrations = builder.Configuration.GetValue<bool>("PostgreSQLSettings:EnableDBConnection");
        var adminConnectionStringFmt = builder.Configuration.GetValue<string>("PostgreSQLSettings:AdminConnectionString");
        var adminConnectionStringPwd = builder.Configuration.GetValue<string>("PostgreSQLSettings:AuthorizationDbAdminPwd");
        var connectionStringFmt = builder.Configuration.GetValue<string>("PostgreSQLSettings:ConnectionString");
        var connectionStringPwd = builder.Configuration.GetValue<string>("PostgreSQLSettings:AuthorizationDbPwd");

        var adminConnectionString = new NpgsqlConnectionStringBuilder(string.Format(adminConnectionStringFmt, adminConnectionStringPwd));
        var connectionString = new NpgsqlConnectionStringBuilder(string.Format(connectionStringFmt, connectionStringPwd))
        {
            MaxAutoPrepare = 50,
            AutoPrepareMinUsages = 2,
            IncludeErrorDetail = true
        };

        var serviceDescriptor = builder.Services.GetAltinnServiceDescriptor();
        var existing = builder.Configuration.GetValue<string>($"ConnectionStrings:{serviceDescriptor.Name}_db");

        if (!string.IsNullOrEmpty(existing))
        {
            return;
        }

        builder.Configuration.AddInMemoryCollection([
            KeyValuePair.Create($"ConnectionStrings:{serviceDescriptor.Name}_db", connectionString.ToString()),
            KeyValuePair.Create($"ConnectionStrings:{serviceDescriptor.Name}_db_migrate", adminConnectionString.ToString()),
            KeyValuePair.Create($"Altinn:Npgsql:{serviceDescriptor.Name}:Migrate:Enabled", runMigrations ? "true" : "false"),
        ]);
    }

    static partial class Log
    {
        [LoggerMessage(EventId = 0, Level = LogLevel.Debug, Message = "Creating Altinn host.")]
        internal static partial void CreateAltinnHost(ILogger logger);

        [LoggerMessage(EventId = 1, Level = LogLevel.Warning, Message = "Configuration setting '{field}' is null or empty.")]
        internal static partial void ConfigValueIsNullOrEmpty(ILogger logger, string field);

        [LoggerMessage(EventId = 2, Level = LogLevel.Debug, Message = "Connection string(s) for pgsql server are missing")]
        internal static partial void PgsqlMissingConnectionString(ILogger logger);
    }
}<|MERGE_RESOLUTION|>--- conflicted
+++ resolved
@@ -6,12 +6,9 @@
 using Altinn.AccessManagement.Core.Extensions;
 using Altinn.AccessManagement.Core.Filters;
 using Altinn.AccessManagement.Health;
-<<<<<<< HEAD
 using Altinn.AccessManagement.HostedServices;
-=======
 using Altinn.AccessManagement.HostedServices.Contracts;
 using Altinn.AccessManagement.HostedServices.Services;
->>>>>>> 2e36f048
 using Altinn.AccessManagement.Integration.Configuration;
 using Altinn.AccessManagement.Integration.Extensions;
 using Altinn.AccessManagement.Persistence.Configuration;
@@ -154,11 +151,8 @@
 
     private static WebApplicationBuilder ConfigureLibsHost(this WebApplicationBuilder builder)
     {
-<<<<<<< HEAD
         builder.Services.AddHostedService<RegisterHostedService>();
         builder.Services.AddHostedService<AltinnRoleHostedServices>();
-=======
->>>>>>> 2e36f048
         builder.AddAzureAppConfigurationDefaults(opts =>
         {
             var appsettings = new AccessManagementAppsettings(builder.Configuration);
