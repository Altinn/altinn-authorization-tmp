using Altinn.AccessManagement.Api.Enduser.Authorization.AuthorizationHandler;
using Altinn.AccessManagement.Api.Enduser.Authorization.AuthorizationRequirement;
using Altinn.AccessManagement.Core.Configuration;
using Altinn.AccessManagement.Core.Constants;
using Altinn.AccessManagement.Core.Extensions;
using Altinn.AccessManagement.Health;
using Altinn.AccessManagement.Integration.Configuration;
using Altinn.AccessManagement.Integration.Extensions;
using Altinn.AccessManagement.Persistence.Configuration;
using Altinn.AccessManagement.Persistence.Extensions;
using Altinn.AccessMgmt.Persistence.Core.Contracts;
using Altinn.AccessMgmt.Persistence.Core.Definitions;
using Altinn.AccessMgmt.Persistence.Core.Executors;
using Altinn.AccessMgmt.Persistence.Core.Models;
using Altinn.AccessMgmt.Persistence.Core.Services;
using Altinn.AccessMgmt.Persistence.Core.Utilities;
using Altinn.AccessMgmt.Persistence.Core.Utilities.Search;
using Altinn.AccessMgmt.Persistence.Extensions;
using Altinn.AccessMgmt.Persistence.Repositories;
using Altinn.AccessMgmt.Persistence.Repositories.Contracts;
using Altinn.AccessMgmt.Persistence.Services;
using Altinn.AccessMgmt.Persistence.Services.Contracts;
using Altinn.Authorization.AccessManagement;
using Altinn.Authorization.Host;
using Altinn.Authorization.Host.Database;
using Altinn.Authorization.Host.Lease;
using Altinn.Authorization.Host.Startup;
using Altinn.Authorization.Integration.Platform.Extensions;
using Altinn.Authorization.ServiceDefaults;
using Altinn.Common.AccessToken;
using Altinn.Common.AccessToken.Configuration;
using Altinn.Common.AccessToken.Services;
using Altinn.Common.Authentication.Configuration;
using Altinn.Common.Authentication.Models;
using Altinn.Common.PEP.Authorization;
using Altinn.Common.PEP.Clients;
using Altinn.Common.PEP.Implementation;
using Altinn.Common.PEP.Interfaces;
using AltinnCore.Authentication.JwtCookie;
using Microsoft.AspNetCore.Authorization;
using Microsoft.FeatureManagement;
using Microsoft.IdentityModel.Tokens;
using Microsoft.OpenApi.Models;
using Npgsql;
using Swashbuckle.AspNetCore.Filters;

namespace Altinn.AccessManagement;

/// <summary>
/// Configures the register host.
/// </summary>
internal static partial class AccessManagementHost
{
    private static ILogger Logger { get; } = StartupLoggerFactory.Create(nameof(AccessManagementHost));

    /// <summary>
    /// Configures the register host.
    /// </summary>
    /// <param name="args">The command line arguments.</param>
    public static WebApplication Create(string[] args)
    {
        Log.CreateAltinnHost(Logger);
        var builder = AltinnHost.CreateWebApplicationBuilder("access-management", args);
        builder.ConfigureAppsettings();
        builder.ConfigureLibsHost();
        builder.Services.AddMemoryCache();
        builder.Services.AddAutoMapper(typeof(Program));
        builder.Services.AddControllers();
        builder.Services.AddFeatureManagement();
        builder.Services.AddHttpContextAccessor();
        builder.Services.AddHealthChecks()
            .AddCheck<HealthCheck>("authorization_admin_health_check");

        builder.ConfigureLibsIntegrations();

        builder.ConfigureAppsettings();
        builder.AddAltinnDatabase(opt =>
        {
            var adminConnectionStringFmt = builder.Configuration.GetValue<string>("PostgreSQLSettings:AdminConnectionString");
            var adminConnectionStringPwd = builder.Configuration.GetValue<string>("PostgreSQLSettings:AuthorizationDbAdminPwd");
            var connectionStringFmt = builder.Configuration.GetValue<string>("PostgreSQLSettings:ConnectionString");
            var connectionStringPwd = builder.Configuration.GetValue<string>("PostgreSQLSettings:AuthorizationDbPwd");
            var appsettings = new AccessManagementAppsettings(builder.Configuration);
            if (string.IsNullOrEmpty(connectionStringFmt) || string.IsNullOrEmpty(adminConnectionStringFmt))
            {
                Log.PgsqlMissingConnectionString(Logger);
                opt.Enabled = false;
            }

            opt.AppSource = new(string.Format(connectionStringFmt, connectionStringPwd));
            opt.MigrationSource = new(string.Format(adminConnectionStringFmt, adminConnectionStringPwd));
            opt.Telemetry.EnableMetrics = true;
            opt.Telemetry.EnableTraces = true;
        });

        builder.ConfigurePostgreSqlConfiguration();
        builder.ConfigureAltinnPackages();
        builder.ConfigureInternals();
        builder.ConfigureOpenAPI();
        builder.ConfigureAuthorization();
        builder.ConfigureAccessManagementPersistence();

        return builder.Build();
    }

    private static WebApplicationBuilder ConfigureAccessManagementPersistence(this WebApplicationBuilder builder)
    {
        builder.AddAccessMgmtDb(opts =>
        {
            builder.Configuration.GetSection("AccessMgmtPersistenceOptions").Bind(opts);
        });

        return builder;
    }

    private static WebApplicationBuilder ConfigureLibsIntegrations(this WebApplicationBuilder builder)
    {
        builder.Services.AddAltinnPlatformIntegrationDefaults(() =>
        {
            var appsettings = new AccessManagementAppsettings(builder.Configuration);
<<<<<<< HEAD
            return appsettings.Platform;
=======
            if (appsettings.Platform?.ResourceRegisterEndpoint == null)
            {
                Log.ConfigValueIsNullOrEmpty(Logger, nameof(appsettings.Platform.ResourceRegisterEndpoint));
                opts.Endpoint = default;
            }
            else
            {
                opts.Endpoint = appsettings.Platform.ResourceRegisterEndpoint;
            }
        });

        builder.AddAltinnRegisterIntegration(opts =>
        {
            var appsettings = new AccessManagementAppsettings(builder.Configuration);
            if (appsettings.Platform?.RegisterEndpoint == null)
            {
                Log.ConfigValueIsNullOrEmpty(Logger, nameof(appsettings.Platform.RegisterEndpoint));
                opts.Endpoint = default;
            }
            else
            {
                opts.Endpoint = appsettings.Platform.RegisterEndpoint;
            }
>>>>>>> decc1942
        });

        return builder;
    }

    private static WebApplicationBuilder ConfigureLibsHost(this WebApplicationBuilder builder)
    {
        builder.Services.AddHostedService<RegisterHostedService>();
        builder.AddAzureAppConfigurationDefaults(opts =>
        {
            var appsettings = new AccessManagementAppsettings(builder.Configuration);
            opts.Endpoint = appsettings.AppConfiguration.Endpoint;
            opts.Enabled = appsettings.AppConfiguration.Enabled;
            opts.AddDefaultLabels(appsettings.Environment, builder.GetAltinnServiceDescriptor().Name);
        });

        builder.AddAltinnLease(opts =>
        {
            var appsettings = new AccessManagementAppsettings(builder.Configuration);
            if (appsettings.Lease?.StorageAccount?.BlobEndpoint == null)
            {
                opts.Type = AltinnLeaseType.InMemory;
            }
            else
            {
                opts.StorageAccount.BlobEndpoint = appsettings.Lease.StorageAccount.BlobEndpoint;
                opts.Type = AltinnLeaseType.AzureStorageAccount;
            }
        });

        return builder;
    }

    private static WebApplicationBuilder ConfigureAltinnPackages(this WebApplicationBuilder builder)
    {
        builder.Services.AddTransient<IPublicSigningKeyProvider, PublicSigningKeyProvider>();
        builder.Services.AddSingleton<IPDP, PDPAppSI>();
        builder.Services.AddHttpClient<AuthorizationApiClient>();
        return builder;
    }

    private static void ConfigureInternals(this WebApplicationBuilder builder)
    {
        builder.AddAccessManagementCore();
        builder.AddAccessManagementIntegration();
        builder.AddAccessManagementPersistence();
    }

    private static void ConfigureOpenAPI(this WebApplicationBuilder builder)
    {
        builder.Services.AddEndpointsApiExplorer();
        builder.Services.AddSwaggerGen(options =>
        {
            options.AddSecurityDefinition("oauth2", new OpenApiSecurityScheme
            {
                Description = "Standard Authorization header using the Bearer scheme. Example: \"bearer {token}\"",
                In = ParameterLocation.Header,
                Name = "Authorization",
                Type = SecuritySchemeType.ApiKey
            });
            options.OperationFilter<SecurityRequirementsOperationFilter>();

            var originalIdSelector = options.SchemaGeneratorOptions.SchemaIdSelector;
            options.SchemaGeneratorOptions.SchemaIdSelector = (Type t) =>
            {
                if (!t.IsNested)
                {
                    return originalIdSelector(t);
                }

                var chain = new List<string>();
                do
                {
                    chain.Add(originalIdSelector(t));
                    t = t.DeclaringType;
                }
                while (t != null);
                chain.Reverse();
                return string.Join(".", chain);
            };
        });

        builder.Services.AddUrnSwaggerSupport();
    }

    private static void ConfigureAppsettings(this WebApplicationBuilder builder)
    {
        var config = builder.Configuration;
        builder.Services.Configure<AccessManagementAppsettings>(builder.Configuration.Bind);
        builder.Services.Configure<GeneralSettings>(config.GetSection("GeneralSettings"));
        builder.Services.Configure<PlatformSettings>(config.GetSection("PlatformSettings"));
        builder.Services.Configure<Altinn.Common.PEP.Configuration.PlatformSettings>(config.GetSection("PlatformSettings"));
        builder.Services.Configure<CacheConfig>(config.GetSection("CacheConfig"));
        builder.Services.Configure<PostgreSQLSettings>(config.GetSection("PostgreSQLSettings"));
        builder.Services.Configure<AzureStorageConfiguration>(config.GetSection("AzureStorageConfiguration"));
        builder.Services.Configure<SblBridgeSettings>(config.GetSection("SblBridgeSettings"));
        builder.Services.Configure<KeyVaultSettings>(config.GetSection("kvSetting"));
        builder.Services.Configure<OidcProviderSettings>(config.GetSection("OidcProviders"));
        builder.Services.Configure<UserProfileLookupSettings>(config.GetSection("UserProfileLookupSettings"));
        builder.Services.Configure<AppsInstanceDelegationSettings>(config.GetSection("AppsInstanceDelegationSettings"));
    }

    private static void ConfigureAuthorization(this WebApplicationBuilder builder)
    {
        PlatformSettings platformSettings = builder.Configuration.GetSection("PlatformSettings").Get<PlatformSettings>();
        OidcProviderSettings oidcProviders = builder.Configuration.GetSection("OidcProviders").Get<OidcProviderSettings>();

        if (oidcProviders.TryGetValue("altinn", out OidcProvider altinnOidcProvder))
        {
            builder.Services.AddAuthentication(JwtCookieDefaults.AuthenticationScheme)
            .AddJwtCookie(JwtCookieDefaults.AuthenticationScheme, options =>
            {
                options.JwtCookieName = platformSettings.JwtCookieName;
                options.MetadataAddress = altinnOidcProvder.Issuer;
                options.TokenValidationParameters = new TokenValidationParameters
                {
                    ValidateIssuerSigningKey = true,
                    ValidateIssuer = false,
                    ValidateAudience = false,
                    RequireExpirationTime = true,
                    ValidateLifetime = true,
                    ClockSkew = TimeSpan.Zero
                };

                if (builder.Environment.IsDevelopment())
                {
                    options.RequireHttpsMetadata = false;
                }
            });
        }

        builder.Services.AddAuthorizationBuilder()
            .AddPolicy(AuthzConstants.PLATFORM_ACCESS_AUTHORIZATION, policy => policy.Requirements.Add(new AccessTokenRequirement()))
            .AddPolicy(AuthzConstants.ALTINNII_AUTHORIZATION, policy => policy.Requirements.Add(new ClaimAccessRequirement("urn:altinn:app", "sbl.authorization")))
            .AddPolicy(AuthzConstants.INTERNAL_AUTHORIZATION, policy => policy.Requirements.Add(new ClaimAccessRequirement("urn:altinn:app", "internal.authorization")))
            .AddPolicy(AuthzConstants.POLICY_MASKINPORTEN_DELEGATION_READ, policy => policy.Requirements.Add(new ResourceAccessRequirement("read", "altinn_maskinporten_scope_delegation")))
            .AddPolicy(AuthzConstants.POLICY_MASKINPORTEN_DELEGATION_WRITE, policy => policy.Requirements.Add(new ResourceAccessRequirement("write", "altinn_maskinporten_scope_delegation")))
            .AddPolicy(AuthzConstants.POLICY_MASKINPORTEN_DELEGATIONS_PROXY, policy => policy.Requirements.Add(new ScopeAccessRequirement(["altinn:maskinporten/delegations", "altinn:maskinporten/delegations.admin"])))
            .AddPolicy(AuthzConstants.POLICY_ACCESS_MANAGEMENT_READ, policy => policy.Requirements.Add(new ResourceAccessRequirement("read", "altinn_access_management")))
            .AddPolicy(AuthzConstants.POLICY_ACCESS_MANAGEMENT_WRITE, policy => policy.Requirements.Add(new ResourceAccessRequirement("write", "altinn_access_management")))
            .AddPolicy(AuthzConstants.POLICY_ACCESS_MANAGEMENT_ENDUSER_READ, policy => policy.Requirements.Add(new EndUserResourceAccessRequirement("read", "altinn_enduser_access_management", false)))
            .AddPolicy(AuthzConstants.POLICY_ACCESS_MANAGEMENT_ENDUSER_WRITE, policy => policy.Requirements.Add(new EndUserResourceAccessRequirement("read", "altinn_enduser_access_management", false)))
            .AddPolicy(AuthzConstants.POLICY_ACCESS_MANAGEMENT_ENDUSER_READ_WITH_PASS_TROUGH, policy => policy.Requirements.Add(new EndUserResourceAccessRequirement("read", "altinn_enduser_access_management", true)))
            .AddPolicy(AuthzConstants.POLICY_RESOURCEOWNER_AUTHORIZEDPARTIES, policy => policy.Requirements.Add(new ScopeAccessRequirement([AuthzConstants.SCOPE_AUTHORIZEDPARTIES_RESOURCEOWNER, AuthzConstants.SCOPE_AUTHORIZEDPARTIES_ADMIN])))
            .AddPolicy(AuthzConstants.POLICY_CLIENTDELEGATION_READ, policy => policy.Requirements.Add(new EndUserResourceAccessRequirement("read", "altinn_client_administration")))
            .AddPolicy(AuthzConstants.POLICY_CLIENTDELEGATION_WRITE, policy => policy.Requirements.Add(new EndUserResourceAccessRequirement("write", "altinn_client_administration")))
            .AddPolicy(AuthzConstants.SCOPE_PORTAL_ENDUSER, policy => policy.Requirements.Add(new ScopeAccessRequirement([AuthzConstants.SCOPE_PORTAL_ENDUSER])));

        builder.Services.AddScoped<IAuthorizationHandler, AccessTokenHandler>();
        builder.Services.AddScoped<IAuthorizationHandler, ClaimAccessHandler>();
        builder.Services.AddScoped<IAuthorizationHandler, ResourceAccessHandler>();
        builder.Services.AddScoped<IAuthorizationHandler, EndUserResourceAccessHandler>();
        builder.Services.AddScoped<IAuthorizationHandler, ScopeAccessHandler>();
    }

    private static void ConfigurePostgreSqlConfiguration(this WebApplicationBuilder builder)
    {
        var runMigrations = builder.Configuration.GetValue<bool>("PostgreSQLSettings:EnableDBConnection");
        var adminConnectionStringFmt = builder.Configuration.GetValue<string>("PostgreSQLSettings:AdminConnectionString");
        var adminConnectionStringPwd = builder.Configuration.GetValue<string>("PostgreSQLSettings:AuthorizationDbAdminPwd");
        var connectionStringFmt = builder.Configuration.GetValue<string>("PostgreSQLSettings:ConnectionString");
        var connectionStringPwd = builder.Configuration.GetValue<string>("PostgreSQLSettings:AuthorizationDbPwd");

        var adminConnectionString = new NpgsqlConnectionStringBuilder(string.Format(adminConnectionStringFmt, adminConnectionStringPwd));
        var connectionString = new NpgsqlConnectionStringBuilder(string.Format(connectionStringFmt, connectionStringPwd))
        {
            MaxAutoPrepare = 50,
            AutoPrepareMinUsages = 2,
        };

        var serviceDescriptor = builder.Services.GetAltinnServiceDescriptor();
        var existing = builder.Configuration.GetValue<string>($"ConnectionStrings:{serviceDescriptor.Name}_db");

        if (!string.IsNullOrEmpty(existing))
        {
            return;
        }

        builder.Configuration.AddInMemoryCollection([
            KeyValuePair.Create($"ConnectionStrings:{serviceDescriptor.Name}_db", connectionString.ToString()),
            KeyValuePair.Create($"ConnectionStrings:{serviceDescriptor.Name}_db_migrate", adminConnectionString.ToString()),
            KeyValuePair.Create($"Altinn:Npgsql:{serviceDescriptor.Name}:Migrate:Enabled", runMigrations ? "true" : "false"),
        ]);
    }

    static partial class Log
    {
        [LoggerMessage(EventId = 0, Level = LogLevel.Debug, Message = "Creating Altinn host.")]
        internal static partial void CreateAltinnHost(ILogger logger);

        [LoggerMessage(EventId = 1, Level = LogLevel.Warning, Message = "Configuration setting '{field}' is null or empty.")]
        internal static partial void ConfigValueIsNullOrEmpty(ILogger logger, string field);

        [LoggerMessage(EventId = 2, Level = LogLevel.Debug, Message = "Connection string(s) for pgsql server are missing")]
        internal static partial void PgsqlMissingConnectionString(ILogger logger);
    }
}<|MERGE_RESOLUTION|>--- conflicted
+++ resolved
@@ -118,9 +118,6 @@
         builder.Services.AddAltinnPlatformIntegrationDefaults(() =>
         {
             var appsettings = new AccessManagementAppsettings(builder.Configuration);
-<<<<<<< HEAD
-            return appsettings.Platform;
-=======
             if (appsettings.Platform?.ResourceRegisterEndpoint == null)
             {
                 Log.ConfigValueIsNullOrEmpty(Logger, nameof(appsettings.Platform.ResourceRegisterEndpoint));
@@ -144,7 +141,6 @@
             {
                 opts.Endpoint = appsettings.Platform.RegisterEndpoint;
             }
->>>>>>> decc1942
         });
 
         return builder;
