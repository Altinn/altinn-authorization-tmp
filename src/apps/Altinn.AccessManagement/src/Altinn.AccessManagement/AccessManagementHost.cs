using Altinn.AccessManagement.Core.Configuration;
using Altinn.AccessManagement.Core.Constants;
using Altinn.AccessManagement.Core.Extensions;
using Altinn.AccessManagement.Health;
using Altinn.AccessManagement.Integration.Configuration;
using Altinn.AccessManagement.Integration.Extensions;
using Altinn.AccessManagement.Persistence.Configuration;
using Altinn.AccessManagement.Persistence.Extensions;
using Altinn.AccessMgmt.AccessPackages.Repo.Extensions;
using Altinn.Authorization.AccessManagement;
using Altinn.Authorization.Host;
using Altinn.Authorization.Host.Lease;
using Altinn.Authorization.Integration.Register.Extensions;
using Altinn.Authorization.ServiceDefaults;
using Altinn.Common.AccessToken;
using Altinn.Common.AccessToken.Configuration;
using Altinn.Common.AccessToken.Services;
using Altinn.Common.Authentication.Configuration;
using Altinn.Common.Authentication.Models;
using Altinn.Common.PEP.Authorization;
using Altinn.Common.PEP.Clients;
using Altinn.Common.PEP.Implementation;
using Altinn.Common.PEP.Interfaces;
using AltinnCore.Authentication.JwtCookie;
using Microsoft.AspNetCore.Authorization;
using Microsoft.FeatureManagement;
using Microsoft.IdentityModel.Tokens;
using Microsoft.OpenApi.Models;
using Npgsql;
using Swashbuckle.AspNetCore.Filters;

namespace Altinn.AccessManagement;

/// <summary>
/// Configures the register host.
/// </summary>
internal static class AccessManagementHost
{
    /// <summary>
    /// Configures the register host.
    /// </summary>
    /// <param name="args">The command line arguments.</param>
    public static WebApplication Create(string[] args)
    {
        var builder = AltinnHost.CreateWebApplicationBuilder("access-management", args);

        builder.ConfigureDb();
        builder.AddDb();

        builder.Services.AddAutoMapper(typeof(Program));
        builder.Services.AddControllers();
        builder.Services.AddFeatureManagement();
        builder.Services.AddHttpContextAccessor();
        builder.Services.AddHealthChecks()
            .AddCheck<HealthCheck>("authorization_admin_health_check");

        builder.ConfigureAppsettings();
        builder.ConfigurePostgreSqlConfiguration();
        builder.ConfigureAltinnPackages();
        builder.ConfigureInternals();
        builder.ConfigureOpenAPI();
        builder.ConfigureAuthorization();

        builder.ConfigureHostedServices();
        return builder.Build();
    }

    private static WebApplicationBuilder ConfigureHostedServices(this WebApplicationBuilder builder)
    {
        builder.Services.AddHostedService<RegisterHostedService>();
<<<<<<< HEAD
        builder.Services.AddHostedService<ResourceRegisterHostedService>();

        builder.AddAppSettingDefaults();
        builder.AddAltinnLease(cgf =>
        {
            cgf.Type = AltinnLeaseType.InMemory;
            //cgf.Type = AltinnLeaseType.AzureStorageAccount;
            //cgf.StorageAccount.Endpoint = new Uri("https://standreastest.blob.core.windows.net/");
=======
        builder.AddAppSettingDefaults(opts =>
        {
            opts.AzureAppConfiguration = new()
            {
                AppFeatureFlagLabels = ["at22"]
            };
        });
        builder.AddAltinnLease(cgf =>
        {
            cgf.Type = AltinnLeaseType.AzureStorageAccount;
            cgf.StorageAccount.Endpoint = new Uri("https://{storage_name}.blob.core.windows.net/");
>>>>>>> d7261c54
        });

        builder.AddAltinnRegister(opts =>
        {
            opts.Endpoint = new Uri("http://localhost:5020");
        });

        return builder;
    }

    private static WebApplicationBuilder ConfigureAltinnPackages(this WebApplicationBuilder builder)
    {
        builder.Services.AddTransient<IPublicSigningKeyProvider, PublicSigningKeyProvider>();
        builder.Services.AddSingleton<IPDP, PDPAppSI>();
        builder.Services.AddHttpClient<AuthorizationApiClient>();
        return builder;
    }

    private static void ConfigureInternals(this WebApplicationBuilder builder)
    {
        builder.AddAccessManagementCore();
        builder.AddAccessManagementIntegration();
        builder.AddAccessManagementPersistence();
    }

    private static void ConfigureOpenAPI(this WebApplicationBuilder builder)
    {
        builder.Services.AddEndpointsApiExplorer();
        builder.Services.AddSwaggerGen(options =>
        {
            options.AddSecurityDefinition("oauth2", new OpenApiSecurityScheme
            {
                Description = "Standard Authorization header using the Bearer scheme. Example: \"bearer {token}\"",
                In = ParameterLocation.Header,
                Name = "Authorization",
                Type = SecuritySchemeType.ApiKey
            });
            options.OperationFilter<SecurityRequirementsOperationFilter>();

            var originalIdSelector = options.SchemaGeneratorOptions.SchemaIdSelector;
            options.SchemaGeneratorOptions.SchemaIdSelector = (Type t) =>
            {
                if (!t.IsNested)
                {
                    return originalIdSelector(t);
                }

                var chain = new List<string>();
                do
                {
                    chain.Add(originalIdSelector(t));
                    t = t.DeclaringType;
                }
                while (t != null);
                chain.Reverse();
                return string.Join(".", chain);
            };
        });

        builder.Services.AddUrnSwaggerSupport();
    }

    private static void ConfigureAppsettings(this WebApplicationBuilder builder)
    {
        var config = builder.Configuration;

        builder.Services.Configure<GeneralSettings>(config.GetSection("GeneralSettings"));
        builder.Services.Configure<PlatformSettings>(config.GetSection("PlatformSettings"));
        builder.Services.Configure<Altinn.Common.PEP.Configuration.PlatformSettings>(config.GetSection("PlatformSettings"));
        builder.Services.Configure<CacheConfig>(config.GetSection("CacheConfig"));
        builder.Services.Configure<PostgreSQLSettings>(config.GetSection("PostgreSQLSettings"));
        builder.Services.Configure<AzureStorageConfiguration>(config.GetSection("AzureStorageConfiguration"));
        builder.Services.Configure<SblBridgeSettings>(config.GetSection("SblBridgeSettings"));
        builder.Services.Configure<KeyVaultSettings>(config.GetSection("kvSetting"));
        builder.Services.Configure<OidcProviderSettings>(config.GetSection("OidcProviders"));
        builder.Services.Configure<UserProfileLookupSettings>(config.GetSection("UserProfileLookupSettings"));
        builder.Services.Configure<AppsInstanceDelegationSettings>(config.GetSection("AppsInstanceDelegationSettings"));
    }

    private static void ConfigureAuthorization(this WebApplicationBuilder builder)
    {
        PlatformSettings platformSettings = builder.Configuration.GetSection("PlatformSettings").Get<PlatformSettings>();
        OidcProviderSettings oidcProviders = builder.Configuration.GetSection("OidcProviders").Get<OidcProviderSettings>();

        if (oidcProviders.TryGetValue("altinn", out OidcProvider altinnOidcProvder))
        {
            builder.Services.AddAuthentication(JwtCookieDefaults.AuthenticationScheme)
            .AddJwtCookie(JwtCookieDefaults.AuthenticationScheme, options =>
            {
                options.JwtCookieName = platformSettings.JwtCookieName;
                options.MetadataAddress = altinnOidcProvder.Issuer;
                options.TokenValidationParameters = new TokenValidationParameters
                {
                    ValidateIssuerSigningKey = true,
                    ValidateIssuer = false,
                    ValidateAudience = false,
                    RequireExpirationTime = true,
                    ValidateLifetime = true,
                    ClockSkew = TimeSpan.Zero
                };

                if (builder.Environment.IsDevelopment())
                {
                    options.RequireHttpsMetadata = false;
                }
            });
        }

        builder.Services.AddAuthorizationBuilder()
            .AddPolicy(AuthzConstants.PLATFORM_ACCESS_AUTHORIZATION, policy => policy.Requirements.Add(new AccessTokenRequirement()))
            .AddPolicy(AuthzConstants.ALTINNII_AUTHORIZATION, policy => policy.Requirements.Add(new ClaimAccessRequirement("urn:altinn:app", "sbl.authorization")))
            .AddPolicy(AuthzConstants.INTERNAL_AUTHORIZATION, policy => policy.Requirements.Add(new ClaimAccessRequirement("urn:altinn:app", "internal.authorization")))
            .AddPolicy(AuthzConstants.POLICY_MASKINPORTEN_DELEGATION_READ, policy => policy.Requirements.Add(new ResourceAccessRequirement("read", "altinn_maskinporten_scope_delegation")))
            .AddPolicy(AuthzConstants.POLICY_MASKINPORTEN_DELEGATION_WRITE, policy => policy.Requirements.Add(new ResourceAccessRequirement("write", "altinn_maskinporten_scope_delegation")))
            .AddPolicy(AuthzConstants.POLICY_MASKINPORTEN_DELEGATIONS_PROXY, policy => policy.Requirements.Add(new ScopeAccessRequirement(["altinn:maskinporten/delegations", "altinn:maskinporten/delegations.admin"])))
            .AddPolicy(AuthzConstants.POLICY_ACCESS_MANAGEMENT_READ, policy => policy.Requirements.Add(new ResourceAccessRequirement("read", "altinn_access_management")))
            .AddPolicy(AuthzConstants.POLICY_ACCESS_MANAGEMENT_WRITE, policy => policy.Requirements.Add(new ResourceAccessRequirement("write", "altinn_access_management")))
            .AddPolicy(AuthzConstants.POLICY_RESOURCEOWNER_AUTHORIZEDPARTIES, policy => policy.Requirements.Add(new ScopeAccessRequirement([AuthzConstants.SCOPE_AUTHORIZEDPARTIES_RESOURCEOWNER, AuthzConstants.SCOPE_AUTHORIZEDPARTIES_ADMIN])));

        builder.Services.AddScoped<IAuthorizationHandler, AccessTokenHandler>();
        builder.Services.AddScoped<IAuthorizationHandler, ClaimAccessHandler>();
        builder.Services.AddScoped<IAuthorizationHandler, ResourceAccessHandler>();
        builder.Services.AddScoped<IAuthorizationHandler, ScopeAccessHandler>();
    }

    private static void ConfigurePostgreSqlConfiguration(this WebApplicationBuilder builder)
    {
        var runMigrations = builder.Configuration.GetValue<bool>("PostgreSQLSettings:EnableDBConnection");
        var adminConnectionStringFmt = builder.Configuration.GetValue<string>("PostgreSQLSettings:AdminConnectionString");
        var adminConnectionStringPwd = builder.Configuration.GetValue<string>("PostgreSQLSettings:AuthorizationDbAdminPwd");
        var connectionStringFmt = builder.Configuration.GetValue<string>("PostgreSQLSettings:ConnectionString");
        var connectionStringPwd = builder.Configuration.GetValue<string>("PostgreSQLSettings:AuthorizationDbPwd");

        var adminConnectionString = new NpgsqlConnectionStringBuilder(string.Format(adminConnectionStringFmt, adminConnectionStringPwd));
        var connectionString = new NpgsqlConnectionStringBuilder(string.Format(connectionStringFmt, connectionStringPwd))
        {
            MaxAutoPrepare = 50,
            AutoPrepareMinUsages = 2,
        };

        var serviceDescriptor = builder.Services.GetAltinnServiceDescriptor();
        var existing = builder.Configuration.GetValue<string>($"ConnectionStrings:{serviceDescriptor.Name}_db");

        if (!string.IsNullOrEmpty(existing))
        {
            return;
        }

        builder.Configuration.AddInMemoryCollection([
            KeyValuePair.Create($"ConnectionStrings:{serviceDescriptor.Name}_db", connectionString.ToString()),
                KeyValuePair.Create($"ConnectionStrings:{serviceDescriptor.Name}_db_migrate", adminConnectionString.ToString()),
                KeyValuePair.Create($"Altinn:Npgsql:{serviceDescriptor.Name}:Migrate:Enabled", runMigrations ? "true" : "false"),
            ]);
    }
}<|MERGE_RESOLUTION|>--- conflicted
+++ resolved
@@ -68,16 +68,6 @@
     private static WebApplicationBuilder ConfigureHostedServices(this WebApplicationBuilder builder)
     {
         builder.Services.AddHostedService<RegisterHostedService>();
-<<<<<<< HEAD
-        builder.Services.AddHostedService<ResourceRegisterHostedService>();
-
-        builder.AddAppSettingDefaults();
-        builder.AddAltinnLease(cgf =>
-        {
-            cgf.Type = AltinnLeaseType.InMemory;
-            //cgf.Type = AltinnLeaseType.AzureStorageAccount;
-            //cgf.StorageAccount.Endpoint = new Uri("https://standreastest.blob.core.windows.net/");
-=======
         builder.AddAppSettingDefaults(opts =>
         {
             opts.AzureAppConfiguration = new()
@@ -89,7 +79,6 @@
         {
             cgf.Type = AltinnLeaseType.AzureStorageAccount;
             cgf.StorageAccount.Endpoint = new Uri("https://{storage_name}.blob.core.windows.net/");
->>>>>>> d7261c54
         });
 
         builder.AddAltinnRegister(opts =>
