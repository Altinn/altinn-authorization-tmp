{
  "PostgreSQLSettings": {
    "WorkspacePath": "Altinn.AccessManagement.Persistence/Migration",
    "AdminConnectionString": "Host=localhost;Port=5432;Username=platform_authorization_admin;Password={0};Database=authorizationdb;Include Error Detail=True",
    "ConnectionString": "Host=localhost;Port=5432;Username=platform_authorization;Password={0};Database=authorizationdb;Include Error Detail=True"    
  },
  "AzureStorageConfiguration": {
    "BlobLeaseTimeout": 60
  },
  "SblBridge": {
    "BaseApiUrl": "http://devenv.altinn.no:88/sblbridge/"
  },
  "Lease": {
    "StorageAccount": {
      "BlobEndpoint": "https://staltinnauth001at22.blob.core.windows.net/"
    }
  },
  "SblBridgeSettings": {
    "BaseApiUrl": "https://at22.altinn.cloud/sblbridge/"
  },
  "OidcProviders": {
    "altinn": {
      "Issuer": "https://platform.at22.altinn.cloud/authentication/api/v1/openid/",
      "WellKnownConfigEndpoint": "https://platform.at22.altinn.cloud/authentication/api/v1/openid/.well-known/openid-configuration"
    },
    "maskinporten-test": {
      "Issuer": "https://test.maskinporten.no/",
      "WellKnownConfigEndpoint": "https://test.maskinporten.no/.well-known/oauth-authorization-server"
    }
  },
  "FeatureManagement": {
    "RightsDelegationApi": true,
    "UseNewQueryRepo": true,
<<<<<<< HEAD
    "AccessManagement.HostedServices.RegisterSync": false,
    "AccessManagement.HostedServices.AllAltinnRoleSync": false,
    "AccessManagement.HostedServices.AltinnClientRoleSync": true,
    "AccessManagement.HostedServices.AllAltinnAdminRoleSync": false,
=======
>>>>>>> 1f93e02f
    "AccessManagement.MigrationDb": true
  },
  "Environment": "at22",
  "Platform": {
    "Register": {
      "Endpoint": "http://localhost:5020"
    },
    "ResourceRegister": {
      "Endpoint": "https://platform.at22.altinn.cloud"
    },
    "AltinnRole": {
      "Endpoint": "https://at22.altinn.cloud"
    }
  }
}<|MERGE_RESOLUTION|>--- conflicted
+++ resolved
@@ -31,13 +31,10 @@
   "FeatureManagement": {
     "RightsDelegationApi": true,
     "UseNewQueryRepo": true,
-<<<<<<< HEAD
     "AccessManagement.HostedServices.RegisterSync": false,
     "AccessManagement.HostedServices.AllAltinnRoleSync": false,
     "AccessManagement.HostedServices.AltinnClientRoleSync": true,
     "AccessManagement.HostedServices.AllAltinnAdminRoleSync": false,
-=======
->>>>>>> 1f93e02f
     "AccessManagement.MigrationDb": true
   },
   "Environment": "at22",
