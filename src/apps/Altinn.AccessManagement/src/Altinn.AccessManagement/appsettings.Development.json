--- conflicted
+++ resolved
@@ -19,9 +19,6 @@
     "RightsDelegationApi": true,
     "UseNewQueryRepo": true,
     "AccessManagement.Enduser.Connections": true,
-<<<<<<< HEAD
-    "AccessManagement.Internal.Connections": true
-=======
     "AccessManagement.Internal.Connections": true,
     "AccessManagement.HostedServices.AllAltinnRoleSync": false,
     "AccessManagement.HostedServices.AltinnClientRoleSync": false,
@@ -29,7 +26,6 @@
     "AccessManagement.MigrationDbEf": false,
     "AccessMgmt.Core.HostedServices.RegisterSync": false,
     "AccessMgmt.Core.Services.AuthorizedParties.EfEnabled": false
->>>>>>> b66b91fd
   },
   "RunInitOnly": false,
   "Environment": "at22",
