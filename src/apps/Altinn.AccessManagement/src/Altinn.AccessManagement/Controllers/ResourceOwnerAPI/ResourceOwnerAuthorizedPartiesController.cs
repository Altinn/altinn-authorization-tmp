﻿using System.Net.Mime;
using Altinn.AccessManagement.Core.Configuration;
using Altinn.AccessManagement.Core.Constants;
using Altinn.AccessManagement.Core.Models;
using Altinn.AccessManagement.Core.Services.Interfaces;
using Altinn.AccessManagement.Models;
using Altinn.AccessMgmt.Core;
using Altinn.Authorization.Api.Contracts.AccessManagement.Enums;
using AutoMapper;
using Microsoft.AspNetCore.Authorization;
using Microsoft.AspNetCore.Mvc;
using Microsoft.FeatureManagement;
using Microsoft.FeatureManagement.Mvc;

namespace Altinn.AccessManagement.Controllers;

/// <summary>
/// Controller responsible for all operations for retrieving AuthorizedParties list for a user / organization / system
/// </summary>
[ApiController]
[Route("accessmanagement/api/v1/resourceowner")]
public class ResourceOwnerAuthorizedPartiesController(ILogger<ResourceOwnerAuthorizedPartiesController> logger, IMapper mapper, FeatureManager featureManager, IAuthorizedPartiesService authorizedPartiesService) : ControllerBase
{
    /// <summary>
    /// Endpoint for retrieving all authorized parties (with option to include Authorized Parties, aka Reportees, from Altinn 2) for a given user or organization 
    /// </summary>
    /// <param name="subject">Subject input model identifying the user or organization to retrieve the list of authorized parties for</param>
    /// <param name="includeAltinn2">Optional (Default: False): Whether Authorized Parties from Altinn 2 should be included in the result set, and if access to Altinn 3 resources through having Altinn 2 roles should be included.</param>
    /// <param name="includeAltinn3">Optional (Default: True): Whether Authorized Parties from Altinn 3 should be included in the underlying result set.</param>
<<<<<<< HEAD
    /// <param name="anyOfResourceIds">Optional: List of resource Ids to filter the authorized parties on. If provided, only authorized parties with access to at least one of the provided resource Ids will be included in the result set.</param>
    /// <param name="allOfResourceIds">Optional: List of resource Ids to filter the authorized parties on. If provided, only authorized parties with access to all of the provided resource Ids will be included in the result set.</param>
=======
    /// <param name="includeRoles">Optional (Default: True): Whether authorized roles should be included in the result set.</param>
    /// <param name="includeAccessPackages">Optional (Default: False): Whether authorized access packages should be included in the result set.</param>
    /// <param name="includeResources">Optional (Default: True): Whether authorized resources should be included in the result set.</param>
    /// <param name="includeInstances">Optional (Default: True): Whether authorized instances should be included in the result set.</param>
    /// <param name="includePartiesViaKeyRoles">Optional (Default: True): Whether authorized parties via organizations the user has a key role for, should be included in the result set.</param>
    /// <param name="includeSubParties">Optional (Default: True): Whether sub-parties of authorized parties should be included in the result set.</param>
    /// <param name="includeInactiveParties">Optional (Default: True): Whether inactive authorized parties should be included in the result set.</param>
>>>>>>> 8b475385
    /// <param name="cancellationToken">The <see cref="CancellationToken"/></param>
    /// <response code="200" cref="List{AuthorizedParty}">Ok</response>
    /// <response code="401">Unauthorized</response>
    /// <response code="403">Forbidden</response>
    /// <response code="500">Internal Server Error</response>
    [HttpPost]
    [Authorize(Policy = AuthzConstants.POLICY_RESOURCEOWNER_AUTHORIZEDPARTIES)]
    [Route("authorizedparties")]
    [Consumes(MediaTypeNames.Application.Json)]
    [Produces(MediaTypeNames.Application.Json)]
    [ProducesResponseType(typeof(List<AuthorizedPartyExternal>), StatusCodes.Status200OK)]
    [ProducesResponseType(typeof(void), StatusCodes.Status401Unauthorized)]
    [ProducesResponseType(typeof(void), StatusCodes.Status403Forbidden)]
    [ProducesResponseType(typeof(ProblemDetails), StatusCodes.Status500InternalServerError)]
    [FeatureGate(FeatureFlags.RightsDelegationApi)]
<<<<<<< HEAD
    public async Task<ActionResult<List<AuthorizedPartyExternal>>> GetAuthorizedPartiesAsServiceOwner([FromBody] BaseAttributeExternal subject, [FromQuery] bool includeAltinn2 = false, [FromQuery] bool includeAltinn3 = true, [FromQuery] string[] anyOfResourceIds = null, [FromQuery] string[] allOfResourceIds = null, CancellationToken cancellationToken = default)
    {
        try
        {
            BaseAttribute subjectAttribute = _mapper.Map<BaseAttribute>(subject);

            var filters = new AuthorizedPartiesFilters { IncludeAltinn2 = includeAltinn2, IncludeAltinn3 = includeAltinn3, AnyOfResourceIds = anyOfResourceIds, AllOfResourceIds = allOfResourceIds };
            var isAdmin = User.FindFirst("scope")?.Value.Contains(AuthzConstants.SCOPE_AUTHORIZEDPARTIES_ADMIN);
            if (isAdmin != true)
            {
                var providerCode = User.FindFirst("urn:altinn:org")?.Value;
                if (string.IsNullOrEmpty(providerCode))
                {
                    /* 
                     * Not sure if we can introduce this as a hard limitation. Will require that all existing serviceowner use go through token exchange.
                     * Or this must be rewritten to only use organization number to identify provider.
                     */
                    ModelState.AddModelError(providerCode, "Provider code could not be determined from token for resourceowner access");
                    return new ObjectResult(ProblemDetailsFactory.CreateValidationProblemDetails(HttpContext, ModelState));
                }

                filters.ProviderCode = providerCode;
            }

            List<AuthorizedParty> authorizedParties = await _authorizedPartiesService.GetAuthorizedParties(subjectAttribute, filters, cancellationToken);
            return _mapper.Map<List<AuthorizedPartyExternal>>(authorizedParties);
=======
    public async Task<ActionResult<List<AuthorizedPartyExternal>>> GetAuthorizedPartiesAsServiceOwner(
        [FromBody] AuthorizedPartyRequest subject,
        [FromQuery] bool includeAltinn2 = false,
        [FromQuery] bool includeAltinn3 = true,
        [FromQuery] bool includeRoles = true,
        [FromQuery] bool includeAccessPackages = false,
        [FromQuery] bool includeResources = true,
        [FromQuery] bool includeInstances = true,
        [FromQuery] AuthorizedPartiesIncludeFilter includePartiesViaKeyRoles = AuthorizedPartiesIncludeFilter.True,
        [FromQuery] AuthorizedPartiesIncludeFilter includeSubParties = AuthorizedPartiesIncludeFilter.True,
        [FromQuery] AuthorizedPartiesIncludeFilter includeInactiveParties = AuthorizedPartiesIncludeFilter.True,
        CancellationToken cancellationToken = default)
    {
        try
        {
            BaseAttribute subjectAttribute = new BaseAttribute(subject.Type, subject.Value);

            var filters = new AuthorizedPartiesFilters
            {
                IncludeAltinn2 = includeAltinn2,
                IncludeAltinn3 = includeAltinn3,
                IncludeRoles = includeRoles,
                IncludeAccessPackages = includeAccessPackages,
                IncludeResources = includeResources,
                IncludeInstances = includeInstances,
                IncludePartiesViaKeyRoles = includePartiesViaKeyRoles,
                IncludeSubParties = includeSubParties,
                IncludeInactiveParties = includeInactiveParties
            };

            if (await featureManager.IsEnabledAsync(AccessMgmtFeatureFlags.AuthorizedPartiesEfEnabled) && subject.PartyFilter?.Count() > 0)
            {
                var partyFilters = subject.PartyFilter.Select(attr => new BaseAttribute(attr.Type, attr.Value)).ToList();
                var partyUuids = await authorizedPartiesService.GetPartyFilterUuids(partyFilters, cancellationToken);
                filters.PartyFilter = partyUuids?.Distinct().ToDictionary(k => k, v => v);
            }

            List<AuthorizedParty> authorizedParties = await authorizedPartiesService.GetAuthorizedParties(subjectAttribute, filters, cancellationToken);
            return mapper.Map<List<AuthorizedPartyExternal>>(authorizedParties);
>>>>>>> 8b475385
        }
        catch (ArgumentException ex)
        {
            ModelState.AddModelError("Argument exception", ex.Message);
            return new ObjectResult(ProblemDetailsFactory.CreateValidationProblemDetails(HttpContext, ModelState));
        }
        catch (Exception ex)
        {
            logger.LogError(500, ex, "Unexpected internal exception occurred during ServiceOwnerGetAuthorizedParties");
            return new ObjectResult(ProblemDetailsFactory.CreateProblemDetails(HttpContext, detail: "Internal Server Error"));
        }
    }
}<|MERGE_RESOLUTION|>--- conflicted
+++ resolved
@@ -27,10 +27,6 @@
     /// <param name="subject">Subject input model identifying the user or organization to retrieve the list of authorized parties for</param>
     /// <param name="includeAltinn2">Optional (Default: False): Whether Authorized Parties from Altinn 2 should be included in the result set, and if access to Altinn 3 resources through having Altinn 2 roles should be included.</param>
     /// <param name="includeAltinn3">Optional (Default: True): Whether Authorized Parties from Altinn 3 should be included in the underlying result set.</param>
-<<<<<<< HEAD
-    /// <param name="anyOfResourceIds">Optional: List of resource Ids to filter the authorized parties on. If provided, only authorized parties with access to at least one of the provided resource Ids will be included in the result set.</param>
-    /// <param name="allOfResourceIds">Optional: List of resource Ids to filter the authorized parties on. If provided, only authorized parties with access to all of the provided resource Ids will be included in the result set.</param>
-=======
     /// <param name="includeRoles">Optional (Default: True): Whether authorized roles should be included in the result set.</param>
     /// <param name="includeAccessPackages">Optional (Default: False): Whether authorized access packages should be included in the result set.</param>
     /// <param name="includeResources">Optional (Default: True): Whether authorized resources should be included in the result set.</param>
@@ -38,7 +34,6 @@
     /// <param name="includePartiesViaKeyRoles">Optional (Default: True): Whether authorized parties via organizations the user has a key role for, should be included in the result set.</param>
     /// <param name="includeSubParties">Optional (Default: True): Whether sub-parties of authorized parties should be included in the result set.</param>
     /// <param name="includeInactiveParties">Optional (Default: True): Whether inactive authorized parties should be included in the result set.</param>
->>>>>>> 8b475385
     /// <param name="cancellationToken">The <see cref="CancellationToken"/></param>
     /// <response code="200" cref="List{AuthorizedParty}">Ok</response>
     /// <response code="401">Unauthorized</response>
@@ -54,34 +49,6 @@
     [ProducesResponseType(typeof(void), StatusCodes.Status403Forbidden)]
     [ProducesResponseType(typeof(ProblemDetails), StatusCodes.Status500InternalServerError)]
     [FeatureGate(FeatureFlags.RightsDelegationApi)]
-<<<<<<< HEAD
-    public async Task<ActionResult<List<AuthorizedPartyExternal>>> GetAuthorizedPartiesAsServiceOwner([FromBody] BaseAttributeExternal subject, [FromQuery] bool includeAltinn2 = false, [FromQuery] bool includeAltinn3 = true, [FromQuery] string[] anyOfResourceIds = null, [FromQuery] string[] allOfResourceIds = null, CancellationToken cancellationToken = default)
-    {
-        try
-        {
-            BaseAttribute subjectAttribute = _mapper.Map<BaseAttribute>(subject);
-
-            var filters = new AuthorizedPartiesFilters { IncludeAltinn2 = includeAltinn2, IncludeAltinn3 = includeAltinn3, AnyOfResourceIds = anyOfResourceIds, AllOfResourceIds = allOfResourceIds };
-            var isAdmin = User.FindFirst("scope")?.Value.Contains(AuthzConstants.SCOPE_AUTHORIZEDPARTIES_ADMIN);
-            if (isAdmin != true)
-            {
-                var providerCode = User.FindFirst("urn:altinn:org")?.Value;
-                if (string.IsNullOrEmpty(providerCode))
-                {
-                    /* 
-                     * Not sure if we can introduce this as a hard limitation. Will require that all existing serviceowner use go through token exchange.
-                     * Or this must be rewritten to only use organization number to identify provider.
-                     */
-                    ModelState.AddModelError(providerCode, "Provider code could not be determined from token for resourceowner access");
-                    return new ObjectResult(ProblemDetailsFactory.CreateValidationProblemDetails(HttpContext, ModelState));
-                }
-
-                filters.ProviderCode = providerCode;
-            }
-
-            List<AuthorizedParty> authorizedParties = await _authorizedPartiesService.GetAuthorizedParties(subjectAttribute, filters, cancellationToken);
-            return _mapper.Map<List<AuthorizedPartyExternal>>(authorizedParties);
-=======
     public async Task<ActionResult<List<AuthorizedPartyExternal>>> GetAuthorizedPartiesAsServiceOwner(
         [FromBody] AuthorizedPartyRequest subject,
         [FromQuery] bool includeAltinn2 = false,
@@ -112,6 +79,23 @@
                 IncludeInactiveParties = includeInactiveParties
             };
 
+            var isAdmin = User.FindFirst("scope")?.Value.Contains(AuthzConstants.SCOPE_AUTHORIZEDPARTIES_ADMIN);
+            if (isAdmin != true)
+            {
+                var providerCode = User.FindFirst("urn:altinn:org")?.Value;
+                if (string.IsNullOrEmpty(providerCode))
+                {
+                    /* 
+                     * Not sure if we can introduce this as a hard limitation. Will require that all existing serviceowner use go through token exchange.
+                     * Or this must be rewritten to only use organization number to identify provider.
+                     */
+                    ModelState.AddModelError(providerCode, "Provider code could not be determined from token for resourceowner access");
+                    return new ObjectResult(ProblemDetailsFactory.CreateValidationProblemDetails(HttpContext, ModelState));
+                }
+
+                filters.ProviderCode = providerCode;
+            }
+
             if (await featureManager.IsEnabledAsync(AccessMgmtFeatureFlags.AuthorizedPartiesEfEnabled) && subject.PartyFilter?.Count() > 0)
             {
                 var partyFilters = subject.PartyFilter.Select(attr => new BaseAttribute(attr.Type, attr.Value)).ToList();
@@ -121,7 +105,6 @@
 
             List<AuthorizedParty> authorizedParties = await authorizedPartiesService.GetAuthorizedParties(subjectAttribute, filters, cancellationToken);
             return mapper.Map<List<AuthorizedPartyExternal>>(authorizedParties);
->>>>>>> 8b475385
         }
         catch (ArgumentException ex)
         {
