﻿using Altinn.AccessManagement.Core.Constants;
using Altinn.AccessManagement.Core.Helpers;
using Altinn.AccessMgmt.Core.Models;
using Altinn.AccessMgmt.Persistence.Repositories;
using Altinn.AccessMgmt.Persistence.Repositories.Contracts;
using Altinn.AccessMgmt.Persistence.Services;
using Altinn.AccessMgmt.Persistence.Services.Contracts;
using Altinn.AccessMgmt.Persistence.Services.Models;
using Microsoft.AspNetCore.Authorization;
using Microsoft.AspNetCore.Mvc;

namespace Altinn.AccessManagement.Controllers;

/// <summary>
/// Controller for internal api operations for system user client delegation.
/// </summary>
[ApiController]
[Route("accessmanagement/api/v1/internal/[controller]")]
[ApiExplorerSettings(IgnoreApi = false)]
[Authorize(Policy = AuthzConstants.SCOPE_PORTAL_ENDUSER)]
public class SystemUserClientDelegationController : ControllerBase
{
    private readonly IConnectionRepository connectionRepository;
    private readonly IDelegationService delegationService;
    private readonly IDelegationRepository delegationRepository;
    private readonly IAssignmentRepository assignmentRepository;
    private readonly IRoleRepository roleRepository;

    /// <summary>
    /// Initializes a new instance of the <see cref="SystemUserClientDelegationController"/> class.
    /// </summary>
    public SystemUserClientDelegationController(
        IConnectionRepository connectionRepository, 
        IDelegationService delegationService, 
        IDelegationRepository delegationRepository,
        IAssignmentRepository assignmentRepository,
        IRoleRepository roleRepository
        )
    {
        this.connectionRepository = connectionRepository;
        this.delegationService = delegationService;
        this.delegationRepository = delegationRepository;
        this.assignmentRepository = assignmentRepository;
        this.roleRepository = roleRepository;
    }

    /// <summary>
    /// Gets all client delegations for a given system user
    /// </summary>
    /// <param name="party">The party the authenticated user is performing client administration on behalf of</param>
    /// <param name="systemUser">The system user the authenticated user is delegating access to</param>
    /// <returns><seealso cref="ConnectionDto"/>List of connections</returns>
    [HttpGet]
    [Authorize(Policy = AuthzConstants.POLICY_CLIENTDELEGATION_READ)]
    public async Task<ActionResult<ConnectionDto>> GetClientDelegations([FromQuery] Guid party, [FromQuery] Guid systemUser)
    {
        var userId = AuthenticationHelper.GetPartyUuid(HttpContext);
        if (userId == Guid.Empty)
        {
            return Unauthorized();
        }

        var f = connectionRepository.CreateFilterBuilder();
        f.Equal(t => t.ToId, systemUser);
        f.Equal(t => t.FacilitatorId, party);
        var res = new List<ConnectionDto>();

        foreach (var r in await connectionRepository.GetExtended(f))
        {
            res.Add(ConnectionConverter.ConvertToDto(r));
        }
       
        return Ok(res);
    }

    /// <summary>
    /// Post client delegation
    /// </summary>
    /// <param name="party">The party the authenticated user is performing client administration on behalf of</param>
    /// <param name="request">Request Dto</param>
<<<<<<< HEAD
    /// <returns><seealso cref="ConnectionDto"/>List of connections</returns>
    [HttpPost]
    [Authorize(Policy = AuthzConstants.POLICY_CLIENTDELEGATION_WRITE)]
    public async Task<ActionResult<ConnectionDto>> PostClientDelegation([FromQuery] Guid party, [FromBody] CreateSystemDelegationRequestDto request)
=======
    /// <returns><seealso cref="CreateDelegationResponse"/>List of delegation responses</returns>
    [HttpPost]
    [Authorize(Policy = AuthzConstants.POLICY_CLIENTDELEGATION_WRITE)]
    public async Task<ActionResult<CreateDelegationResponse>> PostClientDelegation([FromQuery] Guid party, [FromBody] CreateSystemDelegationRequestDto request)
>>>>>>> decc1942
    {
        var userId = AuthenticationHelper.GetPartyUuid(HttpContext);
        if (userId == Guid.Empty)
        {
            return Unauthorized();
        }

        var delegations = await delegationService.CreateClientDelegation(request, userId, party);
<<<<<<< HEAD
        var result = new List<ConnectionDto>();
        
        foreach (var delegation in delegations)
        {
            result.Add(ConnectionConverter.ConvertToDto(await connectionRepository.GetExtended(delegation.Id)));
=======

        var result = new List<CreateDelegationResponse>();
        foreach (var delegation in delegations)
        {
            result.Add(ConnectionConverter.ConvertToResponseModel(await connectionRepository.Get(delegation.Id)));
>>>>>>> decc1942
        }

        // Remark: Kan ikke garantere at det KUN er delegeringer som er opprettet i denne handlingen som blir returnert.
        return Ok(result);
    }

    /// <summary>
    /// Delete client delegation
    /// </summary>
    /// <param name="party">The party the authenticated user is performing client administration on behalf of</param>
    /// <param name="delegationId">The delegation identifier</param>
    [HttpDelete]
    [Route("deletedelegation")]
    [Authorize(Policy = AuthzConstants.POLICY_CLIENTDELEGATION_WRITE)]
    public async Task<ActionResult> DeleteDelegation([FromQuery] Guid party, [FromQuery] Guid delegationId)
    {
        var userId = AuthenticationHelper.GetPartyUuid(HttpContext);
        if (userId == Guid.Empty)
        {
            return Unauthorized();
        }

        /*
        - [X] Delegation exists
        - [X] if party is facilitator for delegation
        */

        var delegation = await delegationRepository.Get(delegationId);
        if (delegation == null)
        {
            return BadRequest("Delegation not found");
        }

        if (delegation.FacilitatorId != party)
        {
            return BadRequest("Party does not match delegation facilitator");
        }

        var from = await assignmentRepository.Get(delegation.FromId);
        var to = await assignmentRepository.Get(delegation.ToId);
        if (!from.ToId.Equals(party) || !to.FromId.Equals(party))
        {
            return BadRequest("Party does not match delegation assignments");
        }

        await delegationRepository.Delete(delegation.Id);

        return Ok();
    }

    /// <summary>
    /// Delete client delegation
    /// </summary>
    /// <param name="party">The party the authenticated user is performing client administration on behalf of</param>
    /// <param name="assignmentId">The assignment identifier</param>
    /// <param name="cascade">If true; dependent rows in the database will be deleted</param>
    [HttpDelete]
    [Route("deleteassignment")]
    [Authorize(Policy = AuthzConstants.POLICY_CLIENTDELEGATION_WRITE)]
    public async Task<ActionResult> DeleteAssignment([FromQuery] Guid party, [FromQuery] Guid assignmentId, [FromQuery] bool cascade = false)
    {
        var userId = AuthenticationHelper.GetPartyUuid(HttpContext);
        if (userId == Guid.Empty)
        {
            return Unauthorized();
        }

        /*
        - [X] Assignment exists
        - [X] Assignment connected to party
        - [X] Assignment role is owned by Digdir
        - [X] Assignment not connected to any Delegation (or cascade = true)
        - [X] Temp: Only 'agent' role - Get this from queryparam future
        */
 
        string roleIdentifier = "agent"; 

        var assignment = await assignmentRepository.GetExtended(assignmentId);
        if (assignment == null)
        {
            return BadRequest("Assignment not found");
        }

        if (!assignment.FromId.Equals(party))
        {
            return BadRequest("Assignment not from party");
        }

        if (!assignment.Role.Code.Equals(roleIdentifier, StringComparison.OrdinalIgnoreCase))
        {
            return Problem($"You cannot removed assignments with this role '{assignment.Role.Code}', only '{roleIdentifier}'");
        }

        if (!cascade)
        {
            var delegationsFromAssignment = await delegationRepository.Get(t => t.FromId, assignment.Id);
            var delegationsToAssignment = await delegationRepository.Get(t => t.ToId, assignment.Id);

            if (delegationsFromAssignment.Any() || delegationsToAssignment.Any())
            {
                return Problem("Assignment is active in one or more delegations and cascadeflag is false.");
            }
        }

        await assignmentRepository.Delete(assignment.Id);

        return Ok();
    }

    /// <summary>
    /// Delete client delegation
    /// </summary>
    /// <param name="party">The party the authenticated user is performing client administration on behalf of</param>
    /// <param name="agentId">The agent/system party identifier</param>
    /// <param name="cascade">If true; dependent rows in the database will be deleted</param>
    [HttpDelete]
    [Route("deleteagentassignment")]
    [Authorize(Policy = AuthzConstants.POLICY_CLIENTDELEGATION_WRITE)]
    public async Task<ActionResult> DeleteAgentAssignment([FromQuery] Guid party, [FromQuery] Guid agentId, [FromQuery] bool cascade = false)
    {
        var userId = AuthenticationHelper.GetPartyUuid(HttpContext);
        if (userId == Guid.Empty)
        {
            return Unauthorized();
        }

        /*
        - [X] Assignment exists
        - [X] Assignment connected to party
        - [X] Assignment role is owned by Digdir
        - [X] Assignment not connected to any Delegation (or cascade = true)
        */

        string roleIdentifier = "agent";

        var role = (await roleRepository.Get(t => t.Code, roleIdentifier)).FirstOrDefault();
        if (role == null)
        {
            return Problem($"Unable to find role '{roleIdentifier}'");
        }

        if (!role.Code.Equals(roleIdentifier, StringComparison.OrdinalIgnoreCase))
        {
            return Problem($"You cannot removed assignments with this role '{role.Code}', only '{roleIdentifier}'");
        }

        var assignmentFilter = assignmentRepository.CreateFilterBuilder();
        assignmentFilter.Equal(t => t.FromId, party);
        assignmentFilter.Equal(t => t.ToId, agentId);
        assignmentFilter.Equal(t => t.RoleId, role.Id);
        var assignments = await assignmentRepository.GetExtended(assignmentFilter);
        if (assignments == null || !assignments.Any())
        {
            return BadRequest("Assignment not found");
        }

        if (assignments.Count() > 1)
        {
            return BadRequest("To many assignment found");
        }

        var assignment = assignments.First();

        if (!cascade)
        {
            var delegationsFromAssignment = await delegationRepository.Get(t => t.FromId, assignment.Id);
            var delegationsToAssignment = await delegationRepository.Get(t => t.ToId, assignment.Id);

            if (delegationsFromAssignment.Any() || delegationsToAssignment.Any())
            {
                return Problem("Assignment is active in one or more delegations and cascadeflag is false.");
            }
        }

        await assignmentRepository.Delete(assignment.Id);

        return Ok();
    }
}<|MERGE_RESOLUTION|>--- conflicted
+++ resolved
@@ -78,17 +78,10 @@
     /// </summary>
     /// <param name="party">The party the authenticated user is performing client administration on behalf of</param>
     /// <param name="request">Request Dto</param>
-<<<<<<< HEAD
-    /// <returns><seealso cref="ConnectionDto"/>List of connections</returns>
-    [HttpPost]
-    [Authorize(Policy = AuthzConstants.POLICY_CLIENTDELEGATION_WRITE)]
-    public async Task<ActionResult<ConnectionDto>> PostClientDelegation([FromQuery] Guid party, [FromBody] CreateSystemDelegationRequestDto request)
-=======
     /// <returns><seealso cref="CreateDelegationResponse"/>List of delegation responses</returns>
     [HttpPost]
     [Authorize(Policy = AuthzConstants.POLICY_CLIENTDELEGATION_WRITE)]
     public async Task<ActionResult<CreateDelegationResponse>> PostClientDelegation([FromQuery] Guid party, [FromBody] CreateSystemDelegationRequestDto request)
->>>>>>> decc1942
     {
         var userId = AuthenticationHelper.GetPartyUuid(HttpContext);
         if (userId == Guid.Empty)
@@ -97,19 +90,11 @@
         }
 
         var delegations = await delegationService.CreateClientDelegation(request, userId, party);
-<<<<<<< HEAD
-        var result = new List<ConnectionDto>();
-        
-        foreach (var delegation in delegations)
-        {
-            result.Add(ConnectionConverter.ConvertToDto(await connectionRepository.GetExtended(delegation.Id)));
-=======
 
         var result = new List<CreateDelegationResponse>();
         foreach (var delegation in delegations)
         {
             result.Add(ConnectionConverter.ConvertToResponseModel(await connectionRepository.Get(delegation.Id)));
->>>>>>> decc1942
         }
 
         // Remark: Kan ikke garantere at det KUN er delegeringer som er opprettet i denne handlingen som blir returnert.
