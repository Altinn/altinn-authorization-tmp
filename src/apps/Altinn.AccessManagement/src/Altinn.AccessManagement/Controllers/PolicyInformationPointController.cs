﻿using Altinn.AccessManagement.Core.Models;
using Altinn.AccessManagement.Core.Services.Interfaces;
using Altinn.AccessManagement.Models;
using Altinn.AccessMgmt.Core;
using Altinn.AccessMgmt.Core.Services.Contracts;
using Altinn.Authorization.Api.Contracts.AccessManagement.Enums;
using Altinn.Authorization.Models;
using AutoMapper;
using Microsoft.AspNetCore.Mvc;
using Microsoft.FeatureManagement;

namespace Altinn.AccessManagement.Controllers;

/// <summary>
/// Controller responsible for all operations for managing delegations of Altinn Apps
/// </summary>
[Route("accessmanagement/api/v1/policyinformation")]
[ApiController]
public class PolicyInformationPointController(
    IFeatureManager featureManager,
    IMapper mapper,
    IPolicyInformationPoint pip,
    IConnectionService connectionService,
    IAuthorizedPartyRepoServiceEf authorizedPartyRepoService
    ) : ControllerBase
{
    /// <summary>
    /// Endpoint to find all delegation changes for a given user, reportee and app/resource context
    /// </summary>
    /// <param name="request">The input model that contains id info about user, reportee, resource and resourceMatchType </param>
    /// <param name="cancellationToken">CancellationToken</param>
    /// <returns>A list of delegation changes that's stored in the database </returns>
    [ApiExplorerSettings(IgnoreApi = true)]
    [HttpPost]
    [Route("getdelegationchanges")]
    public async Task<ActionResult<List<DelegationChangeExternal>>> GetAllDelegationChanges([FromBody] DelegationChangeInput request, CancellationToken cancellationToken)
    {
        DelegationChangeList response = await pip.GetAllDelegations(request, includeInstanceDelegations: true, cancellationToken);

        if (!response.IsValid)
        {
            foreach (string errorKey in response.Errors.Keys)
            {
                ModelState.AddModelError(errorKey, response.Errors[errorKey]);
            }

            return new ObjectResult(ProblemDetailsFactory.CreateValidationProblemDetails(HttpContext, ModelState));
        }

        return mapper.Map<List<DelegationChangeExternal>>(response.DelegationChanges);
    }

    /// <summary>
    /// Endpoint to lookup all access packages a given to-party uuid has for a given from-party uuid
    /// </summary>
    /// <param name="from">The uuid of the party to lookop if the to-party has access packages for</param>
    /// <param name="to">The uuid of the party to lookup access packages og behalf of the from-party</param>
    /// <param name="cancellationToken">CancellationToken</param>
    /// <returns>A list of all access package urns to-party has access to on behalf of the from-party</returns>
    [ApiExplorerSettings(IgnoreApi = true)]
    [HttpGet]
    [Route("accesspackages")]
    public async Task<ActionResult> GetAccessPackages([FromQuery] Guid from, [FromQuery] Guid to, CancellationToken cancellationToken)
    {
        List<AccessPackageUrn> packages = new();

        if (await featureManager.IsEnabledAsync(AccessMgmtFeatureFlags.AuthorizedPartiesEfEnabled))
        {
<<<<<<< HEAD
            connectionPackages = await authorizedPartyRepoService.GetPackagesFromOthers(to, from, ct: cancellationToken);
=======
            var filter = new AuthorizedPartiesFilters { IncludeAccessPackages = true, IncludePartiesViaKeyRoles = AuthorizedPartiesIncludeFilter.True, PartyFilter = new Dictionary<Guid, Guid> { { from, from } } };
            var connectionPackages = await authorizedPartyRepoService.GetPipConnectionsFromOthers(to, filters: filter, ct: cancellationToken);
            if (connectionPackages != null)
            {
                packages.AddRange(connectionPackages.SelectMany(conPackage => conPackage.Packages.Select(pkg => AccessPackageUrn.AccessPackageId.Create(AccessPackageIdentifier.CreateUnchecked(pkg.Urn.Split(':').Last())))));
            }
>>>>>>> 8b475385
        }
        else
        {
            var connectionPackages = await connectionService.GetPackagePermissionsFromOthers(partyId: to, fromId: from, cancellationToken: cancellationToken);
            if (connectionPackages != null)
            {
                packages.AddRange(connectionPackages.Select(conPackage => AccessPackageUrn.AccessPackageId.Create(AccessPackageIdentifier.CreateUnchecked(conPackage.Package.Urn.Split(':').Last()))));
            }
        }

        return Ok(packages);
    }
}<|MERGE_RESOLUTION|>--- conflicted
+++ resolved
@@ -66,16 +66,12 @@
 
         if (await featureManager.IsEnabledAsync(AccessMgmtFeatureFlags.AuthorizedPartiesEfEnabled))
         {
-<<<<<<< HEAD
-            connectionPackages = await authorizedPartyRepoService.GetPackagesFromOthers(to, from, ct: cancellationToken);
-=======
             var filter = new AuthorizedPartiesFilters { IncludeAccessPackages = true, IncludePartiesViaKeyRoles = AuthorizedPartiesIncludeFilter.True, PartyFilter = new Dictionary<Guid, Guid> { { from, from } } };
             var connectionPackages = await authorizedPartyRepoService.GetPipConnectionsFromOthers(to, filters: filter, ct: cancellationToken);
             if (connectionPackages != null)
             {
                 packages.AddRange(connectionPackages.SelectMany(conPackage => conPackage.Packages.Select(pkg => AccessPackageUrn.AccessPackageId.Create(AccessPackageIdentifier.CreateUnchecked(pkg.Urn.Split(':').Last())))));
             }
->>>>>>> 8b475385
         }
         else
         {
