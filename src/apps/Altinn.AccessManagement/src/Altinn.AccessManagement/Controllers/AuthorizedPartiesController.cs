﻿using System.Net.Mime;
using Altinn.AccessManagement.Core.Configuration;
using Altinn.AccessManagement.Core.Constants;
using Altinn.AccessManagement.Core.Helpers;
using Altinn.AccessManagement.Core.Models;
using Altinn.AccessManagement.Core.Services.Interfaces;
<<<<<<< HEAD
using Altinn.Authorization.Api.Contracts.AccessManagement.Enums;
=======
using Altinn.AccessMgmt.Core;
>>>>>>> 441ba34a
using Altinn.Platform.Register.Enums;
using Altinn.Platform.Register.Models;
using AutoMapper;
using Microsoft.AspNetCore.Authorization;
using Microsoft.AspNetCore.Mvc;
using Microsoft.FeatureManagement;
using Microsoft.FeatureManagement.Mvc;

namespace Altinn.AccessManagement.Controllers;

/// <summary>
/// Controller responsible for all operations for retrieving AuthorizedParties list for a user / organization / system
/// </summary>
[ApiController]
[Route("accessmanagement/api/v1/")]
public class AuthorizedPartiesController(
    ILogger<AuthorizedPartiesController> logger,
    IMapper mapper,
    FeatureManager featureManager,
    IAuthorizedPartiesService authorizedPartiesService,
    IContextRetrievalService contextRetrievalService) : ControllerBase
{
    /// <summary>
    /// Endpoint for retrieving all authorized parties (with option to include Authorized Parties, aka Reportees, from Altinn 2) for the authenticated user
    /// </summary>
    /// <param name="includeAltinn2">Optional (Default: False): Whether Authorized Parties from Altinn 2 should be included in the result set, and if access to Altinn 3 resources through having Altinn 2 roles should be included.</param>
    /// <param name="includeAltinn3">Optional (Default: True): Whether Authorized Parties from Altinn 3 should be included in the underlying result set.</param>
    /// <param name="includeRoles">Optional (Default: True): Whether authorized roles should be included in the result set.</param>
    /// <param name="includeAccessPackages">Optional (Default: False): Whether authorized access packages should be included in the result set.</param>
    /// <param name="includeResources">Optional (Default: True): Whether authorized resources should be included in the result set.</param>
    /// <param name="includeInstances">Optional (Default: True): Whether authorized instances should be included in the result set.</param>
    /// <param name="includePartiesViaKeyRoles">Optional (Default: True): Whether authorized parties via organizations the user has a key role for, should be included in the result set.</param>
    /// <param name="includeSubParties">Optional (Default: True): Whether sub-parties of authorized parties should be included in the result set.</param>
    /// <param name="includeInactiveParties">Optional (Default: True): Whether inactive authorized parties should be included in the result set.</param>
    /// <param name="partyFilter">Optional: A list of party uuids to filter the results.</param>
    /// <param name="cancellationToken">The <see cref="CancellationToken"/></param>
    /// <response code="200" cref="List{AuthorizedParty}">Ok</response>
    /// <response code="401">Unauthorized</response>
    /// <response code="403">Forbidden</response>
    /// <response code="500">Internal Server Error</response>
    [HttpGet]
    [Authorize]
    [Route("authorizedparties")]
    [Produces(MediaTypeNames.Application.Json)]
    [ProducesResponseType(typeof(List<AuthorizedPartyExternal>), StatusCodes.Status200OK)]
    [ProducesResponseType(typeof(void), StatusCodes.Status401Unauthorized)]
    [ProducesResponseType(typeof(void), StatusCodes.Status403Forbidden)]
    [ProducesResponseType(typeof(ProblemDetails), StatusCodes.Status500InternalServerError)]
    [FeatureGate(FeatureFlags.RightsDelegationApi)]
    public async Task<ActionResult<List<AuthorizedPartyExternal>>> GetAuthorizedParties(
        [FromQuery] bool includeAltinn2 = false,
        [FromQuery] bool includeAltinn3 = true,
        [FromQuery] bool includeRoles = true,
        [FromQuery] bool includeAccessPackages = false,
        [FromQuery] bool includeResources = true,
        [FromQuery] bool includeInstances = true,
        [FromQuery] AuthorizedPartiesIncludeFilter includePartiesViaKeyRoles = AuthorizedPartiesIncludeFilter.True,
        [FromQuery] AuthorizedPartiesIncludeFilter includeSubParties = AuthorizedPartiesIncludeFilter.True,
        [FromQuery] AuthorizedPartiesIncludeFilter includeInactiveParties = AuthorizedPartiesIncludeFilter.True,
        [FromQuery] IEnumerable<Guid>? partyFilter = null,
        CancellationToken cancellationToken = default)
    {
        try
        {
            var filters = new AuthorizedPartiesFilters
            {
                IncludeAltinn2 = includeAltinn2,
                IncludeAltinn3 = includeAltinn3,
                IncludeRoles = includeRoles,
                IncludeAccessPackages = includeAccessPackages,
                IncludeResources = includeResources,
                IncludeInstances = includeInstances,
                IncludePartiesViaKeyRoles = includePartiesViaKeyRoles,
<<<<<<< HEAD
                IncludeSubParties = includeSubParties,
                IncludeInactiveParties = includeInactiveParties,
                PartyFilter = partyFilter?.Distinct().ToDictionary(uuid => uuid, uuid => uuid)
=======
>>>>>>> 441ba34a
            };

            if (await featureManager.IsEnabledAsync(AccessMgmtFeatureFlags.AuthorizedPartiesEfEnabled) && partyFilter?.Count() > 0)
            {
                var partyUuids = await authorizedPartiesService.GetPartyFilterUuids(partyFilter, cancellationToken);
                filters.PartyFilter = partyUuids?.Distinct().ToDictionary(uuid => uuid, uuid => uuid);
            }

            int userId = AuthenticationHelper.GetUserId(HttpContext);
            if (userId != 0)
            {
                var userProfile = await contextRetrievalService.GetNewUserProfile(userId, cancellationToken);
                if (userProfile == null)
                {
                    ModelState.AddModelError("Invaliduser", "The user id is either invalid or does not exist");
                    return new ObjectResult(ProblemDetailsFactory.CreateValidationProblemDetails(HttpContext, ModelState));
                }

                filters.IncludePartiesViaKeyRoles = userProfile.ProfileSettingPreference.ShowClientUnits;

                return mapper.Map<List<AuthorizedPartyExternal>>(await authorizedPartiesService.GetAuthorizedPartiesByUserId(userId, filters, cancellationToken));
            }

            string systemUserUuid = AuthenticationHelper.GetSystemUserUuid(HttpContext);
            if (!string.IsNullOrWhiteSpace(systemUserUuid))
            {
                return mapper.Map<List<AuthorizedPartyExternal>>(await authorizedPartiesService.GetAuthorizedPartiesBySystemUserUuid(systemUserUuid, filters, cancellationToken));
            }

            return Unauthorized();
        }
        catch (Exception ex)
        {
            logger.LogError(500, ex, "Unexpected internal exception occurred during GetAuthorizedParties");
            return new ObjectResult(ProblemDetailsFactory.CreateProblemDetails(HttpContext, detail: "Internal Server Error"));
        }
    }

    /// <summary>
    /// Endpoint for retrieving a given authorized party if it exists (with option to include Authorized Parties, aka Reportees from Altinn 2, when getting the underlying list of authorized parties) in the authenticated user's list of authorized parties
    /// </summary>
    /// <param name="partyId">The partyId to get if exists in the authenticated user's list of authorized parties</param>
    /// <param name="includeAltinn2">Optional (Default: False): Whether Authorized Parties from Altinn 2 should be included in the result set, and if access to Altinn 3 resources through having Altinn 2 roles should be included.</param>
    /// <param name="includeAltinn3">Optional (Default: True): Whether Authorized Parties from Altinn 3 should be included in the underlying result set.</param>
    /// <param name="includeRoles">Optional (Default: True): Whether authorized roles should be included in the result set.</param>
    /// <param name="includeAccessPackages">Optional (Default: False): Whether authorized access packages should be included in the result set.</param>
    /// <param name="includeResources">Optional (Default: True): Whether authorized resources should be included in the result set.</param>
    /// <param name="includeInstances">Optional (Default: True): Whether authorized instances should be included in the result set.</param>
    /// <param name="includePartiesViaKeyRoles">Optional (Default: True): Whether authorized parties via organizations the user has a key role for, should be included in the result set.</param>
    /// <param name="includeSubParties">Optional (Default: True): Whether sub-parties of authorized parties should be included in the result set.</param>
    /// <param name="includeInactiveParties">Optional (Default: True): Whether inactive authorized parties should be included in the result set.</param>
    /// <param name="cancellationToken">The <see cref="CancellationToken"/></param>
    /// <response code="200" cref="List{AuthorizedParty}">Ok</response>
    /// <response code="401">Unauthorized</response>
    /// <response code="403">Forbidden</response>
    /// <response code="500">Internal Server Error</response>
    [HttpGet]
    [Authorize]
    [Route("authorizedparty/{partyId}")]
    [Produces(MediaTypeNames.Application.Json)]
    [ProducesResponseType(typeof(List<AuthorizedPartyExternal>), StatusCodes.Status200OK)]
    [ProducesResponseType(typeof(void), StatusCodes.Status401Unauthorized)]
    [ProducesResponseType(typeof(void), StatusCodes.Status403Forbidden)]
    [ProducesResponseType(typeof(ProblemDetails), StatusCodes.Status500InternalServerError)]
    [FeatureGate(FeatureFlags.RightsDelegationApi)]
    public async Task<ActionResult<AuthorizedPartyExternal>> GetAuthorizedParty(
        [FromRoute] int partyId,
        [FromQuery] bool includeAltinn2 = false,
        [FromQuery] bool includeAltinn3 = true,
        [FromQuery] bool includeRoles = true,
        [FromQuery] bool includeAccessPackages = false,
        [FromQuery] bool includeResources = true,
        [FromQuery] bool includeInstances = true,
        [FromQuery] AuthorizedPartiesIncludeFilter includePartiesViaKeyRoles = AuthorizedPartiesIncludeFilter.True,
        [FromQuery] AuthorizedPartiesIncludeFilter includeSubParties = AuthorizedPartiesIncludeFilter.True,
        [FromQuery] AuthorizedPartiesIncludeFilter includeInactiveParties = AuthorizedPartiesIncludeFilter.True,
        CancellationToken cancellationToken = default)
    {
        try
        {
            var filters = new AuthorizedPartiesFilters
            {
                IncludeAltinn2 = includeAltinn2,
                IncludeAltinn3 = includeAltinn3,
                IncludeRoles = includeRoles,
                IncludeAccessPackages = includeAccessPackages,
                IncludeResources = includeResources,
                IncludeInstances = includeInstances,
                IncludePartiesViaKeyRoles = includePartiesViaKeyRoles,
                IncludeSubParties = includeSubParties,
                IncludeInactiveParties = includeInactiveParties,
            };

            int userId = AuthenticationHelper.GetUserId(HttpContext);
            if (userId == 0)
            {
                return Unauthorized();
            }

            var userProfile = await contextRetrievalService.GetNewUserProfile(userId, cancellationToken);
            if (userProfile == null)
            {
                ModelState.AddModelError("Invaliduser", "The user id is either invalid or does not exist");
                return new ObjectResult(ProblemDetailsFactory.CreateValidationProblemDetails(HttpContext, ModelState));
            }

            filters.IncludePartiesViaKeyRoles = userProfile.ProfileSettingPreference.ShowClientUnits;

            List<AuthorizedParty> authorizedParties = await authorizedPartiesService.GetAuthorizedPartiesByUserId(userId, filters, cancellationToken);
            AuthorizedParty authorizedParty = authorizedParties.Find(ap => ap.PartyId == partyId && !ap.OnlyHierarchyElementWithNoAccess)
                ?? authorizedParties.SelectMany(ap => ap.Subunits).FirstOrDefault(subunit => subunit.PartyId == partyId);

            if (authorizedParty == null)
            {
                ModelState.AddModelError("InvalidParty", "The party id is either invalid or is not an authorized party for the authenticated user");
                return new ObjectResult(ProblemDetailsFactory.CreateValidationProblemDetails(HttpContext, ModelState));
            }

            return mapper.Map<AuthorizedPartyExternal>(authorizedParty);
        }
        catch (Exception ex)
        {
            logger.LogError(500, ex, "Unexpected internal exception occurred during GetAuthorizedParties");
            return new ObjectResult(ProblemDetailsFactory.CreateProblemDetails(HttpContext, detail: "Internal Server Error"));
        }
    }

    /// <summary>
    /// Endpoint for retrieving all authorized parties (with option to include Authorized Parties, aka Reportees, from Altinn 2) for the authenticated user
    /// </summary>
    /// <param name="party">The party to retrieve the list of authorized parties for</param>
    /// <param name="includeAltinn2">Optional (Default: False): Whether Authorized Parties from Altinn 2 should be included in the result set, and if access to Altinn 3 resources through having Altinn 2 roles should be included.</param>
    /// <param name="includeAltinn3">Optional (Default: True): Whether Authorized Parties from Altinn 3 should be included in the underlying result set.</param>
    /// <param name="includeRoles">Optional (Default: True): Whether authorized roles should be included in the result set.</param>
    /// <param name="includeAccessPackages">Optional (Default: False): Whether authorized access packages should be included in the result set.</param>
    /// <param name="includeResources">Optional (Default: True): Whether authorized resources should be included in the result set.</param>
    /// <param name="includeInstances">Optional (Default: True): Whether authorized instances should be included in the result set.</param>
    /// <param name="includePartiesViaKeyRoles">Optional (Default: True): Whether authorized parties via organizations the user has a key role for, should be included in the result set.</param>
    /// <param name="includeSubParties">Optional (Default: True): Whether sub-parties of authorized parties should be included in the result set.</param>
    /// <param name="includeInactiveParties">Optional (Default: True): Whether inactive authorized parties should be included in the result set.</param>
    /// <param name="cancellationToken">The <see cref="CancellationToken"/></param>
    /// <response code="200" cref="List{AuthorizedParty}">Ok</response>
    /// <response code="401">Unauthorized</response>
    /// <response code="403">Forbidden</response>
    /// <response code="500">Internal Server Error</response>
    [HttpGet]
    [Authorize(Policy = AuthzConstants.POLICY_ACCESS_MANAGEMENT_READ)]
    [Route("{party}/authorizedparties")]
    [Produces(MediaTypeNames.Application.Json)]
    [ProducesResponseType(typeof(List<AuthorizedPartyExternal>), StatusCodes.Status200OK)]
    [ProducesResponseType(typeof(void), StatusCodes.Status401Unauthorized)]
    [ProducesResponseType(typeof(void), StatusCodes.Status403Forbidden)]
    [ProducesResponseType(typeof(ProblemDetails), StatusCodes.Status500InternalServerError)]
    [FeatureGate(FeatureFlags.RightsDelegationApi)]
    public async Task<ActionResult<List<AuthorizedPartyExternal>>> GetAuthorizedPartiesAsAccessManager(
        [FromRoute] int party,
        [FromQuery] bool includeAltinn2 = false,
        [FromQuery] bool includeAltinn3 = true,
        [FromQuery] bool includeRoles = true,
        [FromQuery] bool includeAccessPackages = false,
        [FromQuery] bool includeResources = true,
        [FromQuery] bool includeInstances = true,
        [FromQuery] AuthorizedPartiesIncludeFilter includePartiesViaKeyRoles = AuthorizedPartiesIncludeFilter.True,
        [FromQuery] AuthorizedPartiesIncludeFilter includeSubParties = AuthorizedPartiesIncludeFilter.True,
        [FromQuery] AuthorizedPartiesIncludeFilter includeInactiveParties = AuthorizedPartiesIncludeFilter.True,
        CancellationToken cancellationToken = default)
    {
        try
        {
            var filters = new AuthorizedPartiesFilters
            {
                IncludeAltinn2 = includeAltinn2,
                IncludeAltinn3 = includeAltinn3,
                IncludeRoles = includeRoles,
                IncludeAccessPackages = includeAccessPackages,
                IncludeResources = includeResources,
                IncludeInstances = includeInstances,
                IncludePartiesViaKeyRoles = includePartiesViaKeyRoles
            };

            int authenticatedUserPartyId = AuthenticationHelper.GetPartyId(HttpContext);

            Party subject = await contextRetrievalService.GetPartyAsync(party, cancellationToken);
            if (subject.PartyTypeName == PartyType.Person && subject.PartyId != authenticatedUserPartyId)
            {
                return Forbid();
            }

            List<AuthorizedParty> authorizedParties = await authorizedPartiesService.GetAuthorizedPartiesByPartyId(subject.PartyId, filters, cancellationToken);

            return mapper.Map<List<AuthorizedPartyExternal>>(authorizedParties);
        }
        catch (ArgumentException ex)
        {
            ModelState.AddModelError("Argument exception", ex.Message);
            return new ObjectResult(ProblemDetailsFactory.CreateValidationProblemDetails(HttpContext, ModelState));
        }
        catch (Exception ex)
        {
            logger.LogError(500, ex, "Unexpected internal exception occurred during GetAuthorizedParties");
            return new ObjectResult(ProblemDetailsFactory.CreateProblemDetails(HttpContext, detail: "Internal Server Error"));
        }
    }
}<|MERGE_RESOLUTION|>--- conflicted
+++ resolved
@@ -4,11 +4,8 @@
 using Altinn.AccessManagement.Core.Helpers;
 using Altinn.AccessManagement.Core.Models;
 using Altinn.AccessManagement.Core.Services.Interfaces;
-<<<<<<< HEAD
+using Altinn.AccessMgmt.Core;
 using Altinn.Authorization.Api.Contracts.AccessManagement.Enums;
-=======
-using Altinn.AccessMgmt.Core;
->>>>>>> 441ba34a
 using Altinn.Platform.Register.Enums;
 using Altinn.Platform.Register.Models;
 using AutoMapper;
@@ -65,9 +62,9 @@
         [FromQuery] bool includeAccessPackages = false,
         [FromQuery] bool includeResources = true,
         [FromQuery] bool includeInstances = true,
-        [FromQuery] AuthorizedPartiesIncludeFilter includePartiesViaKeyRoles = AuthorizedPartiesIncludeFilter.True,
-        [FromQuery] AuthorizedPartiesIncludeFilter includeSubParties = AuthorizedPartiesIncludeFilter.True,
-        [FromQuery] AuthorizedPartiesIncludeFilter includeInactiveParties = AuthorizedPartiesIncludeFilter.True,
+        [FromQuery] AuthorizedPartiesIncludeFilter includePartiesViaKeyRoles = AuthorizedPartiesIncludeFilter.Auto,
+        [FromQuery] AuthorizedPartiesIncludeFilter includeSubParties = AuthorizedPartiesIncludeFilter.Auto,
+        [FromQuery] AuthorizedPartiesIncludeFilter includeInactiveParties = AuthorizedPartiesIncludeFilter.Auto,
         [FromQuery] IEnumerable<Guid>? partyFilter = null,
         CancellationToken cancellationToken = default)
     {
@@ -82,12 +79,9 @@
                 IncludeResources = includeResources,
                 IncludeInstances = includeInstances,
                 IncludePartiesViaKeyRoles = includePartiesViaKeyRoles,
-<<<<<<< HEAD
                 IncludeSubParties = includeSubParties,
                 IncludeInactiveParties = includeInactiveParties,
                 PartyFilter = partyFilter?.Distinct().ToDictionary(uuid => uuid, uuid => uuid)
-=======
->>>>>>> 441ba34a
             };
 
             if (await featureManager.IsEnabledAsync(AccessMgmtFeatureFlags.AuthorizedPartiesEfEnabled) && partyFilter?.Count() > 0)
@@ -97,6 +91,11 @@
             }
 
             int userId = AuthenticationHelper.GetUserId(HttpContext);
+            if (userId == 0)
+            {
+                return Unauthorized();
+            }
+
             if (userId != 0)
             {
                 var userProfile = await contextRetrievalService.GetNewUserProfile(userId, cancellationToken);
@@ -106,7 +105,20 @@
                     return new ObjectResult(ProblemDetailsFactory.CreateValidationProblemDetails(HttpContext, ModelState));
                 }
 
-                filters.IncludePartiesViaKeyRoles = userProfile.ProfileSettingPreference.ShowClientUnits;
+                if (includePartiesViaKeyRoles == AuthorizedPartiesIncludeFilter.Auto)
+                {
+                    filters.IncludePartiesViaKeyRoles = userProfile.ProfileSettingPreference.ShowClientUnits ? AuthorizedPartiesIncludeFilter.True : AuthorizedPartiesIncludeFilter.False;
+                }
+
+                if (includeSubParties == AuthorizedPartiesIncludeFilter.Auto)
+                {
+                    filters.IncludeSubParties = userProfile.ProfileSettingPreference.ShouldShowSubEntities ? AuthorizedPartiesIncludeFilter.True : AuthorizedPartiesIncludeFilter.False;
+                }
+
+                if (includeInactiveParties == AuthorizedPartiesIncludeFilter.Auto)
+                {
+                    filters.IncludeInactiveParties = userProfile.ProfileSettingPreference.ShouldShowDeletedEntities ? AuthorizedPartiesIncludeFilter.True : AuthorizedPartiesIncludeFilter.False;
+                }
 
                 return mapper.Map<List<AuthorizedPartyExternal>>(await authorizedPartiesService.GetAuthorizedPartiesByUserId(userId, filters, cancellationToken));
             }
@@ -161,9 +173,9 @@
         [FromQuery] bool includeAccessPackages = false,
         [FromQuery] bool includeResources = true,
         [FromQuery] bool includeInstances = true,
-        [FromQuery] AuthorizedPartiesIncludeFilter includePartiesViaKeyRoles = AuthorizedPartiesIncludeFilter.True,
-        [FromQuery] AuthorizedPartiesIncludeFilter includeSubParties = AuthorizedPartiesIncludeFilter.True,
-        [FromQuery] AuthorizedPartiesIncludeFilter includeInactiveParties = AuthorizedPartiesIncludeFilter.True,
+        [FromQuery] AuthorizedPartiesIncludeFilter includePartiesViaKeyRoles = AuthorizedPartiesIncludeFilter.Auto,
+        [FromQuery] AuthorizedPartiesIncludeFilter includeSubParties = AuthorizedPartiesIncludeFilter.Auto,
+        [FromQuery] AuthorizedPartiesIncludeFilter includeInactiveParties = AuthorizedPartiesIncludeFilter.Auto,
         CancellationToken cancellationToken = default)
     {
         try
@@ -194,7 +206,20 @@
                 return new ObjectResult(ProblemDetailsFactory.CreateValidationProblemDetails(HttpContext, ModelState));
             }
 
-            filters.IncludePartiesViaKeyRoles = userProfile.ProfileSettingPreference.ShowClientUnits;
+            if (includePartiesViaKeyRoles == AuthorizedPartiesIncludeFilter.Auto)
+            {
+                filters.IncludePartiesViaKeyRoles = userProfile.ProfileSettingPreference.ShowClientUnits ? AuthorizedPartiesIncludeFilter.True : AuthorizedPartiesIncludeFilter.False;
+            }
+
+            if (includeSubParties == AuthorizedPartiesIncludeFilter.Auto)
+            {
+                filters.IncludeSubParties = userProfile.ProfileSettingPreference.ShouldShowSubEntities ? AuthorizedPartiesIncludeFilter.True : AuthorizedPartiesIncludeFilter.False;
+            }
+
+            if (includeInactiveParties == AuthorizedPartiesIncludeFilter.Auto)
+            {
+                filters.IncludeInactiveParties = userProfile.ProfileSettingPreference.ShouldShowDeletedEntities ? AuthorizedPartiesIncludeFilter.True : AuthorizedPartiesIncludeFilter.False;
+            }
 
             List<AuthorizedParty> authorizedParties = await authorizedPartiesService.GetAuthorizedPartiesByUserId(userId, filters, cancellationToken);
             AuthorizedParty authorizedParty = authorizedParties.Find(ap => ap.PartyId == partyId && !ap.OnlyHierarchyElementWithNoAccess)
