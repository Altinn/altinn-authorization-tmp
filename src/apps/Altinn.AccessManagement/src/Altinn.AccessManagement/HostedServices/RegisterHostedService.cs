using Altinn.AccessManagement;
using Altinn.AccessManagement.HostedServices.Contracts;
using Altinn.AccessManagement.HostedServices.Services;
using Altinn.AccessMgmt.Persistence.Core.Models;
using Altinn.AccessMgmt.Persistence.Data;
using Altinn.AccessMgmt.Persistence.Services;
using Altinn.Authorization.AccessManagement.HostedServices;
using Altinn.Authorization.Host.Lease;
using Microsoft.FeatureManagement;

namespace Altinn.Authorization.AccessManagement;

/// <summary>
/// A hosted service responsible for synchronizing register data using leases.
/// </summary>
/// <param name="lease">Lease provider for distributed locking.</param>
/// <param name="logger">Logger for logging service activities.</param>
/// <param name="featureManager">for reading feature flags</param>
/// <param name="statusService">Status service</param>
/// <param name="resourceSyncService">Service for syncing resources</param>
/// <param name="partySyncService">Service for syncing parties</param>
/// <param name="roleSyncService">Service for syncing roles</param>
public partial class RegisterHostedService(
    IAltinnLease lease,
    ILogger<RegisterHostedService> logger,
    IFeatureManager featureManager,
    IStatusService statusService,
    IResourceSyncService resourceSyncService,
    IPartySyncService partySyncService,
    IRoleSyncService roleSyncService
    ) : IHostedService, IDisposable
{
    private readonly IAltinnLease _lease = lease;
    private readonly ILogger<RegisterHostedService> _logger = logger;
    private readonly IFeatureManager _featureManager = featureManager;
    private readonly IStatusService statusService = statusService;
    private readonly IResourceSyncService resourceSyncService = resourceSyncService;
    private readonly IPartySyncService partySyncService = partySyncService;
    private readonly IRoleSyncService roleSyncService = roleSyncService;
    private Timer _timer = null;
    private readonly CancellationTokenSource _stop = new();

    /// <inheritdoc/>
    public Task StartAsync(CancellationToken cancellationToken)
    {
        Log.StartRegisterSync(_logger);

        _timer = new Timer(async state => await SyncRegisterDispatcher(state), _stop.Token, TimeSpan.Zero, TimeSpan.FromMinutes(2));

        return Task.CompletedTask;
    }

    /// <summary>
    /// Dispatches the register synchronization process in a separate task.
    /// </summary>
    /// <param name="state">Cancellation token for stopping execution.</param>
    private async Task SyncRegisterDispatcher(object state)
    {
        var cancellationToken = (CancellationToken)state;
        try
        {
            var options = new ChangeRequestOptions()
            {
                ChangedBy = AuditDefaults.RegisterImportSystem,
                ChangedBySystem = AuditDefaults.RegisterImportSystem
            };

            if (await _featureManager.IsEnabledAsync(AccessManagementFeatureFlags.HostedServicesResourceRegistrySync, cancellationToken))
            {
                await using var ls = await _lease.TryAquireNonBlocking<ResourceRegistryLease>("access_management_resource_registry_sync", cancellationToken);
                if (!ls.HasLease || cancellationToken.IsCancellationRequested)
                {
                    return;
                }

                await SyncResourceRegistry(ls, options, cancellationToken);
            }

            if (await _featureManager.IsEnabledAsync(AccessManagementFeatureFlags.HostedServicesRegisterSync))
            {
                await using var ls = await _lease.TryAquireNonBlocking<RegisterLease>("access_management_register_sync", cancellationToken);
                if (!ls.HasLease || cancellationToken.IsCancellationRequested)
                {
                    return;
                }

                await SyncRegisterParty(ls, options, cancellationToken);
                await SyncRegisterRoles(ls, options, cancellationToken);
            }

            _logger.LogInformation("Register sync completed!");
        }
        catch (Exception ex)
        {
            Log.SyncError(_logger, ex);
        }
    }

    private async Task SyncRegisterRoles(LeaseResult<RegisterLease> ls, ChangeRequestOptions options, CancellationToken cancellationToken)
    {
        var roleStatus = await statusService.GetOrCreateRecord(Guid.Parse("84E9726D-E61B-4DFF-91D7-9E17C8BB41A6"), "accessmgmt-sync-register-role", options, 5);
        var canRunRoleSync = await statusService.TryToRun(roleStatus, options);

        try
        {
            if (canRunRoleSync)
            {
<<<<<<< HEAD
                if (canRunRoleSync)
                {
                    await roleSyncService.SyncRoles(ls, cancellationToken);
                    await statusService.RunSuccess(roleStatus, options);
                }
=======
                await roleSyncService.SyncRoles(ls, cancellationToken);
                await statusService.RunSuccess(roleStatus, options);
>>>>>>> 0c991c51
            }
        }
        catch (Exception ex)
        {
            Log.SyncError(_logger, ex);
            await statusService.RunFailed(roleStatus, ex, options);
        }
    }

    private async Task SyncResourceRegistry(LeaseResult<ResourceRegistryLease> ls, ChangeRequestOptions options, CancellationToken cancellationToken)
    {
        var resourceStatus = await statusService.GetOrCreateRecord(Guid.Parse("BEF7E6C8-2928-423E-9927-225488A5B08B"), "accessmgmt-sync-register-resource", options, 5);
        var canRunResourceSync = await statusService.TryToRun(resourceStatus, options);

        try
        {
            if (canRunResourceSync)
            {
                await resourceSyncService.SyncResourceOwners(cancellationToken);
                await _lease.RefreshLease(ls, cancellationToken);
                await resourceSyncService.SyncResources(ls, cancellationToken);
                await statusService.RunSuccess(resourceStatus, options);
            }
        }
        catch (Exception ex)
        {
            Log.SyncError(_logger, ex);
            await statusService.RunFailed(resourceStatus, ex, options);
        }
    }

    private async Task SyncRegisterParty(LeaseResult<RegisterLease> ls, ChangeRequestOptions options, CancellationToken cancellationToken)
    {
        var partyStatus = await statusService.GetOrCreateRecord(Guid.Parse("C18B67F6-B07E-482C-AB11-7FE12CD1F48D"), "accessmgmt-sync-register-party", options, 5);
        var canRunPartySync = await statusService.TryToRun(partyStatus, options);

        try
        {
            if (canRunPartySync)
            {
                await partySyncService.SyncParty(ls, cancellationToken);
                await statusService.RunSuccess(partyStatus, options);
            }
        }
        catch (Exception ex)
        {
            Log.SyncError(_logger, ex);
            await statusService.RunFailed(partyStatus, ex, options);
        }
    }

    /// <inheritdoc/>
    public Task StopAsync(CancellationToken cancellationToken)
    {
        try
        {
            Log.QuitRegisterSync(_logger);
        }
        finally
        {
            _timer?.Change(Timeout.Infinite, 0);
        }

        return Task.CompletedTask;
    }

    /// <inheritdoc/>
    public void Dispose()
    {
        Dispose(true);
        GC.SuppressFinalize(this);
    }

    /// <summary>
    /// Releases unmanaged resources.
    /// </summary>
    /// <param name="disposing">Indicates whether the method is called from Dispose.</param>
    protected virtual void Dispose(bool disposing)
    {
        if (disposing)
        {
            _timer?.Dispose();
            _stop?.Cancel();
            _stop?.Dispose();
        }
    }
}<|MERGE_RESOLUTION|>--- conflicted
+++ resolved
@@ -105,16 +105,8 @@
         {
             if (canRunRoleSync)
             {
-<<<<<<< HEAD
-                if (canRunRoleSync)
-                {
-                    await roleSyncService.SyncRoles(ls, cancellationToken);
-                    await statusService.RunSuccess(roleStatus, options);
-                }
-=======
                 await roleSyncService.SyncRoles(ls, cancellationToken);
                 await statusService.RunSuccess(roleStatus, options);
->>>>>>> 0c991c51
             }
         }
         catch (Exception ex)
