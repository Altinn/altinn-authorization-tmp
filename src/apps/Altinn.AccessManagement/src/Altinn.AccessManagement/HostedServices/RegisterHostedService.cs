using System.Net;
using Altinn.AccessManagement;
using Altinn.AccessMgmt.Core.Models;
using Altinn.AccessMgmt.Persistence.Core.Contracts;
using Altinn.AccessMgmt.Persistence.Core.Helpers;
using Altinn.AccessMgmt.Persistence.Core.Models;
using Altinn.AccessMgmt.Persistence.Repositories.Contracts;
using Altinn.AccessMgmt.Persistence.Services;
using Altinn.Authorization.Host.Lease;
using Altinn.Authorization.Integration.Platform.Register;
using Microsoft.FeatureManagement;

namespace Altinn.Authorization.AccessManagement;

/// <summary>
/// A hosted service responsible for synchronizing register data using leases.
/// </summary>
/// <param name="lease">Lease provider for distributed locking.</param>
/// <param name="register">Register integration service.</param>
/// <param name="logger">Logger for logging service activities.</param>
/// <param name="featureManager">for reading feature flags</param>
/// <param name="ingestService">Ingest service</param>
/// <param name="statusService">Status service</param>
/// <param name="entityRepository">Repository for entity data.</param>
/// <param name="roleRepository">Repository for role data.</param>
/// <param name="assignmentRepository">Repository for assignment data.</param>
/// <param name="entityTypeRepository">Repository for entity type data.</param>
/// <param name="entityVariantRepository">Repository for entity variant data.</param>
/// <param name="providerRepository">Repository for provider data.</param>
public partial class RegisterHostedService(
    IAltinnLease lease,
    IAltinnRegister register,
    ILogger<RegisterHostedService> logger,
    IFeatureManager featureManager,
    IIngestService ingestService,
    IStatusService statusService,
    IEntityRepository entityRepository,
    IRoleRepository roleRepository,
    IAssignmentRepository assignmentRepository,
    IEntityTypeRepository entityTypeRepository,
    IEntityVariantRepository entityVariantRepository,
    IProviderRepository providerRepository
    ) : IHostedService, IDisposable
{
    private readonly IAltinnLease _lease = lease;
    private readonly IAltinnRegister _register = register;
    private readonly ILogger<RegisterHostedService> _logger = logger;
    private readonly IFeatureManager _featureManager = featureManager;
    private readonly IIngestService ingestService = ingestService;
    private readonly IStatusService statusService = statusService;
    private readonly IEntityRepository entityRepository = entityRepository;
    private readonly IRoleRepository roleRepository = roleRepository;
    private readonly IAssignmentRepository assignmentRepository = assignmentRepository;
    private readonly IEntityTypeRepository entityTypeRepository = entityTypeRepository;
    private readonly IEntityVariantRepository entityVariantRepository = entityVariantRepository;
    private readonly IProviderRepository providerRepository = providerRepository;
    private int _executionCount = 0;
    private Timer _timer = null;
    private readonly CancellationTokenSource _stop = new();

    /// <inheritdoc/>
    public Task StartAsync(CancellationToken cancellationToken)
    {
        Log.StartRegisterSync(_logger);

        _timer = new Timer(async state => await SyncRegisterDispatcher(state), _stop.Token, TimeSpan.Zero, TimeSpan.FromMinutes(2));

        return Task.CompletedTask;
    }

    /// <summary>
    /// Dispatches the register synchronization process in a separate task.
    /// </summary>
    /// <param name="state">Cancellation token for stopping execution.</param>
    private async Task SyncRegisterDispatcher(object state)
    {
        if (!await _featureManager.IsEnabledAsync(AccessManagementFeatureFlags.HostedServicesRegisterSync))
        {
            return;
        }

        var cancellationToken = (CancellationToken)state;
        await using var ls = await _lease.TryAquireNonBlocking<LeaseContent>("access_management_register_sync", cancellationToken);
        if (!ls.HasLease || cancellationToken.IsCancellationRequested)
        {
            return;
        }

        try
        {
            var partyStatus = await statusService.GetOrCreateRecord(Guid.Parse("C18B67F6-B07E-482C-AB11-7FE12CD1F48D"), "accessmgmt-sync-register-party", 5);
            var roleStatus = await statusService.GetOrCreateRecord(Guid.Parse("84E9726D-E61B-4DFF-91D7-9E17C8BB41A6"), "accessmgmt-sync-register-role", 5);

            bool canRunPartySync = await statusService.TryToRun(partyStatus);
            bool canRunRoleSync = await statusService.TryToRun(roleStatus);

            if (!canRunPartySync && !canRunRoleSync)
            {
                return;
            }

            try
            {
                await PrepareSync();
<<<<<<< HEAD
                await SyncParty(ls, cancellationToken);
                await SyncRoles(ls, cancellationToken);
=======
>>>>>>> 0fc88429
            }
            catch (Exception ex)
            {
                Log.SyncError(_logger, ex);
                return;
            }

            try
            {
                if (canRunPartySync)
                {
                    await SyncParty(ls, cancellationToken);
                    await statusService.RunSuccess(partyStatus);
                }
            }
            catch (Exception ex)
            {
                Log.SyncError(_logger, ex);
                await statusService.RunFailed(partyStatus, ex);
            }

            try
            {
                if (canRunPartySync)
                {
                    await SyncRoles(ls, cancellationToken);
                    await statusService.RunSuccess(roleStatus);
                }
            }
            catch (Exception ex)
            {
                Log.SyncError(_logger, ex);
                await statusService.RunFailed(partyStatus, ex);
            }

            _logger.LogInformation("Register sync completed!");
        }
        catch (Exception ex)
        {
            Log.SyncError(_logger, ex);
        }
        finally
        {
            await _lease.Release(ls, default);
        }
    }
    
    private async Task PrepareSync()
    {
        EntityTypes = [.. await entityTypeRepository.Get()];
        EntityVariants = [.. await entityVariantRepository.Get()];
        Roles = [.. await roleRepository.Get()];
        Providers = [.. await providerRepository.Get()];
    }

    #region Roles

    private async Task SyncRoles(LeaseResult<LeaseContent> ls, CancellationToken cancellationToken)
    {
        var batchData = new List<Assignment>();

        await foreach (var page in await _register.StreamRoles([], ls.Data?.RoleStreamNextPageLink, cancellationToken))
        {
            if (cancellationToken.IsCancellationRequested)
            {
                return;
            }

            if (!page.IsSuccessful)
            {
                Log.ResponseError(_logger, page.StatusCode);
                throw new Exception("Stream page is not successful");
            }

            Guid batchId = Guid.NewGuid();
            var batchName = batchId.ToString().ToLower().Replace("-", string.Empty);
            _logger.LogInformation("Starting proccessing role page '{0}'", batchName);

            if (page.Content != null)
            {
                foreach (var item in page.Content.Data)
                {
                    var assignment = await ConvertRoleModel(item) ?? throw new Exception("Failed to convert RoleModel to Assignment");

                    if (item.Type == "Added")
                    {
                        batchData.Add(assignment);
                        if (item.RoleIdentifier == "hovedenhet" || item.RoleIdentifier == "ikke-naeringsdrivende-hovedenhet")
                        {
                            await SetParent(assignment.FromId, assignment.ToId, cancellationToken);
                        }
                    }
                    else
                    {
                        var filter = assignmentRepository.CreateFilterBuilder();
                        filter.Equal(t => t.FromId, assignment.FromId);
                        filter.Equal(t => t.ToId, assignment.ToId);
                        filter.Equal(t => t.RoleId, assignment.RoleId);
                        await assignmentRepository.Delete(filter);

                        if (item.RoleIdentifier == "hovedenhet" || item.RoleIdentifier == "ikke-naeringsdrivende-hovedenhet")
                        {
                            await RemoveParent(assignment.FromId, cancellationToken);
                        }
                    }

                    Interlocked.Increment(ref _executionCount);
                }
            }

            await Flush(batchId);

            if (string.IsNullOrEmpty(page?.Content?.Links?.Next))
            {
                return;
            }

            await _lease.Put(ls, new() { RoleStreamNextPageLink = page.Content.Links.Next, PartyStreamNextPageLink = ls.Data?.PartyStreamNextPageLink }, cancellationToken);
            await _lease.RefreshLease(ls, cancellationToken);

            async Task Flush(Guid batchId)
            {
                try
                {
                    _logger.LogInformation("Ingest and Merge Assignment batch '{0}' to db", batchName);
                    var ingested = await ingestService.IngestTempData<Assignment>(batchData, batchId, cancellationToken);

                    if (ingested != batchData.Count)
                    {
                        _logger.LogWarning("Ingest partial complete: Assignment ({0}/{1})", ingested, batchData.Count);
                    }

                    var merged = await ingestService.MergeTempData<Assignment>(batchId, GetAssignmentMergeMatchFilter, cancellationToken);

                    _logger.LogInformation("Merge complete: Assignment ({0}/{1})", merged, ingested);
                }
                catch (Exception ex)
                {
                    _logger.LogError(ex, "Failed to ingest and/or merge Assignment and EntityLookup batch {0} to db", batchName);
                    throw new Exception(string.Format("Failed to ingest and/or merge Assignment and EntityLookup batch {0} to db", batchName), ex);
                }
                finally
                {
                    batchId = Guid.NewGuid();
                    batchData.Clear();
                }
            }
        }
    }

    private async Task SyncRolesSingle(LeaseResult<LeaseContent> ls, CancellationToken cancellationToken)
    {
        var failedAdds = new List<Assignment>();
        var failedRemoves = new List<Assignment>();

        await foreach (var page in await _register.StreamRoles([], ls.Data?.RoleStreamNextPageLink, cancellationToken))
        {
            if (cancellationToken.IsCancellationRequested)
            {
                return;
            }

            if (!page.IsSuccessful || page.Content == null)
            {
                Log.ResponseError(_logger, page.StatusCode);
            }

            foreach (var item in page.Content.Data)
            {
                var assignment = await ConvertRoleModel(item) ?? throw new Exception("Failed to convert RoleModel to Assignment");
                if (item.Type == "Added")
                {
                    try
                    {
                        var res = await assignmentRepository.Create(assignment);
                        Log.AssignmentSuccess(_logger, "added", item.FromParty, item.ToParty, item.RoleIdentifier);
                    } 
                    catch (Exception ex)
                    {
                        _logger.LogError(ex, "Failed to add assignment");
                        Log.AssignmentFailed(_logger, "add", assignment.FromId.ToString(), assignment.ToId.ToString(), assignment.RoleId.ToString());
                        failedAdds.Add(assignment);
                    }
                }
                else
                {
                    try
                    {
                        var filter = assignmentRepository.CreateFilterBuilder();
                        filter.Equal(t => t.FromId, assignment.FromId);
                        filter.Equal(t => t.ToId, assignment.ToId);
                        filter.Equal(t => t.RoleId, assignment.RoleId);
                        var res = await assignmentRepository.Delete(filter);
                        Log.AssignmentSuccess(_logger, "removed", item.FromParty, item.ToParty, item.RoleIdentifier);
                    } 
                    catch (Exception ex)
                    {
                        _logger.LogError(ex, "Failed to remove assignment");
                        Log.AssignmentFailed(_logger, "remove", assignment.FromId.ToString(), assignment.ToId.ToString(), assignment.RoleId.ToString());
                        failedRemoves.Add(assignment);
                    }
                }

                Interlocked.Increment(ref _executionCount);
            }

            if (string.IsNullOrEmpty(page?.Content?.Links?.Next))
            {
                return;
            }

            await _lease.Put(ls, new() { RoleStreamNextPageLink = page.Content.Links.Next, PartyStreamNextPageLink = ls.Data?.PartyStreamNextPageLink }, cancellationToken);
            await _lease.RefreshLease(ls, cancellationToken);
        }

        _logger.LogInformation("Role import failures;");
        foreach (var ass in failedAdds)
        {
            _logger.LogInformation("Failed to {0} assingment from '{1}' to '{2}' with role '{3}'", "add", ass.FromId, ass.ToId, ass.RoleId);
        }

        foreach (var ass in failedRemoves)
        {
            _logger.LogInformation("Failed to {0} assingment from '{1}' to '{2}' with role '{3}'", "remove", ass.FromId, ass.ToId, ass.RoleId);
        }
    }
    
    private async Task SyncRolesBatched(LeaseResult<LeaseContent> ls, CancellationToken cancellationToken)
    {
        int batchSize = 1000;
        Guid batchId = Guid.NewGuid();
        var batchData = new List<Assignment>();

        await foreach (var page in await _register.StreamRoles([], ls.Data?.RoleStreamNextPageLink, cancellationToken))
        {
            if (cancellationToken.IsCancellationRequested)
            {
                return;
            }

            if (!page.IsSuccessful || page.Content == null)
            {
                Log.ResponseError(_logger, page.StatusCode);
            }

            foreach (var item in page.Content.Data)
            {
                try
                {
                    var assignment = await ConvertRoleModel(item) ?? throw new Exception("Failed to convert RoleModel to Assignment");
                    
                    if (batchData.Any(t => t.FromId == assignment.FromId && t.ToId == assignment.ToId && t.RoleId == assignment.RoleId))
                    {
                        // If changes on same assignment then execute as-is before continuing.
                        await FlushBatchAsync(cancellationToken);
                    }

                    if (item.Type == "Added")
                    {
                        try
                        {
                            batchData.Add(assignment);
                            if (item.RoleIdentifier == "hovedenhet" || item.RoleIdentifier == "ikke-naeringsdrivende-hovedenhet")
                            {
                                await SetParent(assignment.FromId, assignment.ToId, cancellationToken);
                            }

                            Log.AssignmentSuccess(_logger, "added", item.FromParty, item.ToParty, item.RoleIdentifier);
                        }
                        catch
                        {
                            Log.AssignmentFailed(_logger, "add", item.FromParty, item.ToParty, item.RoleIdentifier);
                        }
                    }
                    else
                    {
                        try
                        {
                            var filter = assignmentRepository.CreateFilterBuilder();
                            filter.Equal(t => t.FromId, assignment.FromId);
                            filter.Equal(t => t.ToId, assignment.ToId);
                            filter.Equal(t => t.RoleId, assignment.RoleId);
                            await assignmentRepository.Delete(filter);

                            if (item.RoleIdentifier == "hovedenhet" || item.RoleIdentifier == "ikke-naeringsdrivende-hovedenhet")
                            {
                                await RemoveParent(assignment.FromId, cancellationToken);
                            }

                            Log.AssignmentSuccess(_logger, "removed", item.FromParty, item.ToParty, item.RoleIdentifier);
                        }
                        catch
                        {
                            Log.AssignmentFailed(_logger, "remove", item.FromParty, item.ToParty, item.RoleIdentifier);
                        }

                    }

                    Interlocked.Increment(ref _executionCount);
                }
                catch (Exception ex)
                {
                    _logger.LogWarning(ex, "Faild to ingest assignments");
                }
            }

            if (batchData.Count >= batchSize)
            {
                await FlushBatchAsync(cancellationToken);
            }

            if (string.IsNullOrEmpty(page?.Content?.Links?.Next))
            {
                return;
            }

            await _lease.Put(ls, new() { RoleStreamNextPageLink = page.Content.Links.Next, PartyStreamNextPageLink = ls.Data?.PartyStreamNextPageLink }, cancellationToken);
            await _lease.RefreshLease(ls, cancellationToken);
        }

        if (batchData.Count > 0)
        {
            await FlushBatchAsync(cancellationToken);
        }

        async Task FlushBatchAsync(CancellationToken cancellationToken = default)
        {
            try
            {
                Console.WriteLine("Write batchData to db");
                await ingestService.IngestTempData<Assignment>(batchData, batchId, cancellationToken);

                Console.WriteLine("Merge batchData to db");
                await ingestService.MergeTempData<Assignment>(batchId, GetAssignmentMergeMatchFilter, cancellationToken);
            }
            catch (Exception ex)
            {
                _logger.LogError(ex, "Failed to merge batchData '{batchId}'", batchId);
                await Task.Delay(2000);
            }

            batchId = Guid.NewGuid();
            batchData.Clear();
        }
    }

    private async Task SetParent(Guid childId, Guid parentId, CancellationToken cancellationToken = default)
    {
        try
        {
            await entityRepository.Update(t => t.ParentId, parentId, childId, cancellationToken);
        }
        catch (Exception ex)
        {
            throw new Exception(string.Format("Unable to set '{1}' as parent to '{0}'", childId, parentId), ex);
        }
    }

    private async Task RemoveParent(Guid childId, CancellationToken cancellationToken = default)
    {
        try
        {
            await entityRepository.Update(t => t.ParentId, null, childId, cancellationToken);
        }
        catch (Exception ex)
        {
            throw new Exception(string.Format("Unable to remove parent for '{0}'", childId), ex);
        }
    }

    private static readonly IReadOnlyList<GenericParameter> GetAssignmentMergeMatchFilter = new List<GenericParameter>()
    {
        new GenericParameter("fromid", "fromid"),
        new GenericParameter("roleid", "roleid"),
        new GenericParameter("toid", "toid")
    }.AsReadOnly();
    
    private List<Role> Roles { get; set; } = [];

    private async Task<Assignment> ConvertRoleModel(RoleModel model)
    {
        try
        {
            var role = await GetOrCreateRole(model.RoleIdentifier, model.RoleSource);
            return new Assignment()
            {
                Id = Guid.CreateVersion7(),
                FromId = Guid.Parse(model.FromParty),
                ToId = Guid.Parse(model.ToParty),
                RoleId = role.Id
            };
        } 
        catch (Exception ex)
        {
            throw new Exception(string.Format("Failed to convert model to Assignment. From:{0} To:{1} Role:{2}", model.FromParty, model.ToParty, model.RoleIdentifier));
        }
    }
    
    private async Task<Role> GetOrCreateRole(string roleIdentifier, string roleSource)
    {
        if (Roles.Count(t => t.Code == roleIdentifier) == 1)
        {
            return Roles.First(t => t.Code == roleIdentifier);
        }

        var role = (await roleRepository.Get(t => t.Urn, roleIdentifier)).FirstOrDefault();
        if (role == null)
        {
            var provider = Providers.FirstOrDefault(t => t.Name == (roleSource == "ccr" ? "Brønnøysundregistrene" : "Digitaliseringsdirektoratet")) ?? throw new Exception(string.Format("Provider '{0}' not found while creating new role.", roleSource));
            var entityType = EntityTypes.FirstOrDefault(t => t.Name == "Organisasjon") ?? throw new Exception(string.Format("Unable to find type '{0}'", "Organisasjon"));

            await roleRepository.Create(new Role()
            {
                Id = Guid.CreateVersion7(),
                Name = roleIdentifier,
                Description = roleIdentifier,
                Code = roleIdentifier,
                Urn = roleIdentifier,
                EntityTypeId = entityType.Id,
                ProviderId = provider.Id,
            });

            role = (await roleRepository.Get(t => t.Urn, roleIdentifier)).FirstOrDefault();
            if (role == null)
            {
                throw new Exception(string.Format("Unable to get or create role '{0}'", roleIdentifier));
            }
        }

        Roles.Add(role);
        return role;
    }
    
    private List<GenericFilter> assignmentMergeFilter = new List<GenericFilter>()
        {
            new GenericFilter("fromid", "fromid"),
            new GenericFilter("toid", "toid"),
            new GenericFilter("roleid", "roleid"),
        };
    #endregion

    #region Party

    /// <summary>
    /// Synchronizes register data by first acquiring a remote lease and streaming register entries.
    /// Returns if lease is already taken.
    /// </summary>
    /// <param name="ls">The lease result containing the lease data and status.</param>
    /// <param name="cancellationToken">Token to monitor for cancellation requests.</param>
    private async Task SyncParty(LeaseResult<LeaseContent> ls, CancellationToken cancellationToken)
    {        
        var bulk = new List<Entity>();
        var bulkLookup = new List<EntityLookup>();

        await foreach (var page in await _register.StreamParties(RegisterClient.AvailableFields, ls.Data?.PartyStreamNextPageLink, cancellationToken))
        {
            if (cancellationToken.IsCancellationRequested)
            {
                return;
            }

            if (!page.IsSuccessful)
            {
                Log.ResponseError(_logger, page.StatusCode);
                throw new Exception("Stream page is not successful");
            }
            
            Guid batchId = Guid.NewGuid();
            var batchName = batchId.ToString().ToLower().Replace("-", string.Empty);
            _logger.LogInformation("Starting proccessing party page '{0}'", batchName);

            if (page.Content != null)
            {
                foreach (var item in page.Content.Data)
                {
                    var entity = ConvertPartyModel(item);
                    
                    if (bulk.Count(t => t.Id.Equals(entity.Id)) > 0)
                    {
                        await Flush(batchId);
                    }

                    bulk.Add(entity);
                    bulkLookup.AddRange(ConvertPartyModelToLookup(item));

                    Interlocked.Increment(ref _executionCount);
                }
            }

            await Flush(batchId);

            if (string.IsNullOrEmpty(page?.Content?.Links?.Next))
            {
                return;
            }

            await _lease.Put(ls, new() { PartyStreamNextPageLink = page.Content.Links.Next, RoleStreamNextPageLink = ls.Data?.RoleStreamNextPageLink }, cancellationToken);
            await _lease.RefreshLease(ls, cancellationToken);

            async Task Flush(Guid batchId)
            {
                try
                {
                    _logger.LogInformation("Ingest and Merge Entity and EntityLookup batch '{0}' to db", batchName);

                    var ingestedEntities = await ingestService.IngestTempData<Entity>(bulk, batchId);
                    var ingestedLookups = await ingestService.IngestTempData<EntityLookup>(bulkLookup, batchId);

                    if (ingestedEntities != bulk.Count || ingestedLookups != bulkLookup.Count)
                    {
                        _logger.LogWarning("Ingest partial complete: Entity ({0}/{1}) EntityLookup ({2}/{3})", ingestedEntities, bulk.Count, ingestedLookups, bulkLookup.Count);
                    }

                    var mergedEntities = await ingestService.MergeTempData<Entity>(batchId, GetEntityMergeMatchFilter);
                    var mergedLookups = await ingestService.MergeTempData<EntityLookup>(batchId, GetEntityLookupMergeMatchFilter);

                    _logger.LogInformation("Merge complete: Entity ({0}/{1}) EntityLookup ({2}/{3})", mergedEntities, ingestedEntities, mergedLookups, ingestedLookups);
                }
                catch (Exception ex)
                {
                    _logger.LogError(ex, "Failed to ingest and/or merge Entity and EntityLookup batch {0} to db", batchName);
                    await Task.Delay(2000);
                }
                finally
                {
                    bulk.Clear();
                    bulkLookup.Clear();
                }
            }
        }
    }

    private static readonly IReadOnlyList<GenericParameter> GetEntityMergeMatchFilter = new List<GenericParameter>()
    {
        new GenericParameter("id", "id")
    }.AsReadOnly();

    private static readonly IReadOnlyList<GenericParameter> GetEntityLookupMergeMatchFilter = new List<GenericParameter>()
    {
        new GenericParameter("entityid", "entityid"),
        new GenericParameter("key", "key"),
    }.AsReadOnly();

    private Entity ConvertPartyModel(PartyModel model, bool createTypeIfMissing = false)
    {
        if (model.PartyType.Equals("person", StringComparison.OrdinalIgnoreCase))
        {
            var type = EntityTypes.FirstOrDefault(t => t.Name == "Person") ?? throw new Exception(string.Format("Unable to find type '{0}'", "Person"));
            var variant = EntityVariants.FirstOrDefault(t => t.TypeId == type.Id && t.Name == "Person");
            if (variant == null)
            {
                variant = new EntityVariant() { Id = Guid.NewGuid(), Name = model.UnitType, Description = "Unknown", TypeId = type.Id };
                var res = entityVariantRepository.Create(variant).Result;
                if (res == 0)
                {
                    throw new Exception(string.Format("Unable to find or create variant '{0}' for type '{1}'", model.UnitType, type.Name));
                }

                EntityVariants.Add(variant);
            }

            return new Entity()
            {
                Id = Guid.Parse(model.PartyUuid),
                Name = model.DisplayName,
                RefId = model.PersonIdentifier,
                TypeId = type.Id,
                VariantId = variant.Id
            };
        }
        else if (model.PartyType.Equals("organization", StringComparison.OrdinalIgnoreCase))
        {
            var type = EntityTypes.FirstOrDefault(t => t.Name == "Organisasjon") ?? throw new Exception(string.Format("Unable to find type '{0}'", "Organisasjon"));
            var variant = EntityVariants.FirstOrDefault(t => t.TypeId == type.Id && t.Name.Equals(model.UnitType, StringComparison.OrdinalIgnoreCase));
            if (variant == null)
            {
                variant = new EntityVariant() { Id = Guid.NewGuid(), Name = model.UnitType, Description = "Unknown", TypeId = type.Id };
                var res = entityVariantRepository.Create(variant).Result;
                if (res == 0)
                {
                    throw new Exception(string.Format("Unable to find or create variant '{0}' for type '{1}'", model.UnitType, type.Name));
                }

                EntityVariants.Add(variant);
            }

            return new Entity()
            {
                Id = Guid.Parse(model.PartyUuid),
                Name = model.DisplayName,
                RefId = model.OrganizationIdentifier,
                TypeId = type.Id,
                VariantId = variant.Id
            };
        }
        else if (model.PartyType.Equals("self-identified-user", StringComparison.OrdinalIgnoreCase))
        {
            var type = EntityTypes.FirstOrDefault(t => t.Name == "Person") ?? throw new Exception(string.Format("Unable to find type '{0}'", "Person"));
            var variant = EntityVariants.FirstOrDefault(t => t.TypeId == type.Id && t.Name == "SI") ?? throw new Exception(string.Format("Unable to find variant '{0}' for type '{1}'", "SI", type.Name));
            if (variant == null)
            {
                variant = new EntityVariant() { Id = Guid.NewGuid(), Name = model.UnitType, Description = "Unknown", TypeId = type.Id };
                var res = entityVariantRepository.Create(variant).Result;
                if (res == 0)
                {
                    throw new Exception(string.Format("Unable to find or create variant '{0}' for type '{1}'", model.UnitType, type.Name));
                }

                EntityVariants.Add(variant);
            }

            return new Entity()
            {
                Id = Guid.Parse(model.PartyUuid),
                Name = model.DisplayName,
                RefId = model.VersionId.ToString(),
                TypeId = type.Id,
                VariantId = variant.Id
            };
        }
        else
        {
            if (createTypeIfMissing)
            {
                var type = EntityTypes.FirstOrDefault(t => t.Name.Equals(model.PartyType, StringComparison.OrdinalIgnoreCase));
                if (type == null)
                {
                    type = EntityTypes.FirstOrDefault(t => t.Name.Equals("Ukjent", StringComparison.OrdinalIgnoreCase)) ?? throw new Exception("EntityType 'Ukjent' not found");
                }

                var variant = EntityVariants.FirstOrDefault(t => t.TypeId == type.Id && t.Name.Equals(model.UnitType, StringComparison.OrdinalIgnoreCase)) ?? throw new Exception(string.Format("Unable to fint variant '{0}' for type '{1}'", model.PartyType, model.UnitType));
                if (variant == null)
                {
                    variant = new EntityVariant() { Id = Guid.NewGuid(), Name = model.UnitType, Description = "Unknown", TypeId = type.Id };
                    var res = entityVariantRepository.Create(variant).Result;
                    if (res == 0)
                    {
                        throw new Exception(string.Format("Unable to create variant '{0}' for type '{1}'", model.UnitType, type.Name));
                    }

                    EntityVariants.Add(variant);
                }

                return new Entity()
                {
                    Id = Guid.Parse(model.PartyUuid),
                    Name = model.DisplayName,
                    RefId = string.Empty,
                    TypeId = type.Id,
                    VariantId = variant.Id
                };
            }
            else
            {
                throw new Exception(string.Format("Unable to find type '{0}' and variant '{1}'", model.PartyType, model.UnitType));
            }
        }
       
    }

    private List<EntityLookup> ConvertPartyModelToLookup(PartyModel model)
    {
        var res = new List<EntityLookup>();

        if (model.PartyType.Equals("person", StringComparison.OrdinalIgnoreCase))
        {
            res.Add(new EntityLookup()
            {
                Id = Guid.NewGuid(),
                EntityId = Guid.Parse(model.PartyUuid),
                Key = "DateOfBirth",
                Value = model.DateOfBirth
            });

            res.Add(new EntityLookup()
            {
                Id = Guid.NewGuid(),
                EntityId = Guid.Parse(model.PartyUuid),
                Key = "PartyId",
                Value = model.PartyId.ToString()
            });

            res.Add(new EntityLookup()
            {
                Id = Guid.NewGuid(),
                EntityId = Guid.Parse(model.PartyUuid),
                Key = "PersonIdentifier",
                Value = model.PersonIdentifier
            });
        }
        else if (model.PartyType.Equals("organization", StringComparison.OrdinalIgnoreCase))
        {
            res.Add(new EntityLookup()
            {
                Id = Guid.NewGuid(),
                EntityId = Guid.Parse(model.PartyUuid),
                Key = "PartyId",
                Value = model.PartyId.ToString()
            });

            res.Add(new EntityLookup()
            {
                Id = Guid.NewGuid(),
                EntityId = Guid.Parse(model.PartyUuid),
                Key = "OrganizationIdentifier",
                Value = model.OrganizationIdentifier
            });
        }
        else if (model.PartyType.Equals("self-identified-user", StringComparison.OrdinalIgnoreCase))
        {
            res.Add(new EntityLookup()
            {
                Id = Guid.NewGuid(),
                EntityId = Guid.Parse(model.PartyUuid),
                Key = "PartyId",
                Value = model.PartyId.ToString()
            });
        }

        return res;
    }

    private List<Provider> Providers { get; set; } = [];

    private List<EntityType> EntityTypes { get; set; } = [];

    private List<EntityVariant> EntityVariants { get; set; } = [];
    #endregion

    #region Base

    /// <inheritdoc/>
    public Task StopAsync(CancellationToken cancellationToken)
    {
        try
        {
            Log.QuitRegisterSync(_logger);
        }
        finally
        {
            _timer?.Change(Timeout.Infinite, 0);
        }

        return Task.CompletedTask;
    }

    /// <inheritdoc/>
    public void Dispose()
    {
        Dispose(true);
        GC.SuppressFinalize(this);
    }

    /// <summary>
    /// Releases unmanaged resources.
    /// </summary>
    /// <param name="disposing">Indicates whether the method is called from Dispose.</param>
    protected virtual void Dispose(bool disposing)
    {
        if (disposing)
        {
            _timer?.Dispose();
            _stop?.Cancel();
            _stop?.Dispose();
        }
    }

    /// <summary>
    /// Represents lease content, including pagination link.
    /// </summary>
    public class LeaseContent()
    {
        /// <summary>
        /// The URL of the next page of Party data.
        /// </summary>
        public string PartyStreamNextPageLink { get; set; }

        /// <summary>
        /// The URL of the next page of AssignmentSuccess data.
        /// </summary>
        public string RoleStreamNextPageLink { get; set; }
    }

    private static partial class Log
    {
        [LoggerMessage(EventId = 9, Level = LogLevel.Information, Message = "Error occured while fetching data from register, got {statusCode}")]
        internal static partial void ResponseError(ILogger logger, HttpStatusCode statusCode);

        [LoggerMessage(EventId = 0, Level = LogLevel.Information, Message = "Processing party with uuid {partyUuid} from register. RetryCount {count}")]
        internal static partial void Party(ILogger logger, string partyUuid, int count);

        [LoggerMessage(EventId = 1, Level = LogLevel.Error, Message = "An error occured while streaming data from register")]
        internal static partial void SyncError(ILogger logger, Exception ex);

        [LoggerMessage(EventId = 2, Level = LogLevel.Information, Message = "Starting register hosted service")]
        internal static partial void StartRegisterSync(ILogger logger);

        [LoggerMessage(EventId = 3, Level = LogLevel.Information, Message = "Quit register hosted service")]
        internal static partial void QuitRegisterSync(ILogger logger);

        [LoggerMessage(EventId = 4, Level = LogLevel.Information, Message = "Assignment {action} from '{from}' to '{to}' with role '{role}'")]
        internal static partial void AssignmentSuccess(ILogger logger, string action, string from, string to, string role);

        [LoggerMessage(EventId = 5, Level = LogLevel.Warning, Message = "Failed to {action} assingment from '{from}' to '{to}' with role '{role}'")]
        internal static partial void AssignmentFailed(ILogger logger, string action, string from, string to, string role);
    }

    #endregion
}<|MERGE_RESOLUTION|>--- conflicted
+++ resolved
@@ -102,11 +102,6 @@
             try
             {
                 await PrepareSync();
-<<<<<<< HEAD
-                await SyncParty(ls, cancellationToken);
-                await SyncRoles(ls, cancellationToken);
-=======
->>>>>>> 0fc88429
             }
             catch (Exception ex)
             {
