--- conflicted
+++ resolved
@@ -79,12 +79,8 @@
             return;
         }
 
-<<<<<<< HEAD
-        await using var ls = await _lease.TryAquireNonBlocking<LeaseContent>("rals_access_management_register_sync", cancellationToken);
-=======
         var cancellationToken = (CancellationToken)state;
-        await using var ls = await _lease.TryAquireNonBlocking<LeaseContent>("access_management_register_sync", cancellationToken);
->>>>>>> 0fc88429
+        await using var ls = await _lease.TryAquireNonBlocking<LeaseContent>("ral_access_management_register_sync", cancellationToken);
         if (!ls.HasLease || cancellationToken.IsCancellationRequested)
         {
             return;
