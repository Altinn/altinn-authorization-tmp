--- conflicted
+++ resolved
@@ -79,15 +79,7 @@
             return;
         }
 
-<<<<<<< HEAD
-        if (!await _featureManager.IsEnabledAsync(AccessManagementFeatureFlags.HostedServicesRegisterSync, cancellationToken))
-        {
-            return;
-        }
-
-=======
         var cancellationToken = (CancellationToken)state;
->>>>>>> decc1942
         await using var ls = await _lease.TryAquireNonBlocking<LeaseContent>("access_management_register_sync", cancellationToken);
         if (!ls.HasLease || cancellationToken.IsCancellationRequested)
         {
@@ -167,19 +159,6 @@
 
     #region Roles
 
-<<<<<<< HEAD
-    private async Task PrepareSync()
-    {
-        EntityTypes = [.. await entityTypeRepository.Get()];
-        EntityVariants = [.. await entityVariantRepository.Get()];
-        Roles = [.. await roleRepository.Get()];
-        Providers = [.. await providerRepository.Get()];
-    }
-
-    #region Roles
-
-=======
->>>>>>> decc1942
     private async Task SyncRoles(LeaseResult<LeaseContent> ls, CancellationToken cancellationToken)
     {
         var batchData = new List<Assignment>();
@@ -200,10 +179,9 @@
             {
                 Log.ResponseError(_logger, page.StatusCode);
                 throw new Exception("Stream page is not successful");
-<<<<<<< HEAD
-            }
-
-            Guid batchId = Guid.NewGuid();
+            }
+
+            Guid batchId = Guid.CreateVersion7();
             var batchName = batchId.ToString().ToLower().Replace("-", string.Empty);
             _logger.LogInformation("Starting proccessing role page '{0}'", batchName);
 
@@ -278,7 +256,7 @@
                 }
                 finally
                 {
-                    batchId = Guid.NewGuid();
+                    batchId = Guid.CreateVersion7();
                     batchData.Clear();
                 }
             }
@@ -300,230 +278,10 @@
             if (!page.IsSuccessful || page.Content == null)
             {
                 Log.ResponseError(_logger, page.StatusCode);
-=======
->>>>>>> decc1942
-            }
-
-            Guid batchId = Guid.CreateVersion7();
-            var batchName = batchId.ToString().ToLower().Replace("-", string.Empty);
-            _logger.LogInformation("Starting proccessing role page '{0}'", batchName);
-
-            if (page.Content != null)
-            {
-<<<<<<< HEAD
-                var assignment = await ConvertRoleModel(item) ?? throw new Exception("Failed to convert RoleModel to Assignment");
-                if (item.Type == "Added")
-                {
-                    try
-                    {
-                        var res = await assignmentRepository.Create(assignment);
-                        Log.AssignmentSuccess(_logger, "added", item.FromParty, item.ToParty, item.RoleIdentifier);
-                    }
-                    catch (Exception ex)
-                    {
-                        _logger.LogError(ex, "Failed to add assignment");
-                        Log.AssignmentFailed(_logger, "add", assignment.FromId.ToString(), assignment.ToId.ToString(), assignment.RoleId.ToString());
-                        failedAdds.Add(assignment);
-                    }
-                }
-                else
-                {
-                    try
-=======
-                foreach (var item in page.Content.Data)
-                {
-                    var assignment = await ConvertRoleModel(item) ?? throw new Exception("Failed to convert RoleModel to Assignment");
-
-                    if (batchData.Any(t => t.FromId == assignment.FromId && t.ToId == assignment.ToId && t.RoleId == assignment.RoleId))
-                    {
-                        // If changes on same assignment then execute as-is before continuing.
-                        await Flush(batchId);
-                    }
-
-                    if (item.Type == "Added")
-                    {
-                        batchData.Add(assignment);
-                        if (item.RoleIdentifier == "hovedenhet" || item.RoleIdentifier == "ikke-naeringsdrivende-hovedenhet")
-                        {
-                            await SetParent(assignment.FromId, assignment.ToId, cancellationToken);
-                        }
-                    }
-                    else
->>>>>>> decc1942
-                    {
-                        var filter = assignmentRepository.CreateFilterBuilder();
-                        filter.Equal(t => t.FromId, assignment.FromId);
-                        filter.Equal(t => t.ToId, assignment.ToId);
-                        filter.Equal(t => t.RoleId, assignment.RoleId);
-<<<<<<< HEAD
-                        var res = await assignmentRepository.Delete(filter);
-                        Log.AssignmentSuccess(_logger, "removed", item.FromParty, item.ToParty, item.RoleIdentifier);
-                    }
-                    catch (Exception ex)
-                    {
-                        _logger.LogError(ex, "Failed to remove assignment");
-                        Log.AssignmentFailed(_logger, "remove", assignment.FromId.ToString(), assignment.ToId.ToString(), assignment.RoleId.ToString());
-                        failedRemoves.Add(assignment);
-                    }
-                }
-
-                Interlocked.Increment(ref _executionCount);
-=======
-                        await assignmentRepository.Delete(filter);
-
-                        if (item.RoleIdentifier == "hovedenhet" || item.RoleIdentifier == "ikke-naeringsdrivende-hovedenhet")
-                        {
-                            await RemoveParent(assignment.FromId, cancellationToken);
-                        }
-                    }
-
-                    Interlocked.Increment(ref _executionCount);
-                }
->>>>>>> decc1942
-            }
-
-            await Flush(batchId);
-
-            if (string.IsNullOrEmpty(page?.Content?.Links?.Next))
-            {
-                return;
-            }
-
-            await _lease.Put(ls, new() { RoleStreamNextPageLink = page.Content.Links.Next, PartyStreamNextPageLink = ls.Data?.PartyStreamNextPageLink }, cancellationToken);
-            await _lease.RefreshLease(ls, cancellationToken);
-
-            async Task Flush(Guid batchId)
-            {
-                try
-                {
-                    _logger.LogInformation("Ingest and Merge Assignment batch '{0}' to db", batchName);
-                    var ingested = await ingestService.IngestTempData<Assignment>(batchData, batchId, cancellationToken);
-
-                    if (ingested != batchData.Count)
-                    {
-                        _logger.LogWarning("Ingest partial complete: Assignment ({0}/{1})", ingested, batchData.Count);
-                    }
-
-                    var merged = await ingestService.MergeTempData<Assignment>(batchId, GetAssignmentMergeMatchFilter, cancellationToken);
-
-                    _logger.LogInformation("Merge complete: Assignment ({0}/{1})", merged, ingested);
-                }
-                catch (Exception ex)
-                {
-                    _logger.LogError(ex, "Failed to ingest and/or merge Assignment and EntityLookup batch {0} to db", batchName);
-                    throw new Exception(string.Format("Failed to ingest and/or merge Assignment and EntityLookup batch {0} to db", batchName), ex);
-                }
-                finally
-                {
-                    batchId = Guid.CreateVersion7();
-                    batchData.Clear();
-                }
-            }
-        }
-
-        _logger.LogInformation("Role import failures;");
-        foreach (var ass in failedAdds)
-        {
-            _logger.LogInformation("Failed to {0} assingment from '{1}' to '{2}' with role '{3}'", "add", ass.FromId, ass.ToId, ass.RoleId);
-        }
-
-        foreach (var ass in failedRemoves)
-        {
-            _logger.LogInformation("Failed to {0} assingment from '{1}' to '{2}' with role '{3}'", "remove", ass.FromId, ass.ToId, ass.RoleId);
-        }
-    }
-
-<<<<<<< HEAD
-    private async Task SyncRolesBatched(LeaseResult<LeaseContent> ls, CancellationToken cancellationToken)
-    {
-        int batchSize = 1000;
-        Guid batchId = Guid.NewGuid();
-        var batchData = new List<Assignment>();
-=======
-    private async Task SyncRolesSingle(LeaseResult<LeaseContent> ls, CancellationToken cancellationToken)
-    {
-        var failedAdds = new List<Assignment>();
-        var failedRemoves = new List<Assignment>();
->>>>>>> decc1942
-
-        await foreach (var page in await _register.StreamRoles([], ls.Data?.RoleStreamNextPageLink, cancellationToken))
-        {
-            if (cancellationToken.IsCancellationRequested)
-            {
-                return;
-            }
-
-            if (!page.IsSuccessful || page.Content == null)
-            {
-                Log.ResponseError(_logger, page.StatusCode);
             }
 
             foreach (var item in page.Content.Data)
             {
-<<<<<<< HEAD
-                try
-                {
-                    var assignment = await ConvertRoleModel(item) ?? throw new Exception("Failed to convert RoleModel to Assignment");
-
-                    if (batchData.Any(t => t.FromId == assignment.FromId && t.ToId == assignment.ToId && t.RoleId == assignment.RoleId))
-                    {
-                        // If changes on same assignment then execute as-is before continuing.
-                        await FlushBatchAsync(cancellationToken);
-                    }
-
-                    if (item.Type == "Added")
-                    {
-                        try
-                        {
-                            batchData.Add(assignment);
-                            if (item.RoleIdentifier == "hovedenhet" || item.RoleIdentifier == "ikke-naeringsdrivende-hovedenhet")
-                            {
-                                await SetParent(assignment.FromId, assignment.ToId, cancellationToken);
-                            }
-
-                            Log.AssignmentSuccess(_logger, "added", item.FromParty, item.ToParty, item.RoleIdentifier);
-                        }
-                        catch
-                        {
-                            Log.AssignmentFailed(_logger, "add", item.FromParty, item.ToParty, item.RoleIdentifier);
-                        }
-                    }
-                    else
-                    {
-                        try
-                        {
-                            var filter = assignmentRepository.CreateFilterBuilder();
-                            filter.Equal(t => t.FromId, assignment.FromId);
-                            filter.Equal(t => t.ToId, assignment.ToId);
-                            filter.Equal(t => t.RoleId, assignment.RoleId);
-                            await assignmentRepository.Delete(filter);
-
-                            if (item.RoleIdentifier == "hovedenhet" || item.RoleIdentifier == "ikke-naeringsdrivende-hovedenhet")
-                            {
-                                await RemoveParent(assignment.FromId, cancellationToken);
-                            }
-
-                            Log.AssignmentSuccess(_logger, "removed", item.FromParty, item.ToParty, item.RoleIdentifier);
-                        }
-                        catch
-                        {
-                            Log.AssignmentFailed(_logger, "remove", item.FromParty, item.ToParty, item.RoleIdentifier);
-                        }
-
-                    }
-
-                    Interlocked.Increment(ref _executionCount);
-                }
-                catch (Exception ex)
-                {
-                    _logger.LogWarning(ex, "Faild to ingest assignments");
-                }
-            }
-
-            if (batchData.Count >= batchSize)
-            {
-                await FlushBatchAsync(cancellationToken);
-=======
                 var assignment = await ConvertRoleModel(item) ?? throw new Exception("Failed to convert RoleModel to Assignment");
                 if (item.Type == "Added")
                 {
@@ -559,7 +317,6 @@
                 }
 
                 Interlocked.Increment(ref _executionCount);
->>>>>>> decc1942
             }
 
             if (string.IsNullOrEmpty(page?.Content?.Links?.Next))
@@ -570,144 +327,6 @@
             await _lease.Put(ls, new() { RoleStreamNextPageLink = page.Content.Links.Next, PartyStreamNextPageLink = ls.Data?.PartyStreamNextPageLink }, cancellationToken);
             await _lease.RefreshLease(ls, cancellationToken);
         }
-<<<<<<< HEAD
-
-        if (batchData.Count > 0)
-        {
-            await FlushBatchAsync(cancellationToken);
-        }
-
-        async Task FlushBatchAsync(CancellationToken cancellationToken = default)
-        {
-            try
-            {
-                Console.WriteLine("Write batchData to db");
-                await ingestService.IngestTempData<Assignment>(batchData, batchId, cancellationToken);
-
-                Console.WriteLine("Merge batchData to db");
-                await ingestService.MergeTempData<Assignment>(batchId, GetAssignmentMergeMatchFilter, cancellationToken);
-            }
-            catch (Exception ex)
-            {
-                _logger.LogError(ex, "Failed to merge batchData '{batchId}'", batchId);
-                await Task.Delay(2000);
-            }
-
-            batchId = Guid.NewGuid();
-            batchData.Clear();
-        }
-    }
-
-    private async Task SetParent(Guid childId, Guid parentId, CancellationToken cancellationToken = default)
-    {
-        try
-        {
-            await entityRepository.Update(t => t.ParentId, parentId, childId, cancellationToken);
-        }
-        catch (Exception ex)
-        {
-            throw new Exception(string.Format("Unable to set '{1}' as parent to '{0}'", childId, parentId), ex);
-        }
-    }
-
-    private async Task RemoveParent(Guid childId, CancellationToken cancellationToken = default)
-    {
-        try
-        {
-            await entityRepository.Update(t => t.ParentId, childId, cancellationToken);
-        }
-        catch (Exception ex)
-        {
-            throw new Exception(string.Format("Unable to remove parent for '{0}'", childId), ex);
-        }
-    }
-
-    private static readonly IReadOnlyList<GenericParameter> GetAssignmentMergeMatchFilter = new List<GenericParameter>()
-    {
-        new GenericParameter("fromid", "fromid"),
-        new GenericParameter("roleid", "roleid"),
-        new GenericParameter("toid", "toid")
-    }.AsReadOnly();
-
-    private List<Role> Roles { get; set; } = [];
-
-    private async Task<Assignment> ConvertRoleModel(RoleModel model)
-    {
-        try
-        {
-            var role = await GetOrCreateRole(model.RoleIdentifier, model.RoleSource);
-            return new Assignment()
-            {
-                Id = Guid.CreateVersion7(),
-                FromId = Guid.Parse(model.FromParty),
-                ToId = Guid.Parse(model.ToParty),
-                RoleId = role.Id
-            };
-        }
-        catch (Exception ex)
-        {
-            throw new Exception(string.Format("Failed to convert model to Assignment. From:{0} To:{1} Role:{2}", model.FromParty, model.ToParty, model.RoleIdentifier));
-        }
-    }
-
-    private async Task<Role> GetOrCreateRole(string roleIdentifier, string roleSource)
-    {
-        if (Roles.Count(t => t.Code == roleIdentifier) == 1)
-        {
-            return Roles.First(t => t.Code == roleIdentifier);
-        }
-
-        var role = (await roleRepository.Get(t => t.Urn, roleIdentifier)).FirstOrDefault();
-        if (role == null)
-        {
-            var provider = Providers.FirstOrDefault(t => t.Name == (roleSource == "ccr" ? "Brønnøysundregistrene" : "Digitaliseringsdirektoratet")) ?? throw new Exception(string.Format("Provider '{0}' not found while creating new role.", roleSource));
-            var entityType = EntityTypes.FirstOrDefault(t => t.Name == "Organisasjon") ?? throw new Exception(string.Format("Unable to find type '{0}'", "Organisasjon"));
-
-            await roleRepository.Create(new Role()
-            {
-                Id = Guid.CreateVersion7(),
-                Name = roleIdentifier,
-                Description = roleIdentifier,
-                Code = roleIdentifier,
-                Urn = roleIdentifier,
-                EntityTypeId = entityType.Id,
-                ProviderId = provider.Id,
-            });
-
-            role = (await roleRepository.Get(t => t.Urn, roleIdentifier)).FirstOrDefault();
-            if (role == null)
-            {
-                throw new Exception(string.Format("Unable to get or create role '{0}'", roleIdentifier));
-            }
-        }
-
-        Roles.Add(role);
-        return role;
-    }
-
-    private List<GenericFilter> assignmentMergeFilter = new List<GenericFilter>()
-        {
-            new GenericFilter("fromid", "fromid"),
-            new GenericFilter("toid", "toid"),
-            new GenericFilter("roleid", "roleid"),
-        };
-    #endregion
-
-    #region Party
-
-    /// <summary>
-    /// Synchronizes register data by first acquiring a remote lease and streaming register entries.
-    /// Returns if lease is already taken.
-    /// </summary>
-    /// <param name="ls">The lease result containing the lease data and status.</param>
-    /// <param name="cancellationToken">Token to monitor for cancellation requests.</param>
-    private async Task SyncParty(LeaseResult<LeaseContent> ls, CancellationToken cancellationToken)
-    {
-        var bulk = new List<Entity>();
-        var bulkLookup = new List<EntityLookup>();
-
-        await foreach (var page in await _register.StreamParties(RegisterClient.AvailableFields, ls.Data?.PartyStreamNextPageLink, cancellationToken))
-=======
 
         _logger.LogInformation("Role import failures;");
         foreach (var ass in failedAdds)
@@ -728,81 +347,11 @@
         var batchData = new List<Assignment>();
 
         await foreach (var page in await _register.StreamRoles([], ls.Data?.RoleStreamNextPageLink, cancellationToken))
->>>>>>> decc1942
         {
             if (cancellationToken.IsCancellationRequested)
             {
                 return;
             }
-<<<<<<< HEAD
-
-            if (!page.IsSuccessful)
-            {
-                Log.ResponseError(_logger, page.StatusCode);
-                throw new Exception("Stream page is not successful");
-            }
-
-            Guid batchId = Guid.NewGuid();
-            var batchName = batchId.ToString().ToLower().Replace("-", string.Empty);
-            _logger.LogInformation("Starting proccessing party page '{0}'", batchName);
-
-            if (page.Content != null)
-            {
-                foreach (var item in page.Content.Data)
-                {
-                    var entity = ConvertPartyModel(item);
-
-                    if (bulk.Count(t => t.Id.Equals(entity.Id)) > 0)
-                    {
-                        await Flush(batchId);
-                    }
-
-                    bulk.Add(entity);
-                    bulkLookup.AddRange(ConvertPartyModelToLookup(item));
-
-                    Interlocked.Increment(ref _executionCount);
-                }
-            }
-
-            await Flush(batchId);
-
-            if (string.IsNullOrEmpty(page?.Content?.Links?.Next))
-            {
-                return;
-            }
-
-            await _lease.Put(ls, new() { PartyStreamNextPageLink = page.Content.Links.Next, RoleStreamNextPageLink = ls.Data?.RoleStreamNextPageLink }, cancellationToken);
-            await _lease.RefreshLease(ls, cancellationToken);
-
-            async Task Flush(Guid batchId)
-            {
-                try
-                {
-                    _logger.LogInformation("Ingest and Merge Entity and EntityLookup batch '{0}' to db", batchName);
-
-                    var ingestedEntities = await ingestService.IngestTempData<Entity>(bulk, batchId);
-                    var ingestedLookups = await ingestService.IngestTempData<EntityLookup>(bulkLookup, batchId);
-
-                    if (ingestedEntities != bulk.Count || ingestedLookups != bulkLookup.Count)
-                    {
-                        _logger.LogWarning("Ingest partial complete: Entity ({0}/{1}) EntityLookup ({2}/{3})", ingestedEntities, bulk.Count, ingestedLookups, bulkLookup.Count);
-                    }
-
-                    var mergedEntities = await ingestService.MergeTempData<Entity>(batchId, GetEntityMergeMatchFilter);
-                    var mergedLookups = await ingestService.MergeTempData<EntityLookup>(batchId, GetEntityLookupMergeMatchFilter);
-
-                    _logger.LogInformation("Merge complete: Entity ({0}/{1}) EntityLookup ({2}/{3})", mergedEntities, ingestedEntities, mergedLookups, ingestedLookups);
-                }
-                catch (Exception ex)
-                {
-                    _logger.LogError(ex, "Failed to ingest and/or merge Entity and EntityLookup batch {0} to db", batchName);
-                    await Task.Delay(2000);
-                }
-                finally
-                {
-                    bulk.Clear();
-                    bulkLookup.Clear();
-=======
 
             if (!page.IsSuccessful || page.Content == null)
             {
@@ -867,7 +416,6 @@
                 catch (Exception ex)
                 {
                     _logger.LogWarning(ex, "Faild to ingest assignments");
->>>>>>> decc1942
                 }
             }
 
@@ -884,8 +432,6 @@
             await _lease.Put(ls, new() { RoleStreamNextPageLink = page.Content.Links.Next, PartyStreamNextPageLink = ls.Data?.PartyStreamNextPageLink }, cancellationToken);
             await _lease.RefreshLease(ls, cancellationToken);
         }
-<<<<<<< HEAD
-=======
 
         if (batchData.Count > 0)
         {
@@ -962,7 +508,6 @@
         {
             throw new Exception(string.Format("Failed to convert model to Assignment. From:{0} To:{1} Role:{2}", model.FromParty, model.ToParty, model.RoleIdentifier));
         }
->>>>>>> decc1942
     }
     
     private async Task<Role> GetOrCreateRole(string roleIdentifier, string roleSource)
@@ -978,8 +523,6 @@
             var provider = Providers.FirstOrDefault(t => t.Name == (roleSource == "ccr" ? "Brønnøysundregistrene" : "Digitaliseringsdirektoratet")) ?? throw new Exception(string.Format("Provider '{0}' not found while creating new role.", roleSource));
             var entityType = EntityTypes.FirstOrDefault(t => t.Name == "Organisasjon") ?? throw new Exception(string.Format("Unable to find type '{0}'", "Organisasjon"));
 
-<<<<<<< HEAD
-=======
             await roleRepository.Create(new Role()
             {
                 Id = Guid.CreateVersion7(),
@@ -1101,7 +644,6 @@
         }
     }
 
->>>>>>> decc1942
     private static readonly IReadOnlyList<GenericParameter> GetEntityMergeMatchFilter = new List<GenericParameter>()
     {
         new GenericParameter("id", "id")
@@ -1227,31 +769,17 @@
                 throw new Exception(string.Format("Unable to find type '{0}' and variant '{1}'", model.PartyType, model.UnitType));
             }
         }
-<<<<<<< HEAD
-
+       
     }
 
     private List<EntityLookup> ConvertPartyModelToLookup(PartyModel model)
     {
         var res = new List<EntityLookup>();
 
-=======
-       
-    }
-
-    private List<EntityLookup> ConvertPartyModelToLookup(PartyModel model)
-    {
-        var res = new List<EntityLookup>();
-
->>>>>>> decc1942
         if (model.PartyType.Equals("person", StringComparison.OrdinalIgnoreCase))
         {
             res.Add(new EntityLookup()
             {
-<<<<<<< HEAD
-                Id = Guid.NewGuid(),
-=======
->>>>>>> decc1942
                 EntityId = Guid.Parse(model.PartyUuid),
                 Key = "DateOfBirth",
                 Value = model.DateOfBirth
@@ -1259,10 +787,6 @@
 
             res.Add(new EntityLookup()
             {
-<<<<<<< HEAD
-                Id = Guid.NewGuid(),
-=======
->>>>>>> decc1942
                 EntityId = Guid.Parse(model.PartyUuid),
                 Key = "PartyId",
                 Value = model.PartyId.ToString()
@@ -1270,10 +794,6 @@
 
             res.Add(new EntityLookup()
             {
-<<<<<<< HEAD
-                Id = Guid.NewGuid(),
-=======
->>>>>>> decc1942
                 EntityId = Guid.Parse(model.PartyUuid),
                 Key = "PersonIdentifier",
                 Value = model.PersonIdentifier
@@ -1283,10 +803,6 @@
         {
             res.Add(new EntityLookup()
             {
-<<<<<<< HEAD
-                Id = Guid.NewGuid(),
-=======
->>>>>>> decc1942
                 EntityId = Guid.Parse(model.PartyUuid),
                 Key = "PartyId",
                 Value = model.PartyId.ToString()
@@ -1294,10 +810,6 @@
 
             res.Add(new EntityLookup()
             {
-<<<<<<< HEAD
-                Id = Guid.NewGuid(),
-=======
->>>>>>> decc1942
                 EntityId = Guid.Parse(model.PartyUuid),
                 Key = "OrganizationIdentifier",
                 Value = model.OrganizationIdentifier
@@ -1307,10 +819,6 @@
         {
             res.Add(new EntityLookup()
             {
-<<<<<<< HEAD
-                Id = Guid.NewGuid(),
-=======
->>>>>>> decc1942
                 EntityId = Guid.Parse(model.PartyUuid),
                 Key = "PartyId",
                 Value = model.PartyId.ToString()
