--- conflicted
+++ resolved
@@ -5,11 +5,8 @@
 using Altinn.AccessMgmt.Core.Models;
 using Altinn.AccessMgmt.Persistence.Core.Contracts;
 using Altinn.AccessMgmt.Persistence.Core.Helpers;
-<<<<<<< HEAD
-=======
 using Altinn.AccessMgmt.Persistence.Core.Models;
 using Altinn.AccessMgmt.Persistence.Data;
->>>>>>> 1daef8a8
 using Altinn.AccessMgmt.Persistence.Repositories.Contracts;
 using Altinn.AccessMgmt.Persistence.Services;
 using Altinn.Authorization.Host.Lease;
@@ -104,13 +101,9 @@
 
         try
         {
-<<<<<<< HEAD
             await SyncResourceOwners(cancellationToken);
             await SyncResources(ls, cancellationToken);
 
-            var partyStatus = await statusService.GetOrCreateRecord(Guid.Parse("C18B67F6-B07E-482C-AB11-7FE12CD1F48D"), "accessmgmt-sync-register-party", 5);
-            var roleStatus = await statusService.GetOrCreateRecord(Guid.Parse("84E9726D-E61B-4DFF-91D7-9E17C8BB41A6"), "accessmgmt-sync-register-role", 5);
-=======
             var options = new ChangeRequestOptions()
             {
                 ChangedBy = AuditDefaults.RegisterImportSystem,
@@ -119,7 +112,6 @@
 
             var partyStatus = await statusService.GetOrCreateRecord(Guid.Parse("C18B67F6-B07E-482C-AB11-7FE12CD1F48D"), "accessmgmt-sync-register-party", options, 5);
             var roleStatus = await statusService.GetOrCreateRecord(Guid.Parse("84E9726D-E61B-4DFF-91D7-9E17C8BB41A6"), "accessmgmt-sync-register-role", options, 5);
->>>>>>> 1daef8a8
 
             bool canRunPartySync = await statusService.TryToRun(partyStatus, options);
             bool canRunRoleSync = await statusService.TryToRun(roleStatus, options);
@@ -412,13 +404,7 @@
                 return;
             }
 
-<<<<<<< HEAD
             await UpdateLease(ls, data => data.RoleStreamNextPageLink = page.Content.Links.Next, cancellationToken);
-=======
-            await _lease.Put(ls, new() { RoleStreamNextPageLink = page.Content.Links.Next, PartyStreamNextPageLink = ls.Data?.PartyStreamNextPageLink }, cancellationToken);
-            await _lease.RefreshLease(ls, cancellationToken);
-        }
->>>>>>> 1daef8a8
 
         await Flush(batchId);
 
@@ -451,204 +437,7 @@
             }
     }
 
-<<<<<<< HEAD
-    private async Task SyncRolesSingle(LeaseResult<LeaseContent> ls, CancellationToken cancellationToken)
-    {
-        var failedAdds = new List<Assignment>();
-        var failedRemoves = new List<Assignment>();
-
-        await foreach (var page in await _register.StreamRoles([], ls.Data?.RoleStreamNextPageLink, cancellationToken))
-        {
-            if (cancellationToken.IsCancellationRequested)
-            {
-                return;
-            }
-
-            if (!page.IsSuccessful || page.Content == null)
-            {
-                Log.ResponseError(_logger, page.StatusCode);
-            }
-
-            foreach (var item in page.Content.Data)
-            {
-                var assignment = await ConvertRoleModel(item) ?? throw new Exception("Failed to convert RoleModel to Assignment");
-                if (item.Type == "Added")
-                {
-                    try
-                    {
-                        var res = await assignmentRepository.Create(assignment);
-                        Log.AssignmentSuccess(_logger, "added", item.FromParty, item.ToParty, item.RoleIdentifier);
-                    }
-                    catch (Exception ex)
-                    {
-                        _logger.LogError(ex, "Failed to add assignment");
-                        Log.AssignmentFailed(_logger, "add", assignment.FromId.ToString(), assignment.ToId.ToString(), assignment.RoleId.ToString());
-                        failedAdds.Add(assignment);
-                    }
-                }
-                else
-                {
-                    try
-                    {
-                        var filter = assignmentRepository.CreateFilterBuilder();
-                        filter.Equal(t => t.FromId, assignment.FromId);
-                        filter.Equal(t => t.ToId, assignment.ToId);
-                        filter.Equal(t => t.RoleId, assignment.RoleId);
-                        var res = await assignmentRepository.Delete(filter);
-                        Log.AssignmentSuccess(_logger, "removed", item.FromParty, item.ToParty, item.RoleIdentifier);
-                    }
-                    catch (Exception ex)
-                    {
-                        _logger.LogError(ex, "Failed to remove assignment");
-                        Log.AssignmentFailed(_logger, "remove", assignment.FromId.ToString(), assignment.ToId.ToString(), assignment.RoleId.ToString());
-                        failedRemoves.Add(assignment);
-                    }
-                }
-
-                Interlocked.Increment(ref _executionCount);
-            }
-
-            if (string.IsNullOrEmpty(page?.Content?.Links?.Next))
-            {
-                return;
-            }
-
-            await UpdateLease(ls, data => data.RoleStreamNextPageLink = page.Content.Links.Next, cancellationToken);
-        }
-
-        _logger.LogInformation("Role import failures;");
-        foreach (var ass in failedAdds)
-        {
-            _logger.LogInformation("Failed to {0} assingment from '{1}' to '{2}' with role '{3}'", "add", ass.FromId, ass.ToId, ass.RoleId);
-        }
-
-        foreach (var ass in failedRemoves)
-        {
-            _logger.LogInformation("Failed to {0} assingment from '{1}' to '{2}' with role '{3}'", "remove", ass.FromId, ass.ToId, ass.RoleId);
-        }
-    }
-
-    private async Task SyncRolesBatched(LeaseResult<LeaseContent> ls, CancellationToken cancellationToken)
-    {
-        int batchSize = 1000;
-        Guid batchId = Guid.CreateVersion7();
-        var batchData = new List<Assignment>();
-
-        await foreach (var page in await _register.StreamRoles([], ls.Data?.RoleStreamNextPageLink, cancellationToken))
-        {
-            if (cancellationToken.IsCancellationRequested)
-            {
-                return;
-            }
-
-            if (!page.IsSuccessful || page.Content == null)
-            {
-                Log.ResponseError(_logger, page.StatusCode);
-            }
-
-            foreach (var item in page.Content.Data)
-            {
-                try
-                {
-                    var assignment = await ConvertRoleModel(item) ?? throw new Exception("Failed to convert RoleModel to Assignment");
-
-                    if (batchData.Any(t => t.FromId == assignment.FromId && t.ToId == assignment.ToId && t.RoleId == assignment.RoleId))
-                    {
-                        // If changes on same assignment then execute as-is before continuing.
-                        await FlushBatchAsync(cancellationToken);
-                    }
-
-                    if (item.Type == "Added")
-                    {
-                        try
-                        {
-                            batchData.Add(assignment);
-                            if (item.RoleIdentifier == "hovedenhet" || item.RoleIdentifier == "ikke-naeringsdrivende-hovedenhet")
-                            {
-                                await SetParent(assignment.FromId, assignment.ToId, cancellationToken);
-                            }
-
-                            Log.AssignmentSuccess(_logger, "added", item.FromParty, item.ToParty, item.RoleIdentifier);
-                        }
-                        catch
-                        {
-                            Log.AssignmentFailed(_logger, "add", item.FromParty, item.ToParty, item.RoleIdentifier);
-                        }
-                    }
-                    else
-                    {
-                        try
-                        {
-                            var filter = assignmentRepository.CreateFilterBuilder();
-                            filter.Equal(t => t.FromId, assignment.FromId);
-                            filter.Equal(t => t.ToId, assignment.ToId);
-                            filter.Equal(t => t.RoleId, assignment.RoleId);
-                            await assignmentRepository.Delete(filter);
-
-                            if (item.RoleIdentifier == "hovedenhet" || item.RoleIdentifier == "ikke-naeringsdrivende-hovedenhet")
-                            {
-                                await RemoveParent(assignment.FromId, cancellationToken);
-                            }
-
-                            Log.AssignmentSuccess(_logger, "removed", item.FromParty, item.ToParty, item.RoleIdentifier);
-                        }
-                        catch
-                        {
-                            Log.AssignmentFailed(_logger, "remove", item.FromParty, item.ToParty, item.RoleIdentifier);
-                        }
-                    }
-
-                    Interlocked.Increment(ref _executionCount);
-                }
-                catch (Exception ex)
-                {
-                    _logger.LogWarning(ex, "Faild to ingest assignments");
-                }
-            }
-
-            if (batchData.Count >= batchSize)
-            {
-                await FlushBatchAsync(cancellationToken);
-            }
-
-            if (string.IsNullOrEmpty(page?.Content?.Links?.Next))
-            {
-                return;
-            }
-
-            await UpdateLease(ls, data => data.RoleStreamNextPageLink = page.Content.Links.Next, cancellationToken);
-        }
-
-        if (batchData.Count > 0)
-        {
-            await FlushBatchAsync(cancellationToken);
-        }
-
-        async Task FlushBatchAsync(CancellationToken cancellationToken = default)
-        {
-            try
-            {
-                Console.WriteLine("Write batchData to db");
-                await ingestService.IngestTempData<Assignment>(batchData, batchId, cancellationToken);
-
-                Console.WriteLine("Merge batchData to db");
-                await ingestService.MergeTempData<Assignment>(batchId, GetAssignmentMergeMatchFilter, cancellationToken);
-            }
-            catch (Exception ex)
-            {
-                _logger.LogError(ex, "Failed to merge batchData '{batchId}'", batchId);
-                await Task.Delay(2000);
-            }
-
-            batchId = Guid.CreateVersion7();
-            batchData.Clear();
-        }
-    }
-
-    private async Task SetParent(Guid childId, Guid parentId, CancellationToken cancellationToken = default)
-=======
     private async Task SetParent(Guid childId, Guid parentId, ChangeRequestOptions options, CancellationToken cancellationToken = default)
->>>>>>> 1daef8a8
     {
         try
         {
@@ -687,24 +476,14 @@
                 ToId = Guid.Parse(model.ToParty),
                 RoleId = role.Id
             };
-<<<<<<< HEAD
-        }
-        catch (Exception)
-=======
         } 
         catch
->>>>>>> 1daef8a8
         {
             throw new Exception(string.Format("Failed to convert model to Assignment. From:{0} To:{1} Role:{2}", model.FromParty, model.ToParty, model.RoleIdentifier));
         }
     }
-<<<<<<< HEAD
-
-    private async Task<Role> GetOrCreateRole(string roleIdentifier, string roleSource)
-=======
     
     private async Task<Role> GetOrCreateRole(string roleIdentifier, string roleSource, ChangeRequestOptions options)
->>>>>>> 1daef8a8
     {
         if (Roles.Count(t => t.Code == roleIdentifier) == 1)
         {
@@ -760,15 +539,12 @@
     /// <param name="cancellationToken">Token to monitor for cancellation requests.</param>
     private async Task SyncParty(LeaseResult<LeaseContent> ls, CancellationToken cancellationToken)
     {
-<<<<<<< HEAD
-=======
         var options = new ChangeRequestOptions()
         {
             ChangedBy = AuditDefaults.RegisterImportSystem,
             ChangedBySystem = AuditDefaults.RegisterImportSystem
         };
 
->>>>>>> 1daef8a8
         var bulk = new List<Entity>();
         var bulkLookup = new List<EntityLookup>();
 
@@ -794,10 +570,6 @@
             {
                 foreach (var item in page.Content.Data)
                 {
-<<<<<<< HEAD
-                    var entity = ConvertPartyModel(item);
-
-=======
                     if (item.PartyType.Equals("self-identified-user", StringComparison.OrdinalIgnoreCase))
                     {
                         continue;
@@ -805,7 +577,6 @@
 
                     var entity = ConvertPartyModel(item, options: options, cancellationToken: cancellationToken);
                     
->>>>>>> 1daef8a8
                     if (bulk.Count(t => t.Id.Equals(entity.Id)) > 0)
                     {
                         await Flush(batchId);
