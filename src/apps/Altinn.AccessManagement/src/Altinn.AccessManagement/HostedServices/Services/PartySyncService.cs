--- conflicted
+++ resolved
@@ -62,11 +62,7 @@
         EntityTypes = (await entityTypeRepository.Get(cancellationToken: cancellationToken)).ToList();
         EntityVariants = (await entityVariantRepository.Get(cancellationToken: cancellationToken)).ToList();
 
-<<<<<<< HEAD
-        await foreach (var page in await _register.StreamParties(RegisterClient.AvailableFields, ls.Data?.PartyStreamNextPageLink, cancellationToken))
-=======
-        await foreach (var page in await Register.StreamParties(AltinnRegisterClient.AvailableFields, ls.Data?.PartyStreamNextPageLink, cancellationToken))
->>>>>>> 4a9b6e6f
+        await foreach (var page in await _register.StreamParties(AltinnRegisterClient.AvailableFields, ls.Data?.PartyStreamNextPageLink, cancellationToken))
         {
             if (cancellationToken.IsCancellationRequested)
             {
