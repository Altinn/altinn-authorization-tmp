<<<<<<< HEAD
﻿using Altinn.AccessManagement.HostedServices.Contracts;
using Altinn.AccessManagement.HostedServices.Leases;
=======
﻿using System.Linq.Expressions;
using Altinn.AccessManagement.HostedServices.Contracts;
>>>>>>> f2c500dc
using Altinn.AccessMgmt.Core.Models;
using Altinn.AccessMgmt.Persistence.Core.Contracts;
using Altinn.AccessMgmt.Persistence.Core.Models;
using Altinn.AccessMgmt.Persistence.Data;
using Altinn.AccessMgmt.Persistence.Repositories;
using Altinn.AccessMgmt.Persistence.Repositories.Contracts;
using Altinn.Authorization.AccessManagement;
using Altinn.Authorization.Host.Lease;
using Altinn.Authorization.Integration.Platform.Register;
using Microsoft.FeatureManagement;

namespace Altinn.AccessManagement.HostedServices.Services;

/// <inheritdoc />
public class PartySyncService : BaseSyncService, IPartySyncService
{
    private readonly ILogger<RegisterHostedService> _logger;
<<<<<<< HEAD
    private readonly IAltinnRegister _register;
    private readonly IIngestService ingestService;

    private readonly IEntityTypeRepository entityTypeRepository;
    private readonly IEntityVariantRepository entityVariantRepository;
=======
    private readonly IIngestService _ingestService;
    private readonly IEntityTypeRepository _entityTypeRepository;
    private readonly IEntityVariantRepository _entityVariantRepository;
    private readonly IEntityLookupRepository _lookupRepository;
>>>>>>> f2c500dc

    /// <summary>
    /// PartySyncService Constructor
    /// </summary>
    public PartySyncService(
        IAltinnLease lease,
        IFeatureManager featureManager,
        IAltinnRegister register,
        ILogger<RegisterHostedService> logger,
        IIngestService ingestService,
        IEntityLookupRepository lookupRepository,
        IEntityTypeRepository entityTypeRepository,
        IEntityVariantRepository entityVariantRepository
    ) : base(lease, featureManager)
    {
        _register = register;
        _logger = logger;
        _lookupRepository = lookupRepository;
        _ingestService = ingestService;
        _entityVariantRepository = entityVariantRepository;
        _entityTypeRepository = entityTypeRepository;
    }

    /// <summary>
    /// Synchronizes register data by first acquiring a remote lease and streaming register entries.
    /// Returns if lease is already taken.
    /// </summary>
    /// <param name="ls">The lease result containing the lease data and status.</param>
    /// <param name="cancellationToken">Token to monitor for cancellation requests.</param>
    public async Task SyncParty(LeaseResult<RegisterLease> ls, CancellationToken cancellationToken)
    {
        var options = new ChangeRequestOptions()
        {
            ChangedBy = AuditDefaults.RegisterImportSystem,
            ChangedBySystem = AuditDefaults.RegisterImportSystem
        };

        var bulk = new List<Entity>();
        var bulkLookup = new List<EntityLookup>();

        EntityTypes = (await _entityTypeRepository.Get(cancellationToken: cancellationToken)).ToList();
        EntityVariants = (await _entityVariantRepository.Get(cancellationToken: cancellationToken)).ToList();

        await foreach (var page in await _register.StreamParties(AltinnRegisterClient.AvailableFields, ls.Data?.PartyStreamNextPageLink, cancellationToken))
        {
            if (cancellationToken.IsCancellationRequested)
            {
                return;
            }
            
            if (!page.IsSuccessful)
            {
                Log.ResponseError(_logger, page.StatusCode);
                throw new Exception("Stream page is not successful");
            }

            Guid batchId = Guid.CreateVersion7();
            options.ChangeOperationId = batchId.ToString();
            var batchName = batchId.ToString().ToLower().Replace("-", string.Empty);
            _logger.LogInformation("Starting proccessing party page '{0}'", batchName);

            foreach (var item in page?.Content.Data ?? [])
            {
                if (item.PartyType.Equals("self-identified-user", StringComparison.OrdinalIgnoreCase))
                {
                    continue;
                }

                var entity = ConvertPartyModel(item, options: options, cancellationToken: cancellationToken);

                if (bulk.Count(t => t.Id.Equals(entity.Id)) > 0)
                {
                    await Flush(batchId);
                }

                // UpsertEntityLookup(model, options, cancellationToken: cancellationToken);

                bulk.Add(entity);
                bulkLookup.AddRange(ConvertPartyModelToLookup(item));
            }

            await Flush(batchId);

            if (string.IsNullOrEmpty(page?.Content?.Links?.Next))
            {
                return;
            }

            await UpdateLease(ls, data => data.PartyStreamNextPageLink = page.Content.Links.Next, cancellationToken);

            async Task Flush(Guid batchId)
            {
                try
                {
                    _logger.LogInformation("Ingest and Merge Entity and EntityLookup batch '{0}' to db", batchName);

                    var ingestedEntities = await _ingestService.IngestTempData<Entity>(bulk, batchId, options: options);
                    var ingestedLookups = await _ingestService.IngestTempData<EntityLookup>(bulkLookup, batchId, options: options);

                    if (ingestedEntities != bulk.Count || ingestedLookups != bulkLookup.Count)
                    {
                        _logger.LogWarning("Ingest partial complete: Entity ({0}/{1}) EntityLookup ({2}/{3})", ingestedEntities, bulk.Count, ingestedLookups, bulkLookup.Count);
                    }

                    var mergedEntities = await _ingestService.MergeTempData<Entity>(batchId, options: options, GetEntityMergeMatchFilter);
                    var mergedLookups = await _ingestService.MergeTempData<EntityLookup>(batchId, options: options, GetEntityLookupMergeMatchFilter);

                    _logger.LogInformation("Merge complete: Entity ({0}/{1}) EntityLookup ({2}/{3})", mergedEntities, ingestedEntities, mergedLookups, ingestedLookups);
                }
                catch (Exception ex)
                {
                    _logger.LogError(ex, "Failed to ingest and/or merge Entity and EntityLookup batch {0} to db", batchName);
                    await Task.Delay(2000, cancellationToken);
                }
                finally
                {
                    bulk.Clear();
                    bulkLookup.Clear();
                }
            }
        }
    }

    private static readonly IReadOnlyList<string> GetEntityMergeMatchFilter = new List<string>() { "id" }.AsReadOnly();

    private static readonly IReadOnlyList<string> GetEntityLookupMergeMatchFilter = new List<string>() { "entityid", "key" }.AsReadOnly();

    private Entity ConvertPartyModel(PartyModel model, ChangeRequestOptions options, bool createTypeIfMissing = false, CancellationToken cancellationToken = default)
    {
        if (model.PartyType.Equals("person", StringComparison.OrdinalIgnoreCase))
        {
            var type = EntityTypes.FirstOrDefault(t => t.Name == "Person") ?? throw new Exception(string.Format("Unable to find type '{0}'", "Person"));
            var variant = EntityVariants.FirstOrDefault(t => t.TypeId == type.Id && t.Name == "Person");
            if (variant == null)
            {
                variant = new EntityVariant() { Id = Guid.NewGuid(), Name = model.UnitType, Description = "Unknown", TypeId = type.Id };
                var res = _entityVariantRepository.Create(variant, options: options, cancellationToken: cancellationToken).Result;
                if (res == 0)
                {
                    throw new Exception(string.Format("Unable to find or create variant '{0}' for type '{1}'", model.UnitType, type.Name));
                }

                EntityVariants.Add(variant);
            }

            return new Entity()
            {
                Id = Guid.Parse(model.PartyUuid),
                Name = model.DisplayName,
                RefId = model.PersonIdentifier,
                TypeId = type.Id,
                VariantId = variant.Id
            };
        }
        else if (model.PartyType.Equals("organization", StringComparison.OrdinalIgnoreCase))
        {
            var type = EntityTypes.FirstOrDefault(t => t.Name == "Organisasjon") ?? throw new Exception(string.Format("Unable to find type '{0}'", "Organisasjon"));
            var variant = EntityVariants.FirstOrDefault(t => t.TypeId == type.Id && t.Name.Equals(model.UnitType, StringComparison.OrdinalIgnoreCase));
            if (variant == null)
            {
                variant = new EntityVariant() { Id = Guid.NewGuid(), Name = model.UnitType, Description = "Unknown", TypeId = type.Id };
                var res = _entityVariantRepository.Create(variant, options: options, cancellationToken: cancellationToken).Result;
                if (res == 0)
                {
                    throw new Exception(string.Format("Unable to find or create variant '{0}' for type '{1}'", model.UnitType, type.Name));
                }

                EntityVariants.Add(variant);
            }

            return new Entity()
            {
                Id = Guid.Parse(model.PartyUuid),
                Name = model.DisplayName,
                RefId = model.OrganizationIdentifier,
                TypeId = type.Id,
                VariantId = variant.Id
            };
        }
        else if (model.PartyType.Equals("self-identified-user", StringComparison.OrdinalIgnoreCase))
        {
            var type = EntityTypes.FirstOrDefault(t => t.Name == "Person") ?? throw new Exception(string.Format("Unable to find type '{0}'", "Person"));
            var variant = EntityVariants.FirstOrDefault(t => t.TypeId == type.Id && t.Name == "SI") ?? throw new Exception(string.Format("Unable to find variant '{0}' for type '{1}'", "SI", type.Name));
            if (variant == null)
            {
                variant = new EntityVariant() { Id = Guid.NewGuid(), Name = model.UnitType, Description = "Unknown", TypeId = type.Id };
                var res = _entityVariantRepository.Create(variant, options: options, cancellationToken: cancellationToken).Result;
                if (res == 0)
                {
                    throw new Exception(string.Format("Unable to find or create variant '{0}' for type '{1}'", model.UnitType, type.Name));
                }

                EntityVariants.Add(variant);
            }

            return new Entity()
            {
                Id = Guid.Parse(model.PartyUuid),
                Name = model.DisplayName,
                RefId = model.VersionId.ToString(),
                TypeId = type.Id,
                VariantId = variant.Id
            };
        }
        else
        {
            if (createTypeIfMissing)
            {
                var type = EntityTypes.FirstOrDefault(t => t.Name.Equals(model.PartyType, StringComparison.OrdinalIgnoreCase));
                if (type == null)
                {
                    type = EntityTypes.FirstOrDefault(t => t.Name.Equals("Ukjent", StringComparison.OrdinalIgnoreCase)) ?? throw new Exception("EntityType 'Ukjent' not found");
                }

                var variant = EntityVariants.FirstOrDefault(t => t.TypeId == type.Id && t.Name.Equals(model.UnitType, StringComparison.OrdinalIgnoreCase)) ?? throw new Exception(string.Format("Unable to fint variant '{0}' for type '{1}'", model.PartyType, model.UnitType));
                if (variant == null)
                {
                    variant = new EntityVariant() { Id = Guid.NewGuid(), Name = model.UnitType, Description = "Unknown", TypeId = type.Id };
                    var res = _entityVariantRepository.Create(variant, options: options, cancellationToken: cancellationToken).Result;
                    if (res == 0)
                    {
                        throw new Exception(string.Format("Unable to create variant '{0}' for type '{1}'", model.UnitType, type.Name));
                    }

                    EntityVariants.Add(variant);
                }

                return new Entity()
                {
                    Id = Guid.Parse(model.PartyUuid),
                    Name = model.DisplayName,
                    RefId = string.Empty,
                    TypeId = type.Id,
                    VariantId = variant.Id
                };
            }
            else
            {
                throw new Exception(string.Format("Unable to find type '{0}' and variant '{1}'", model.PartyType, model.UnitType));
            }
        }
    }

    private List<EntityLookup> ConvertPartyModelToLookup(PartyModel model)
    {
        var res = new List<EntityLookup>();

        if (model.PartyType.Equals("person", StringComparison.OrdinalIgnoreCase))
        {
            res.Add(new EntityLookup()
            {
                EntityId = Guid.Parse(model.PartyUuid),
                Key = "DateOfBirth",
                Value = model.DateOfBirth
            });

            res.Add(new EntityLookup()
            {
                EntityId = Guid.Parse(model.PartyUuid),
                Key = "PartyId",
                Value = model.PartyId.ToString()
            });

            res.Add(new EntityLookup()
            {
                EntityId = Guid.Parse(model.PartyUuid),
                Key = "PersonIdentifier",
                Value = model.PersonIdentifier,
                IsProtected = true
            });
            res.Add(new EntityLookup()
            {
                EntityId = Guid.Parse(model.PartyUuid),
                Key = "UserId",
                Value = model.User.UserId.ToString(),
                IsProtected = false,
            });
            if (model.IsDeleted)
            {
                // DeletedAt missing in register. (18.juni. 2025)
                // res.Add(new EntityLookup()
                // {
                //     EntityId = Guid.Parse(model.PartyUuid),
                //     Key = "DeletedAt",
                //     Value = model.DeletedAt.ToUniversalTime().ToString(),
                //     IsProtected = false,
                // });
            }
        }
        else if (model.PartyType.Equals("organization", StringComparison.OrdinalIgnoreCase))
        {
            res.Add(new EntityLookup()
            {
                EntityId = Guid.Parse(model.PartyUuid),
                Key = "PartyId",
                Value = model.PartyId.ToString()
            });

            res.Add(new EntityLookup()
            {
                EntityId = Guid.Parse(model.PartyUuid),
                Key = "OrganizationIdentifier",
                Value = model.OrganizationIdentifier
            });
        }
        else if (model.PartyType.Equals("self-identified-user", StringComparison.OrdinalIgnoreCase))
        {
            res.Add(new EntityLookup()
            {
                EntityId = Guid.Parse(model.PartyUuid),
                Key = "PartyId",
                Value = model.PartyId.ToString()
            });
        }

        return res;
    }

    private List<EntityType> EntityTypes { get; set; } = [];

    private List<EntityVariant> EntityVariants { get; set; } = [];
}<|MERGE_RESOLUTION|>--- conflicted
+++ resolved
@@ -1,10 +1,6 @@
-<<<<<<< HEAD
-﻿using Altinn.AccessManagement.HostedServices.Contracts;
-using Altinn.AccessManagement.HostedServices.Leases;
-=======
 ﻿using System.Linq.Expressions;
 using Altinn.AccessManagement.HostedServices.Contracts;
->>>>>>> f2c500dc
+using Altinn.AccessManagement.HostedServices.Leases;
 using Altinn.AccessMgmt.Core.Models;
 using Altinn.AccessMgmt.Persistence.Core.Contracts;
 using Altinn.AccessMgmt.Persistence.Core.Models;
@@ -22,18 +18,10 @@
 public class PartySyncService : BaseSyncService, IPartySyncService
 {
     private readonly ILogger<RegisterHostedService> _logger;
-<<<<<<< HEAD
-    private readonly IAltinnRegister _register;
-    private readonly IIngestService ingestService;
-
-    private readonly IEntityTypeRepository entityTypeRepository;
-    private readonly IEntityVariantRepository entityVariantRepository;
-=======
     private readonly IIngestService _ingestService;
     private readonly IEntityTypeRepository _entityTypeRepository;
     private readonly IEntityVariantRepository _entityVariantRepository;
     private readonly IEntityLookupRepository _lookupRepository;
->>>>>>> f2c500dc
 
     /// <summary>
     /// PartySyncService Constructor
