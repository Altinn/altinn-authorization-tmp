﻿using Altinn.AccessManagement.Core.Models;

namespace Altinn.AccessManagement.Core.Services.Interfaces;

/// <summary>
/// Service for operations regarding retrieval of authorized parties (aka reporteelist)
/// </summary>
public interface IAuthorizedPartiesService
{
    /// <summary>
    /// Gets the full unfiltered list of all authorized parties a party have some access for in Altinn
    /// </summary>
    /// <param name="subjectAttribute">Attribute identifying the party retrieve the authorized party list for</param>
    /// <param name="filter">Filters to apply when retrieving authorized parties</param>
    /// <param name="cancellationToken">The <see cref="CancellationToken"/></param>
    /// <returns>The unfiltered party list</returns>
    Task<List<AuthorizedParty>> GetAuthorizedParties(BaseAttribute subjectAttribute, AuthorizedPartiesFilters filter, CancellationToken cancellationToken = default);

    /// <summary>
    /// Gets the full unfiltered list of authorized parties the given user can represent in Altinn
    /// </summary>
    /// <param name="subjectUserId">The user id of the user to retrieve the authorized party list for</param>
    /// <param name="filter">Filters to apply when retrieving authorized parties</param>
    /// <param name="cancellationToken">The <see cref="CancellationToken"/></param>
    /// <returns>The unfiltered party list</returns>
    Task<List<AuthorizedParty>> GetAuthorizedPartiesByUserId(int subjectUserId, AuthorizedPartiesFilters filter, CancellationToken cancellationToken = default);

    /// <summary>
    /// Gets the full unfiltered list of authorized parties the given user or organization have some access for in Altinn
    /// </summary>
    /// <param name="subjectPartyId">The party id of the user or organization to retrieve the authorized party list for</param>
    /// <param name="filter">Filters to apply when retrieving authorized parties</param>
    /// <param name="cancellationToken">The <see cref="CancellationToken"/></param>
    /// <returns>The unfiltered party list</returns>
    Task<List<AuthorizedParty>> GetAuthorizedPartiesByPartyId(int subjectPartyId, AuthorizedPartiesFilters filter, CancellationToken cancellationToken = default);

    /// <summary>
    /// Gets the full unfiltered list of authorized parties the given person can represent in Altinn
    /// </summary>
    /// <param name="subjectPersonId">The national identity number of the person to retrieve the authorized party list for</param>
    /// <param name="filter">Filters to apply when retrieving authorized parties</param>
    /// <param name="cancellationToken">The <see cref="CancellationToken"/></param>
    /// <returns>The unfiltered party list</returns>
    Task<List<AuthorizedParty>> GetAuthorizedPartiesByPersonId(string subjectPersonId, AuthorizedPartiesFilters filter, CancellationToken cancellationToken = default);

    /// <summary>
    /// Gets the full unfiltered list of authorized parties the given person can represent in Altinn
    /// </summary>
    /// <param name="subjectPersonUuid">The uuid of the person to retrieve the authorized party list for</param>
    /// <param name="filter">Filters to apply when retrieving authorized parties</param>
    /// <param name="cancellationToken">The <see cref="CancellationToken"/></param>
    /// <returns>The unfiltered party list</returns>
    Task<List<AuthorizedParty>> GetAuthorizedPartiesByPersonUuid(string subjectPersonUuid, AuthorizedPartiesFilters filter, CancellationToken cancellationToken = default);

    /// <summary>
    /// Gets the full unfiltered list of authorized parties the given organization can represent in Altinn
    /// </summary>
    /// <param name="subjectOrganizationNumber">The organization number of the organization to retrieve the authorized party list for</param>
    /// <param name="filter">Filters to apply when retrieving authorized parties</param>
    /// <param name="cancellationToken">The <see cref="CancellationToken"/></param>
    /// <returns>The unfiltered party list</returns>
    Task<List<AuthorizedParty>> GetAuthorizedPartiesByOrganizationId(string subjectOrganizationNumber, AuthorizedPartiesFilters filter, CancellationToken cancellationToken = default);

    /// <summary>
    /// Gets the full unfiltered list of authorized parties the given organization can represent in Altinn
    /// </summary>
    /// <param name="subjectOrganizationUuid">The organization uuid of the organization to retrieve the authorized party list for</param>
    /// <param name="filter">Filters to apply when retrieving authorized parties</param>
    /// <param name="cancellationToken">The <see cref="CancellationToken"/></param>
    /// <returns>The unfiltered party list</returns>
    Task<List<AuthorizedParty>> GetAuthorizedPartiesByOrganizationUuid(string subjectOrganizationUuid, AuthorizedPartiesFilters filter, CancellationToken cancellationToken = default);

    /// <summary>
    /// Gets the full unfiltered list of authorized parties the given enterprise user can represent in Altinn
    /// </summary>
    /// <param name="subjectEnterpriseUsername">The username of the enterprise user to retrieve the authorized party list for</param>
    /// <param name="filter">Filters to apply when retrieving authorized parties</param>
    /// <param name="cancellationToken">The <see cref="CancellationToken"/></param>
    /// <returns>The unfiltered party list</returns>
    Task<List<AuthorizedParty>> GetAuthorizedPartiesByEnterpriseUsername(string subjectEnterpriseUsername, AuthorizedPartiesFilters filter, CancellationToken cancellationToken = default);

    /// <summary>
    /// Gets the full unfiltered list of authorized parties the given enterprise user can represent in Altinn
    /// </summary>
    /// <param name="subjectEnterpriseUserUuid">The uuid of the enterprise user to retrieve the authorized party list for</param>
    /// <param name="filter">Filters to apply when retrieving authorized parties</param>
    /// <param name="cancellationToken">The <see cref="CancellationToken"/></param>
    /// <returns>The unfiltered party list</returns>
    Task<List<AuthorizedParty>> GetAuthorizedPartiesByEnterpriseUserUuid(string subjectEnterpriseUserUuid, AuthorizedPartiesFilters filter, CancellationToken cancellationToken = default);

    /// <summary>
    /// Gets the full unfiltered list of authorized parties the given system user can represent in Altinn
    /// </summary>
    /// <param name="subjectSystemUserUuid">The uuid of the system user to retrieve the authorized party list for</param>
    /// <param name="filter">Filters to apply when retrieving authorized parties</param>
    /// <param name="cancellationToken">The <see cref="CancellationToken"/></param>
    /// <returns>The unfiltered party list</returns>
    Task<List<AuthorizedParty>> GetAuthorizedPartiesBySystemUserUuid(string subjectSystemUserUuid, AuthorizedPartiesFilters filter, CancellationToken cancellationToken);
<<<<<<< HEAD
=======

    /// <summary>
    /// Gets all relevant filter party UUIDs for the provided party attributes
    /// </summary>
    /// <param name="partyAttributes">The party attributes to lookup party uuids</param>
    /// <param name="cancellationToken">The <see cref="CancellationToken"/></param>
    /// <returns>All identified uuids and any parent/mainunit party uuids</returns>
    Task<IEnumerable<Guid>> GetPartyFilterUuids(IEnumerable<BaseAttribute> partyAttributes, CancellationToken cancellationToken = default);

    /// <summary>
    /// Gets all relevant filter party UUIDs for the provided input of party uuids
    /// </summary>
    /// <param name="filterUuids">The input filter party uuids</param>
    /// <param name="cancellationToken">The <see cref="CancellationToken"/></param>
    /// <returns>All identified uuids and any parent/mainunit party uuids</returns>
    Task<IEnumerable<Guid>> GetPartyFilterUuids(IEnumerable<Guid> filterUuids, CancellationToken cancellationToken = default);
>>>>>>> 8b475385
}<|MERGE_RESOLUTION|>--- conflicted
+++ resolved
@@ -96,8 +96,6 @@
     /// <param name="cancellationToken">The <see cref="CancellationToken"/></param>
     /// <returns>The unfiltered party list</returns>
     Task<List<AuthorizedParty>> GetAuthorizedPartiesBySystemUserUuid(string subjectSystemUserUuid, AuthorizedPartiesFilters filter, CancellationToken cancellationToken);
-<<<<<<< HEAD
-=======
 
     /// <summary>
     /// Gets all relevant filter party UUIDs for the provided party attributes
@@ -114,5 +112,4 @@
     /// <param name="cancellationToken">The <see cref="CancellationToken"/></param>
     /// <returns>All identified uuids and any parent/mainunit party uuids</returns>
     Task<IEnumerable<Guid>> GetPartyFilterUuids(IEnumerable<Guid> filterUuids, CancellationToken cancellationToken = default);
->>>>>>> 8b475385
 }