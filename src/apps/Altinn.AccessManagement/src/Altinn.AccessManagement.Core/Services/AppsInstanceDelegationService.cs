using System.ComponentModel.DataAnnotations;
using System.Formats.Asn1;
using Altinn.AccessManagement.Core.Clients.Interfaces;
using Altinn.AccessManagement.Core.Configuration;
using Altinn.AccessManagement.Core.Constants;
using Altinn.AccessManagement.Core.Enums;
using Altinn.AccessManagement.Core.Errors;
using Altinn.AccessManagement.Core.Helpers;
using Altinn.AccessManagement.Core.Helpers.Extensions;
using Altinn.AccessManagement.Core.Models;
using Altinn.AccessManagement.Core.Models.Register;
using Altinn.AccessManagement.Core.Models.ResourceRegistry;
using Altinn.AccessManagement.Core.Models.Rights;
using Altinn.AccessManagement.Core.Services.Interfaces;
using Altinn.AccessManagement.Enums;
using Altinn.Authorization.ProblemDetails;
using Altinn.Platform.Register.Models;
using Altinn.Urn;
using Altinn.Urn.Json;
using Microsoft.Extensions.Options;

namespace Altinn.AccessManagement.Core.Services.Implementation;

/// <summary>
/// Contains all actions related to app instance delegation from Apps
/// </summary>
public class AppsInstanceDelegationService : IAppsInstanceDelegationService
{
    private readonly IPartiesClient _partiesClient;
    private readonly IPolicyInformationPoint _pip;
    private readonly IPolicyAdministrationPoint _pap;
    private readonly IResourceRegistryClient _resourceRegistryClient;
    private readonly AppsInstanceDelegationSettings _appsInstanceDelegationSettings;
    private readonly string appInstanceResourcePath = "appInstanceDelegationRequest.Resource";

    /// <summary>
    /// Initializes a new instance of the <see cref="AppsInstanceDelegationService"/> class.
    /// </summary>
    public AppsInstanceDelegationService(IPartiesClient partiesClient, IOptions<AppsInstanceDelegationSettings> appsInstanceDelegationSettings, IResourceRegistryClient resourceRegistryClient, IPolicyInformationPoint pip, IPolicyAdministrationPoint pap)
    {
        _partiesClient = partiesClient;
        _pip = pip;
        _resourceRegistryClient = resourceRegistryClient;
        _pap = pap;
        _appsInstanceDelegationSettings = appsInstanceDelegationSettings.Value;
    }

    private async Task<(UuidType DelegationType, Guid? Uuid)> TranslatePartyUuidToPersonOrganizationUuid(PartyUrn partyId)
    {
        Party party = null;

        if (partyId.IsOrganizationIdentifier(out OrganizationNumber orgNumber))
        {
            PartyLookup lookup = new PartyLookup
            {
                OrgNo = orgNumber.ToString()
            };

            party = await _partiesClient.LookupPartyBySSNOrOrgNo(lookup);
        }
        else if (partyId.IsPartyUuid(out Guid partyUuid))
        {
            party = (await _partiesClient.GetPartiesAsync(partyUuid.SingleToList())).FirstOrDefault();
        }

        return DelegationHelper.GetUuidTypeAndValueFromParty(party);
    }

    private static bool CheckIfInstanceIsDelegable(List<Right> delegableRights, RightInternal rightToDelegate)
    {
        return delegableRights.Exists(delegableRight => InstanceRightComparesEqualToDelegableRight(delegableRight, rightToDelegate));
    }

    private static bool InstanceRightComparesEqualToDelegableRight(Right right, RightInternal instanceRight)
    {
        if (right.Action.Value != instanceRight.Action.ValueSpan.ToString())
        {
            return false;
        }

        foreach (var resourcePart in right.Resource)
        {
            bool valid = instanceRight.Resource.Exists(r => r.Value.PrefixSpan.ToString() == resourcePart.Id && r.Value.ValueSpan.ToString() == resourcePart.Value);

            if (!valid)
            {
                return false;
            }
        }

        return true;
    }

    private static bool ValidateAndGetSignificantResourcePartsFromResource(IEnumerable<UrnJsonTypeValue> input, out List<UrnJsonTypeValue> resource, string resourceTag)
    {
        resource = new List<UrnJsonTypeValue>();

        if (input == null || !input.Any())
        {
            return false;
        }

        string org = null, app = null, resourceRegistryId = null;
        int significantParts = 0;
        foreach (UrnJsonTypeValue urnJsonTypeValue in input)
        {
            if (urnJsonTypeValue.HasValue)
            {
                switch (urnJsonTypeValue.Value.PrefixSpan.ToString())
                {
                    case AltinnXacmlConstants.MatchAttributeIdentifiers.OrgAttribute:
                        resource.Add(urnJsonTypeValue);
                        org = urnJsonTypeValue.Value.ValueSpan.ToString();
                        significantParts++;
                        break;
                    case AltinnXacmlConstants.MatchAttributeIdentifiers.AppAttribute:
                        resource.Add(urnJsonTypeValue);
                        app = urnJsonTypeValue.Value.ValueSpan.ToString();
                        significantParts++;
                        break;
                    case AltinnXacmlConstants.MatchAttributeIdentifiers.ResourceRegistryAttribute:
                        resource.Add(urnJsonTypeValue);
                        resourceRegistryId = urnJsonTypeValue.Value.ValueSpan.ToString();
                        significantParts++;
                        break;
                }
            }
        }

        if (org != null && app != null && resourceRegistryId == null && significantParts == 2)
        {
            return $"app_{org}_{app}" == resourceTag;
        }

        if (org == null && app == null && resourceRegistryId != null && significantParts == 1)
        {
            return resourceRegistryId == resourceTag;
        }

        return false;
    }

    private static void AddValidationErrorsForResourceInstance(ref ValidationErrorBuilder errors, IEnumerable<RightInternal> rights, string resourceid)
    {
        ValidateAndGetSignificantResourcePartsFromResource(rights.FirstOrDefault()?.Resource, out List<UrnJsonTypeValue> firstResource, resourceid);
        int counter = -1;

        foreach (RightInternal rightV2 in rights)
        {
            counter++;

            bool valid = ValidateAndGetSignificantResourcePartsFromResource(rightV2.Resource, out List<UrnJsonTypeValue> currentResource, resourceid);
            if (!valid)
            {
                errors.Add(ValidationErrors.InvalidResource, $"Rights[{counter}]/Resource");
                continue;
            }

            foreach (UrnJsonTypeValue urnJsonTypeValue in currentResource)
            {
                if (!firstResource.Contains(urnJsonTypeValue))
                {
                    errors.Add(ValidationErrors.InvalidResource, $"Rights[{counter}]/Resource");
                }
            }
        }
    }

    /// <inheritdoc/>
    public async Task<Result<ResourceDelegationCheckResponse>> DelegationCheck(AppsInstanceDelegationRequest request, CancellationToken cancellationToken = default)
    {
        ResourceDelegationCheckResponse result = new ResourceDelegationCheckResponse() { From = null, ResourceRightDelegationCheckResults = new List<ResourceRightDelegationCheckResult>() };

        ValidationErrorBuilder errors = default;

        ServiceResource resource = (await _resourceRegistryClient.GetResourceList(cancellationToken)).Find(r => r.Identifier == request.ResourceId);
        List<Right> delegableRights = null;

        if (resource == null)
        {
            errors.Add(ValidationErrors.InvalidResource, appInstanceResourcePath);
        }
        else
        {
            RightsQuery rightsQueryForApp = new RightsQuery
            {
                Type = RightsQueryType.AltinnApp,
                To = new AttributeMatch { Id = AltinnXacmlConstants.MatchAttributeIdentifiers.ResourceDelegationAttribute, Value = request.PerformedBy.ValueSpan.ToString() }.SingleToList(),
                From = resource.AuthorizationReference,
                Resource = resource
            };

            try
            {
                delegableRights = await _pip.GetDelegableRightsByApp(rightsQueryForApp, cancellationToken);
            }
            catch (ValidationException)
            {
                errors.Add(ValidationErrors.MissingPolicy, appInstanceResourcePath);
            }
        }

        if (errors.TryBuild(out var errorResult))
        {
            return errorResult;
        }

        if (delegableRights == null || delegableRights.Count == 0)
        {
            return result;
        }

        foreach (Right right in delegableRights)
        {
            result.ResourceRightDelegationCheckResults.Add(new()
            {
                RightKey = right.RightKey,
                Resource = right.Resource.Select(r => r.ToKeyValueUrn()).ToList(),
                Action = ActionUrn.ActionId.Create(ActionIdentifier.CreateUnchecked(right.Action.Value)),
                Status = (right.CanDelegate.HasValue && right.CanDelegate.Value) ? DelegableStatus.Delegable : DelegableStatus.NotDelegable
            });
        }

        return await Task.FromResult(result);        
    }

    /// <inheritdoc/>
    public async Task<Result<AppsInstanceDelegationResponse>> Delegate(AppsInstanceDelegationRequest request, CancellationToken cancellationToken = default)
    {
        (ValidationErrorBuilder Errors, InstanceRight RulesToHandle, List<RightInternal> RightsAppCantHandle) input = await SetUpDelegationOrRevokeRequest(request, cancellationToken);

        if (input.Errors.TryBuild(out var errorResult))
        {
            return errorResult;
        }

        AppsInstanceDelegationResponse result = new()
        {
            From = request.From,
            To = request.To,
            ResourceId = request.ResourceId,
            InstanceId = request.InstanceId,
            InstanceDelegationMode = request.InstanceDelegationMode
        };

        List<InstanceRightDelegationResult> rights = await DelegateRights(input.RulesToHandle, input.RightsAppCantHandle, cancellationToken);
        result.Rights = rights;
        result = RemoveInstanceIdFromResourceForDelegationResponse(result);

        return result;
    }

    /// <inheritdoc/>
    public async Task<Result<List<AppsInstanceRevokeResponse>>> RevokeAll(AppsInstanceGetRequest request, CancellationToken cancellationToken = default)
    {
        ValidationErrorBuilder errors = default;
        
        // Fetch rights valid for delegation
        ServiceResource resource = (await _resourceRegistryClient.GetResourceList(cancellationToken)).Find(r => r.Identifier == request.ResourceId);
        List<Right> delegableRights = null;

        if (resource == null)
        {
            errors.Add(ValidationErrors.InvalidResource, "ResourceId");
        }
        else
        {        
            RightsQuery rightsQueryForApp = new RightsQuery
            {
                Type = RightsQueryType.AltinnApp,
                To = new AttributeMatch { Id = AltinnXacmlConstants.MatchAttributeIdentifiers.ResourceDelegationAttribute, Value = request.PerformingResourceId.ValueSpan.ToString() }.SingleToList(),
                From = resource.AuthorizationReference,
                Resource = resource
            };

            try
            {
                delegableRights = await _pip.GetDelegableRightsByApp(rightsQueryForApp, cancellationToken);
            }
            catch (ValidationException)
            {
                errors.Add(ValidationErrors.MissingPolicy, "ResourceId");
            }
        }

        if (errors.TryBuild(out var errorResult))
        {
            return errorResult;
        }

        // Fetch all existing delegations
        List<AppsInstanceDelegationResponse> delegations = await _pip.GetInstanceDelegations(request, cancellationToken);

        // If nothing to delete just return with empty result set and no errors
        if (delegations.Count == 0)
        {
            return new List<AppsInstanceRevokeResponse>();
        }

        List<InstanceRight> rightsToRevoke = await GetDelegationsToRevoke(delegations, delegableRights, request.InstanceDelegationSource, request.PerformingResourceId);

        if (rightsToRevoke.Count == 0)
        {
            errors.Add(ValidationErrors.MissingDelegableRights, "ResourceId");
        
            if (errors.TryBuild(out errorResult))
            {
                return errorResult;
            }
        }

        int limit = _appsInstanceDelegationSettings.MaxPolicyFilesToRevoke;
        if (rightsToRevoke.Count > limit)
        {
<<<<<<< HEAD
            errors.Add(ValidationErrors.ToManyDelegationsToRevoke, "InstanceId");
=======
            errors.Add(ValidationErrors.ToManyDelegationsToRevoke, "ResourceId");
>>>>>>> 87ff18f3

            if (errors.TryBuild(out errorResult))
            {
                return errorResult;
            }
        }

        // Perform Revoke
        List<InstanceRight> revokedResult = await _pap.TryWriteInstanceRevokeAllPolicyRules(rightsToRevoke, cancellationToken);
        List<AppsInstanceRevokeResponse> result = TransformInstanceRightListToAppsInstanceDelegationResponseList(revokedResult);
        result = RemoveInstanceIdFromResourceForRevokeResponseList(result);
        
        return result;
    }

    private async Task<List<InstanceRight>> GetDelegationsToRevoke(List<AppsInstanceDelegationResponse> delegations, List<Right> delegableRights, InstanceDelegationSource instanceDelegationSource, ResourceIdUrn.ResourceId performingResourceId)
    {
        List<InstanceRight> rightsToRevoke = [];

        // Loop over delegations to deside wich to revoke
        foreach (AppsInstanceDelegationResponse rules in delegations)
        {
            InstanceRight currentRightSetToRevoke = new()
            {
                InstanceRules = []
            };

            // Check if the current right is delegable/revokable by the app and add it to the right list to revoke
            foreach (InstanceRightDelegationResult right in rules.Rights.Where(r => delegableRights.Exists(d => RightMatch(d, r))))
            {
                currentRightSetToRevoke.InstanceRules.Add(new InstanceRule { Action = ActionUrn.Parse(right.Action.Value.ToString()), Resource = right.Resource });
            }

            // If anything can be revoked add the rightSet to the list to revoke
            if (currentRightSetToRevoke.InstanceRules.Count > 0)
            {
                (UuidType Type, Guid? Uuid) from = await TranslatePartyUuidToPersonOrganizationUuid(rules.From);
                currentRightSetToRevoke.FromUuid = from.Uuid.Value;
                currentRightSetToRevoke.FromType = from.Type;
                (UuidType Type, Guid? Uuid) to = await TranslatePartyUuidToPersonOrganizationUuid(rules.To);
                currentRightSetToRevoke.ToUuid = to.Uuid.Value;
                currentRightSetToRevoke.ToType = to.Type;
                currentRightSetToRevoke.ResourceId = rules.ResourceId;
                currentRightSetToRevoke.InstanceId = rules.InstanceId;
                currentRightSetToRevoke.InstanceDelegationSource = instanceDelegationSource;
                currentRightSetToRevoke.InstanceDelegationMode = InstanceDelegationMode.Normal;
                currentRightSetToRevoke.PerformedBy = performingResourceId.ValueSpan.ToString();
                currentRightSetToRevoke.PerformedByType = UuidType.Resource;

                // Add data to current rule and add it to the list
                rightsToRevoke.Add(currentRightSetToRevoke);
            }
        }

        return rightsToRevoke;
    }

    private static List<AppsInstanceRevokeResponse> TransformInstanceRightListToAppsInstanceDelegationResponseList(List<InstanceRight> input)
    {
        List<AppsInstanceRevokeResponse> result = [];

        foreach (InstanceRight instanceRight in input)
        {
            result.Add(TransformInstanceRightToAppsInstanceDelegationResponse(instanceRight));
        }

        return result;
    }

    private static AppsInstanceRevokeResponse TransformInstanceRightToAppsInstanceDelegationResponse(InstanceRight input)
    {
        return new AppsInstanceRevokeResponse
        {
            From = PartyUrn.Parse(AltinnXacmlConstants.MatchAttributeIdentifiers.PartyUuidAttribute + ":" + input.FromUuid.ToString()),
            To = PartyUrn.Parse(AltinnXacmlConstants.MatchAttributeIdentifiers.PartyUuidAttribute + ":" + input.ToUuid.ToString()),
            ResourceId = input.ResourceId,
            InstanceId = input.InstanceId,
            InstanceDelegationMode = input.InstanceDelegationMode,
            Rights = TransformInstanceRuleListToInstanceRightRevokeResultList(input.InstanceRules)
        };
    }

    private static List<InstanceRightRevokeResult> TransformInstanceRuleListToInstanceRightRevokeResultList(List<InstanceRule> input)
    {
        List<InstanceRightRevokeResult> result = [];

        foreach (InstanceRule instanceRule in input)
        {
            result.Add(TransformInstanceRuleToInstanceRightRevokeResult(instanceRule));
        }

        return result;
    }

    private static InstanceRightRevokeResult TransformInstanceRuleToInstanceRightRevokeResult(InstanceRule input)
    {
        return new InstanceRightRevokeResult
        {
            Action = ActionUrn.Parse(input.Action.ToString()),
            Resource = input.Resource,
            Status = input.CreatedSuccessfully ? RevokeStatus.Revoked : RevokeStatus.NotRevoked
        };
    }

    private static bool RightMatch(Right rightAlowed, InstanceRightDelegationResult rightToRevoke)
    {
        if (rightAlowed.Action.Value != rightToRevoke.Action.Value.ValueSpan.ToString())
        {
            return false;
        }

        foreach (var resourcePart in rightAlowed.Resource)
        {
            bool valid = rightToRevoke.Resource.Exists(r => r.Value.PrefixSpan.ToString() == resourcePart.Id && r.Value.ValueSpan.ToString() == resourcePart.Value);

            if (!valid)
            {
                return false;
            }
        }

        return true;
    }

    /// <inheritdoc/>
    public async Task<Result<AppsInstanceRevokeResponse>> Revoke(AppsInstanceDelegationRequest request, CancellationToken cancellationToken = default)
    {
        (ValidationErrorBuilder Errors, InstanceRight RulesToHandle, List<RightInternal> RightsAppCantHandle) input = await SetUpDelegationOrRevokeRequest(request, cancellationToken);

        if (input.Errors.TryBuild(out var errorResult))
        {
            return errorResult;
        }

        AppsInstanceRevokeResponse result = new()
        {
            From = request.From,
            To = request.To,
            ResourceId = request.ResourceId,
            InstanceId = request.InstanceId,
            InstanceDelegationMode = request.InstanceDelegationMode
        };

        List<InstanceRightRevokeResult> rights = await RevokeRights(input.RulesToHandle, input.RightsAppCantHandle, cancellationToken);
        result.Rights = rights;
        result = RemoveInstanceIdFromResourceForRevokeResponse(result);

        return result;
    }

    private async Task<(ValidationErrorBuilder Errors, InstanceRight RulesToHandle, List<RightInternal> RightsAppCantHandle)> SetUpDelegationOrRevokeRequest(AppsInstanceDelegationRequest request, CancellationToken cancellationToken = default)
    {
        ValidationErrorBuilder errors = default;
        List<RightInternal> rightsAppCantHandle = null;
        InstanceRight rulesToHandle = null;

        // Fetch from and to from partyuuid
        (UuidType Type, Guid? Uuid) from = await TranslatePartyUuidToPersonOrganizationUuid(request.From);
        (UuidType Type, Guid? Uuid) to = await TranslatePartyUuidToPersonOrganizationUuid(request.To);

        if (from.Type == UuidType.NotSpecified)
        {
            errors.Add(ValidationErrors.InvalidPartyUrn, "From");
        }

        if (to.Type == UuidType.NotSpecified)
        {
            errors.Add(ValidationErrors.InvalidPartyUrn, "To");
        }

        // Validate Resource and instance 1. All rights include resource 2. All rights resource is identical to central value
        AddValidationErrorsForResourceInstance(ref errors, request.Rights, request.ResourceId);

        // Fetch rights valid for delegation
        ServiceResource resource = (await _resourceRegistryClient.GetResourceList(cancellationToken)).Find(r => r.Identifier == request.ResourceId);
        List<Right> delegableRights = null;

        if (resource == null)
        {
            errors.Add(ValidationErrors.InvalidResource, appInstanceResourcePath);
        }
        else
        {
            RightsQuery rightsQueryForApp = new RightsQuery
            {
                Type = RightsQueryType.AltinnApp,
                To = new AttributeMatch { Id = AltinnXacmlConstants.MatchAttributeIdentifiers.ResourceDelegationAttribute, Value = request.PerformedBy.ValueSpan.ToString() }.SingleToList(),
                From = resource.AuthorizationReference,
                Resource = resource
            };

            try
            {
                delegableRights = await _pip.GetDelegableRightsByApp(rightsQueryForApp, cancellationToken);
            }
            catch (ValidationException)
            {
                errors.Add(ValidationErrors.MissingPolicy, appInstanceResourcePath);
            }

            if (delegableRights == null || delegableRights.Count == 0)
            {
                errors.Add(ValidationErrors.MissingDelegableRights, appInstanceResourcePath);
            }
        }

        if (!errors.IsEmpty)
        {
            return (errors, rulesToHandle, rightsAppCantHandle);
        }

        rightsAppCantHandle = [];

        rulesToHandle = new InstanceRight
        {
            FromUuid = (Guid)from.Uuid,
            FromType = from.Type,
            ToUuid = (Guid)to.Uuid,
            ToType = to.Type,
            PerformedBy = request.PerformedBy.ValueSpan.ToString(),
            PerformedByType = UuidType.Resource,
            ResourceId = request.ResourceId,
            InstanceId = request.InstanceId,
            InstanceDelegationMode = request.InstanceDelegationMode,
            InstanceDelegationSource = request.InstanceDelegationSource,
        };

        UrnJsonTypeValue instanceId = KeyValueUrn.CreateUnchecked($"{AltinnXacmlConstants.MatchAttributeIdentifiers.ResourceInstanceAttribute}:{request.InstanceId}", AltinnXacmlConstants.MatchAttributeIdentifiers.ResourceInstanceAttribute.Length + 1);

        foreach (RightInternal rightToHandle in request.Rights)
        {
            if (CheckIfInstanceIsDelegable(delegableRights, rightToHandle))
            {
                rightToHandle.Resource.Add(instanceId);
                rulesToHandle.InstanceRules.Add(new InstanceRule
                {
                    Resource = rightToHandle.Resource,
                    Action = rightToHandle.Action
                });
            }
            else
            {
                rightsAppCantHandle.Add(rightToHandle);
            }
        }

        return (errors, rulesToHandle, rightsAppCantHandle);
    }

    private async Task<List<InstanceRightRevokeResult>> RevokeRights(InstanceRight rulesToRevoke, List<RightInternal> rightsAppCantRevoke, CancellationToken cancellationToken)
    {
        List<InstanceRightRevokeResult> rights = new List<InstanceRightRevokeResult>();

        if (rulesToRevoke.InstanceRules.Count > 0)
        {
            InstanceRight delegationResult = await _pap.TryWriteInstanceRevokePolicyRules(rulesToRevoke, cancellationToken);
            rights.AddRange(DelegationHelper.GetRightRevokeResultsFromInstanceRules(delegationResult));
        }

        if (rightsAppCantRevoke.Count > 0)
        {
            rights.AddRange(DelegationHelper.GetRightRevokeResultsFromFailedInternalRights(rightsAppCantRevoke));
        }

        return rights;
    }

    private async Task<List<InstanceRightDelegationResult>> DelegateRights(InstanceRight rulesToDelegate, List<RightInternal> rightsAppCantDelegate, CancellationToken cancellationToken)
    {
        List<InstanceRightDelegationResult> rights = new List<InstanceRightDelegationResult>();

        if (rulesToDelegate.InstanceRules.Count > 0)
        {
            InstanceRight delegationResult = await _pap.TryWriteInstanceDelegationPolicyRules(rulesToDelegate, cancellationToken);
            rights.AddRange(DelegationHelper.GetRightDelegationResultsFromInstanceRules(delegationResult));
        }

        if (rightsAppCantDelegate.Count > 0)
        {
            rights.AddRange(DelegationHelper.GetRightDelegationResultsFromFailedInternalRights(rightsAppCantDelegate));
        }

        return rights;
    }

    /// <inheritdoc/>
    public async Task<Result<List<AppsInstanceDelegationResponse>>> Get(AppsInstanceGetRequest request, CancellationToken cancellationToken = default)
    {
        ValidationErrorBuilder errors = default;

        // Fetch rights valid for delegation
        ServiceResource resource = (await _resourceRegistryClient.GetResourceList(cancellationToken)).Find(r => r.Identifier == request.ResourceId);
        List<Right> delegableRights = null;

        if (resource == null)
        {
            errors.Add(ValidationErrors.InvalidResource, "request.Resource");
        }
        else
        {
            RightsQuery rightsQueryForApp = new RightsQuery
            {
                Type = RightsQueryType.AltinnApp,
                To = new AttributeMatch { Id = AltinnXacmlConstants.MatchAttributeIdentifiers.ResourceDelegationAttribute, Value = request.PerformingResourceId.ValueSpan.ToString() }.SingleToList(),
                From = resource.AuthorizationReference,
                Resource = resource
            };

            try
            {
                delegableRights = await _pip.GetDelegableRightsByApp(rightsQueryForApp, cancellationToken);
            }
            catch (ValidationException)
            {
                errors.Add(ValidationErrors.MissingPolicy, "request.Resource");
            }

            // The app must be able to do at least one delegation to be able to do GET call
            if (delegableRights == null || !delegableRights.Exists(r => r.CanDelegate.HasValue && r.CanDelegate.Value))
            {
                errors.Add(ValidationErrors.MissingDelegableRights, "request.Resource");
            }
        }

        if (errors.TryBuild(out var errorResult))
        {
            return errorResult;
        }

        List<AppsInstanceDelegationResponse> result = await _pip.GetInstanceDelegations(request, cancellationToken);
        result = RemoveInstanceIdFromResourceForDelegationResponseList(result);
        return result;
    }

    private static AppsInstanceRevokeResponse RemoveInstanceIdFromResourceForRevokeResponse(AppsInstanceRevokeResponse input)
    {
        foreach (var right in input.Rights)
        {
            right.Resource.RemoveAll(r => r.HasValue && r.Value.PrefixSpan.ToString() == AltinnXacmlConstants.MatchAttributeIdentifiers.ResourceInstanceAttribute);
        }

        return input;
    }

    private static List<AppsInstanceRevokeResponse> RemoveInstanceIdFromResourceForRevokeResponseList(List<AppsInstanceRevokeResponse> input)
    {
        foreach (AppsInstanceRevokeResponse item in input)
        {
            RemoveInstanceIdFromResourceForRevokeResponse(item);
        }

        return input;
    }

    private static List<AppsInstanceDelegationResponse> RemoveInstanceIdFromResourceForDelegationResponseList(List<AppsInstanceDelegationResponse> input)
    {
        foreach (AppsInstanceDelegationResponse item in input)
        {
            RemoveInstanceIdFromResourceForDelegationResponse(item);
        }

        return input;
    }

    private static AppsInstanceDelegationResponse RemoveInstanceIdFromResourceForDelegationResponse(AppsInstanceDelegationResponse input)
    {
        foreach (var right in input.Rights)
        {
            right.Resource.RemoveAll(r => r.HasValue && r.Value.PrefixSpan.ToString() == AltinnXacmlConstants.MatchAttributeIdentifiers.ResourceInstanceAttribute);
        }

        return input;
    }
}<|MERGE_RESOLUTION|>--- conflicted
+++ resolved
@@ -312,11 +312,7 @@
         int limit = _appsInstanceDelegationSettings.MaxPolicyFilesToRevoke;
         if (rightsToRevoke.Count > limit)
         {
-<<<<<<< HEAD
-            errors.Add(ValidationErrors.ToManyDelegationsToRevoke, "InstanceId");
-=======
             errors.Add(ValidationErrors.ToManyDelegationsToRevoke, "ResourceId");
->>>>>>> 87ff18f3
 
             if (errors.TryBuild(out errorResult))
             {
