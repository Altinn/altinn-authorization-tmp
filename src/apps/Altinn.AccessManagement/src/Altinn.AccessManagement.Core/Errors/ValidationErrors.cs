﻿#nullable enable

using Altinn.Authorization.ProblemDetails;

namespace Altinn.AccessManagement.Core.Errors;

/// <summary>
/// Validation errors for the Access Management.
/// </summary>
public static class ValidationErrors
{
    private static readonly ValidationErrorDescriptorFactory _factory
        = ValidationErrorDescriptorFactory.New("AM");

    /// <summary>
    /// The field is required.
    /// </summary>
    public static ValidationErrorDescriptor Required => StdValidationErrors.Required;

    /// <summary>
    /// Gets a validation error descriptor for when an invalid party URN is provided.
    /// </summary>
    public static ValidationErrorDescriptor InvalidPartyUrn { get; }
        = _factory.Create(1, "Invalid party URN.");

    /// <summary>
    /// Gets a validation error descriptor for when an invalid Resource URN is provided.
    /// </summary>
    public static ValidationErrorDescriptor InvalidResource { get; }
        = _factory.Create(2, $"Resource must be valid.");

    /// <summary>
    /// Gets a validation error descriptor for when a resource is missing policy file
    /// </summary>
    public static ValidationErrorDescriptor MissingPolicy { get; }
        = _factory.Create(3, $"Resource must have a policy.");

    /// <summary>
    /// Gets a validation error descriptor for when a Resource not has any delegable rights for the app
    /// </summary>
    public static ValidationErrorDescriptor MissingDelegableRights { get; }
        = _factory.Create(4, $"The Resource must have a policy giving the app rights to delegate at least one right.");

    /// <summary>
    /// Gets a validation error descriptor for when a Resource not has any delegable rights for the app
    /// </summary>
    public static ValidationErrorDescriptor ToManyDelegationsToRevoke { get; }
        = _factory.Create(5, $"There is to many policy files to update. Must delete individual delegations.");

    /// <summary>
    /// Missing party.
    /// </summary>
    public static ValidationErrorDescriptor MissingPartyInDb { get; }
        = _factory.Create(6, $"Missing party.");

    /// <summary>
    /// Invalid party type.
    /// </summary>
    public static ValidationErrorDescriptor InvalidPartyType { get; }
        = _factory.Create(7, $"Invalid party type.");

    /// <summary>
    /// Assignment already exists.
    /// </summary>
    public static ValidationErrorDescriptor AssignmentAlreadyExists { get; }
        = _factory.Create(8, $"Assignment already exists.");

    /// <summary>
<<<<<<< HEAD
    /// Gets a validation error descriptor
    /// </summary>
    public static ValidationErrorDescriptor NotAuthorizedForConsentRequest { get; }
        = _factory.Create(19, "Not Authorized for ");

    /// <summary>
    /// Gets a validation error descriptor
    /// </summary>
    public static ValidationErrorDescriptor InvalidPersonIdentifier { get; }
        = _factory.Create(20, "Invalid person identifier. No person with this identifier.");

    /// <summary>
    /// Gets a validation error descriptor
    /// </summary>
    public static ValidationErrorDescriptor InvalidOrganizationIdentifier { get; }
        = _factory.Create(21, $"Invalid organization identifier. No organization with this identifier.");

    /// <summary>
    /// Gets a validation error descriptor
    /// </summary>
    public static ValidationErrorDescriptor InvalidValidToTime { get; }
        = _factory.Create(22, $"The ValidTo time need to be in the future");

    /// <summary>
    /// Gets a validation error descriptor
    /// </summary>
    public static ValidationErrorDescriptor MissingConsentRight { get; }
        = _factory.Create(23, $"The consentrequest needs to include at least 1 right");

    /// <summary>
    /// Gets a validation error descriptor
    /// </summary>
    public static ValidationErrorDescriptor InvalidConsentResource { get; }
        = _factory.Create(24, $"Invalid resource for consent right.");

    /// <summary>
    /// Gets a validation error descriptor
    /// </summary>
    public static ValidationErrorDescriptor UnknownConsentMetadata { get; }
        = _factory.Create(25, $"Unknown consent metaddata.");

    /// <summary>
    /// Gets a validation error descriptor
    /// </summary>
    public static ValidationErrorDescriptor MissingMetadataValue { get; }
        = _factory.Create(26, $"Missing value for metadata");

    /// <summary>
    /// Gets a validation error descriptor
    /// </summary>
    public static ValidationErrorDescriptor MissingMetadata { get; }
        = _factory.Create(27, $"Missing required metadata for consentright");

    /// <summary>
    /// Gets a validation error descriptor
    /// </summary>
    public static ValidationErrorDescriptor MissingAction { get; }
        = _factory.Create(28, $"Missing required actions for consent request");

    /// <summary>
    /// Gets a validation error descriptor
    /// </summary>
    public static ValidationErrorDescriptor MissMatchConsentParty { get; }
    = _factory.Create(29, $"The consented party does not match the party requested");

    /// <summary>
    /// Gets a validation error descriptor
    /// </summary>
    public static ValidationErrorDescriptor ConsentNotFound { get; }
    = _factory.Create(30, $"Incorrect consentId or wrong consent receiver");

    /// <summary>
    /// Gets a validation error descriptor
    /// </summary>
    public static ValidationErrorDescriptor ConsentExpired { get; }
    = _factory.Create(31, $"Consent is expired");

    /// <summary>
    /// Gets a validation error descriptor
    /// </summary>
    public static ValidationErrorDescriptor ConsentNotAccepted { get; }
    = _factory.Create(32, $"Consent is not accepted");

    /// <summary>
    /// Gets a validation error descriptor
    /// </summary>
    public static ValidationErrorDescriptor ConsentRevoked { get; }
    = _factory.Create(33, $"Consent is revoked");

    /// <summary>
    /// Gets a validation error descriptor
    /// </summary>
    public static ValidationErrorDescriptor ConsentCantBeAccepted { get; }
    = _factory.Create(34, $"Consent cant be accepted. Wrong status");

    /// <summary>
    /// Gets a validation error descriptor
    /// </summary>
    public static ValidationErrorDescriptor ConsentCantBeRevoked { get; }
    = _factory.Create(35, $"Consent cant be revoked. Wrong status");

    /// <summary>
    /// Gets a validation error descriptor
    /// </summary>
    public static ValidationErrorDescriptor ConsentCantBeRejected { get; }
= _factory.Create(36, $"Consent cant be rejected. Wrong status");
=======
    /// Assignment do not exists.
    /// </summary>
    public static ValidationErrorDescriptor AssignmentDoNotExists { get; }
        = _factory.Create(9, $"Assignment do not exist.");

    /// <summary>
    /// Assignment is active in one or more delegations.
    /// </summary>
    public static ValidationErrorDescriptor AssignmentIsActiveInOneOrMoreDelegations { get; }
        = _factory.Create(10, $"Assignment is active in one or more delegations.");
>>>>>>> a12acea2
}<|MERGE_RESOLUTION|>--- conflicted
+++ resolved
@@ -66,7 +66,18 @@
         = _factory.Create(8, $"Assignment already exists.");
 
     /// <summary>
-<<<<<<< HEAD
+    /// Assignment do not exists.
+    /// </summary>
+    public static ValidationErrorDescriptor AssignmentDoNotExists { get; }
+        = _factory.Create(9, $"Assignment do not exist.");
+
+    /// <summary>
+    /// Assignment is active in one or more delegations.
+    /// </summary>
+    public static ValidationErrorDescriptor AssignmentIsActiveInOneOrMoreDelegations { get; }
+        = _factory.Create(10, $"Assignment is active in one or more delegations.");
+
+    /// <summary>
     /// Gets a validation error descriptor
     /// </summary>
     public static ValidationErrorDescriptor NotAuthorizedForConsentRequest { get; }
@@ -173,16 +184,4 @@
     /// </summary>
     public static ValidationErrorDescriptor ConsentCantBeRejected { get; }
 = _factory.Create(36, $"Consent cant be rejected. Wrong status");
-=======
-    /// Assignment do not exists.
-    /// </summary>
-    public static ValidationErrorDescriptor AssignmentDoNotExists { get; }
-        = _factory.Create(9, $"Assignment do not exist.");
-
-    /// <summary>
-    /// Assignment is active in one or more delegations.
-    /// </summary>
-    public static ValidationErrorDescriptor AssignmentIsActiveInOneOrMoreDelegations { get; }
-        = _factory.Create(10, $"Assignment is active in one or more delegations.");
->>>>>>> a12acea2
 }