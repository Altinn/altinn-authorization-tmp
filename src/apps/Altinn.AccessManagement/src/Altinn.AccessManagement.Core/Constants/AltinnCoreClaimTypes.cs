--- conflicted
+++ resolved
@@ -16,11 +16,7 @@
         public const string UserId = "urn:altinn:userid";
 
         /// <summary>
-<<<<<<< HEAD
-        /// The users party uuid.
-=======
         /// Thu uuid of the performing party (user)
->>>>>>> a303b6b1
         /// </summary>
         public const string PartyUuid = "urn:altinn:party:uuid";
 
