﻿using Altinn.AccessManagement.Core.Models;
using Altinn.AccessMgmt.Core.Services.Contracts;
using Altinn.AccessMgmt.PersistenceEF.Contexts;
using Altinn.AccessMgmt.PersistenceEF.Extensions;
using Altinn.AccessMgmt.PersistenceEF.Models;
using Altinn.AccessMgmt.PersistenceEF.Queries.Connection;
using Altinn.AccessMgmt.PersistenceEF.Queries.Connection.Models;
using Altinn.Authorization.Api.Contracts.AccessManagement.Enums;
using Microsoft.EntityFrameworkCore;

namespace Altinn.AccessMgmt.Core.Services;

/// <inheritdoc/>
public class AuthorizedPartyRepoServiceEf(AppDbContext db, ConnectionQuery connectionQuery, IServiceProvider _serviceProvider) : IAuthorizedPartyRepoServiceEf
{
    /// <inheritdoc/>
    public async Task<Entity?> GetEntity(Guid id, CancellationToken ct = default) =>
        await db.Entities
            .AsNoTracking()
            .Where(t => t.Id == id)
            .FirstOrDefaultAsync(ct);

    /// <inheritdoc/>
    public async Task<Entity?> GetEntityByPartyId(int partyId, CancellationToken ct = default) =>
        await db.Entities
            .AsNoTracking()
            .Where(t => t.PartyId == partyId)
            .FirstOrDefaultAsync(ct);

    /// <inheritdoc/>
    public async Task<Entity?> GetEntityByOrganizationId(string organizationId, CancellationToken ct = default) => 
        await db.Entities
            .AsNoTracking()
            .Where(e => e.OrganizationIdentifier == organizationId)
            .FirstOrDefaultAsync(ct);

    /// <inheritdoc/>
    public async Task<Entity?> GetEntityByPersonId(string personId, CancellationToken ct = default) => 
        await db.Entities
            .AsNoTracking()
            .Where(e => e.PersonIdentifier == personId)
            .FirstOrDefaultAsync(ct);

    /// <inheritdoc/>
    public async Task<Entity?> GetEntityByUserId(int userId, CancellationToken ct = default) =>
        await db.Entities
            .AsNoTracking()
            .Where(e => e.UserId == userId)
            .FirstOrDefaultAsync(ct);

    /// <inheritdoc/>
    public async Task<Entity?> GetEntityByUsername(string username, CancellationToken ct = default) =>
        await db.Entities
            .AsNoTracking()
            .Where(e => e.Username == username)
            .FirstOrDefaultAsync(ct);

    /// <inheritdoc/>
    public async Task<IEnumerable<Entity>> GetEntities(IEnumerable<Guid> ids, CancellationToken ct = default)
    {
        return await db.Entities
            .AsNoTracking()
            .Where(r => ids.Contains(r.Id))
            .Include(t => t.Parent)
            .ToListAsync(ct);
    }

    /// <inheritdoc/>
    public async Task<IEnumerable<Entity>> GetEntitiesByPartyIds(IEnumerable<int> partyIds, CancellationToken ct = default)
    {
        return await db.Entities
            .AsNoTracking()
            .Where(r => r.PartyId.HasValue && partyIds.Contains(r.PartyId.Value))
            .ToListAsync(ct);
    }

    /// <inheritdoc/>
    public async Task<IEnumerable<Entity>> GetSubunits(IEnumerable<Guid> parentIds, CancellationToken ct = default)
    {
        return await db.Entities
            .AsNoTracking()
            .Where(t => t.ParentId.HasValue && parentIds.Contains(t.ParentId.Value))
            .Include(t => t.Parent)
            .ToListAsync(ct);
    }

    /// <inheritdoc/>
    public async Task<IEnumerable<Assignment>> GetKeyRoleAssignments(Guid toId, CancellationToken ct = default)
    {
        return await db.Assignments.AsNoTracking()
            .Where(t => t.ToId == toId)
            .Include(t => t.Role)
            .Where(t => t.Role.IsKeyRole)
            .ToListAsync(ct);
    }

    /// <inheritdoc />
    public async Task<List<ConnectionQueryExtendedRecord>> GetConnectionsFromOthers(
        Guid toId,
<<<<<<< HEAD
        Guid? fromId = null,
        IEnumerable<Guid>? packageIds = null,
=======
        AuthorizedPartiesFilters filters = null,
>>>>>>> 8b475385
        CancellationToken ct = default)
    {
        return await connectionQuery.GetConnectionsAsync(
        new ConnectionQueryFilter()
        {
            ToIds = [toId],
<<<<<<< HEAD
            FromIds = fromId.HasValue ? new[] { fromId.Value } : null,
            PackageIds = packageIds != null ? packageIds.ToList() : null,
=======
            FromIds = filters?.PartyFilter?.Keys.ToList(),
            PackageIds = null,
>>>>>>> 8b475385
            EnrichEntities = true,
            IncludeSubConnections = true,
            IncludeKeyRole = filters?.IncludePartiesViaKeyRoles == AuthorizedPartiesIncludeFilter.True ? true : false,
            IncludeMainUnitConnections = true,
            IncludeDelegation = true,
            IncludePackages = filters?.IncludeAccessPackages ?? false,
            IncludeResource = false,
            EnrichPackageResources = false,
            ExcludeDeleted = false
        },
        ConnectionQueryDirection.FromOthers,
        useNewQuery: true,
        ct);
    }

    /// <inheritdoc />
    public async Task<List<ConnectionQueryExtendedRecord>> GetPipConnectionsFromOthers(
        Guid toId,
        AuthorizedPartiesFilters filters = null,
        CancellationToken ct = default)
    {
        return await connectionQuery.GetPipConnectionPackagesAsync(
        new ConnectionQueryFilter()
        {
            ToIds = [toId],
            FromIds = filters?.PartyFilter?.Keys.ToList(),
            PackageIds = null,
            EnrichEntities = false,
            IncludeSubConnections = true,
            IncludeKeyRole = filters?.IncludePartiesViaKeyRoles == AuthorizedPartiesIncludeFilter.True ? true : false,
            IncludeMainUnitConnections = true,
            IncludeDelegation = true,
            IncludePackages = filters?.IncludeAccessPackages ?? true,
            IncludeResource = false,
            EnrichPackageResources = false,
            ExcludeDeleted = false
        },
        ct);
    }

    public async Task<Dictionary<string, Resource>> GetResourcesByProvider(string? providerCode = null, IEnumerable<string>? resourceIds = null, CancellationToken ct = default)
    {
        return await db.Resources
            .AsNoTracking()
            .Include(res => res.Provider)
            .WhereIf(providerCode != null, res => res.Provider.Code == providerCode)
            .WhereIf(resourceIds != null, res => resourceIds.Contains(res.RefId))
            .ToDictionaryAsync(res => res.RefId, res => res, ct);
    }

    public async Task<Dictionary<Guid, IEnumerable<RoleResource>>> GetRoleResourcesByProvider(string? providerCode = null, IEnumerable<string>? resourceIds = null, CancellationToken ct = default)
    {
        var roleResources = await db.RoleResources
            .AsNoTracking()
            .Include(rr => rr.Role)
            .Include(rr => rr.Resource)
            .ThenInclude(res => res.Provider)
            .WhereIf(providerCode != null, rr => rr.Resource.Provider.Code == providerCode)
            .WhereIf(resourceIds != null, rr => resourceIds.Contains(rr.Resource.RefId))
            .ToListAsync(ct);

        return roleResources.GroupBy(rr => rr.RoleId)
            .ToDictionary(g => g.Key, g => g.AsEnumerable());
    }

    public async Task<Dictionary<Guid, IEnumerable<PackageResource>>> GetPackageResourcesByProvider(string? providerCode = null, IEnumerable<string>? resourceIds = null, CancellationToken ct = default)
    {
        var packageResources = await db.PackageResources
            .AsNoTracking()
            .Include(pr => pr.Resource)
            .ThenInclude(res => res.Provider)
            .WhereIf(providerCode != null, pr => pr.Resource.Provider.Code == providerCode)
            .WhereIf(resourceIds != null, pr => resourceIds.Contains(pr.Resource.RefId))
            .ToListAsync(ct);

        return packageResources.GroupBy(pr => pr.PackageId)
            .ToDictionary(g => g.Key, g => g.AsEnumerable());
    }

    public async Task<Dictionary<string, Resource>> GetResourcesByProvider(string? providerCode = null, IEnumerable<string>? resourceIds = null, CancellationToken ct = default)
    {
        return await db.Resources
            .AsNoTracking()
            .Include(res => res.Provider)
            .WhereIf(providerCode != null, res => res.Provider.Code == providerCode)
            .WhereIf(resourceIds != null, res => resourceIds.Contains(res.RefId))
            .ToDictionaryAsync(res => res.RefId, res => res, ct);
    }

    public async Task<Dictionary<Guid, IEnumerable<RoleResource>>> GetRoleResourcesByProvider(string? providerCode = null, IEnumerable<string>? resourceIds = null, CancellationToken ct = default)
    {
        var roleResources = await db.RoleResources
            .AsNoTracking()
            .Include(rr => rr.Role)
            .Include(rr => rr.Resource)
            .ThenInclude(res => res.Provider)
            .WhereIf(providerCode != null, rr => rr.Resource.Provider.Code == providerCode)
            .WhereIf(resourceIds != null, rr => resourceIds.Contains(rr.Resource.RefId))
            .ToListAsync(ct);

        return roleResources.GroupBy(rr => rr.RoleId)
            .ToDictionary(g => g.Key, g => g.AsEnumerable());
    }

    public async Task<Dictionary<Guid, IEnumerable<PackageResource>>> GetPackageResourcesByProvider(string? providerCode = null, IEnumerable<string>? resourceIds = null, CancellationToken ct = default)
    {
        /*
        var options = new AuditValues(SystemEntityConstants.ResourceRegistryImportSystem);
        using var scope = _serviceProvider.CreateEFScope(options);
        var dbContext = scope.ServiceProvider.GetService<AppDbContext>();
        var adminPackageResource = new PackageResource
        {
            PackageId = Guid.Parse("0195efb8-7c80-7a95-ad36-900c3d8ad300"),
            ResourceId = Guid.Parse("019a7eac-c384-73eb-b8ac-4209c0c43c38"),
            ////Audit_ValidFrom = DateTime.UtcNow,
            ////Audit_ChangedBy = Guid.Parse("14fd92db-c124-4208-ba62-293cbabff2ad"),
            ////Audit_ChangedBySystem = Guid.Parse("14fd92db-c124-4208-ba62-293cbabff2ad"),
            ////Audit_ChangeOperation = "019a7eac-bd7b-7a00-975a-c85e85ca342d"
        };

        var HAdminPackageResource = new PackageResource
        {
            PackageId = Guid.Parse("0195efb8-7c80-7e16-ab0c-36dc8ab1a29d"),
            ResourceId = Guid.Parse("019a7eac-c384-73eb-b8ac-4209c0c43c38"),
            ////Audit_ValidFrom = DateTime.UtcNow,
            ////Audit_ChangedBy = Guid.Parse("14fd92db-c124-4208-ba62-293cbabff2ad"),
            ////Audit_ChangedBySystem = Guid.Parse("14fd92db-c124-4208-ba62-293cbabff2ad"),
            ////Audit_ChangeOperation = "019a7eac-bd7b-7a00-975a-c85e85ca342d"
        };

        dbContext.PackageResources.Add(adminPackageResource);
        dbContext.PackageResources.Add(HAdminPackageResource);
        await dbContext.SaveChangesAsync(ct);
        */

        var packageResources = await db.PackageResources
            .AsNoTracking()
            .Include(pr => pr.Resource)
            .ThenInclude(res => res.Provider)
            .WhereIf(providerCode != null, pr => pr.Resource.Provider.Code == providerCode)
            .WhereIf(resourceIds != null, pr => resourceIds.Contains(pr.Resource.RefId))
            .ToListAsync(ct);

        return packageResources.GroupBy(pr => pr.PackageId)
            .ToDictionary(g => g.Key, g => g.AsEnumerable());
    }
}<|MERGE_RESOLUTION|>--- conflicted
+++ resolved
@@ -97,25 +97,15 @@
     /// <inheritdoc />
     public async Task<List<ConnectionQueryExtendedRecord>> GetConnectionsFromOthers(
         Guid toId,
-<<<<<<< HEAD
-        Guid? fromId = null,
-        IEnumerable<Guid>? packageIds = null,
-=======
         AuthorizedPartiesFilters filters = null,
->>>>>>> 8b475385
         CancellationToken ct = default)
     {
         return await connectionQuery.GetConnectionsAsync(
         new ConnectionQueryFilter()
         {
             ToIds = [toId],
-<<<<<<< HEAD
-            FromIds = fromId.HasValue ? new[] { fromId.Value } : null,
-            PackageIds = packageIds != null ? packageIds.ToList() : null,
-=======
             FromIds = filters?.PartyFilter?.Keys.ToList(),
             PackageIds = null,
->>>>>>> 8b475385
             EnrichEntities = true,
             IncludeSubConnections = true,
             IncludeKeyRole = filters?.IncludePartiesViaKeyRoles == AuthorizedPartiesIncludeFilter.True ? true : false,
@@ -194,72 +184,4 @@
         return packageResources.GroupBy(pr => pr.PackageId)
             .ToDictionary(g => g.Key, g => g.AsEnumerable());
     }
-
-    public async Task<Dictionary<string, Resource>> GetResourcesByProvider(string? providerCode = null, IEnumerable<string>? resourceIds = null, CancellationToken ct = default)
-    {
-        return await db.Resources
-            .AsNoTracking()
-            .Include(res => res.Provider)
-            .WhereIf(providerCode != null, res => res.Provider.Code == providerCode)
-            .WhereIf(resourceIds != null, res => resourceIds.Contains(res.RefId))
-            .ToDictionaryAsync(res => res.RefId, res => res, ct);
-    }
-
-    public async Task<Dictionary<Guid, IEnumerable<RoleResource>>> GetRoleResourcesByProvider(string? providerCode = null, IEnumerable<string>? resourceIds = null, CancellationToken ct = default)
-    {
-        var roleResources = await db.RoleResources
-            .AsNoTracking()
-            .Include(rr => rr.Role)
-            .Include(rr => rr.Resource)
-            .ThenInclude(res => res.Provider)
-            .WhereIf(providerCode != null, rr => rr.Resource.Provider.Code == providerCode)
-            .WhereIf(resourceIds != null, rr => resourceIds.Contains(rr.Resource.RefId))
-            .ToListAsync(ct);
-
-        return roleResources.GroupBy(rr => rr.RoleId)
-            .ToDictionary(g => g.Key, g => g.AsEnumerable());
-    }
-
-    public async Task<Dictionary<Guid, IEnumerable<PackageResource>>> GetPackageResourcesByProvider(string? providerCode = null, IEnumerable<string>? resourceIds = null, CancellationToken ct = default)
-    {
-        /*
-        var options = new AuditValues(SystemEntityConstants.ResourceRegistryImportSystem);
-        using var scope = _serviceProvider.CreateEFScope(options);
-        var dbContext = scope.ServiceProvider.GetService<AppDbContext>();
-        var adminPackageResource = new PackageResource
-        {
-            PackageId = Guid.Parse("0195efb8-7c80-7a95-ad36-900c3d8ad300"),
-            ResourceId = Guid.Parse("019a7eac-c384-73eb-b8ac-4209c0c43c38"),
-            ////Audit_ValidFrom = DateTime.UtcNow,
-            ////Audit_ChangedBy = Guid.Parse("14fd92db-c124-4208-ba62-293cbabff2ad"),
-            ////Audit_ChangedBySystem = Guid.Parse("14fd92db-c124-4208-ba62-293cbabff2ad"),
-            ////Audit_ChangeOperation = "019a7eac-bd7b-7a00-975a-c85e85ca342d"
-        };
-
-        var HAdminPackageResource = new PackageResource
-        {
-            PackageId = Guid.Parse("0195efb8-7c80-7e16-ab0c-36dc8ab1a29d"),
-            ResourceId = Guid.Parse("019a7eac-c384-73eb-b8ac-4209c0c43c38"),
-            ////Audit_ValidFrom = DateTime.UtcNow,
-            ////Audit_ChangedBy = Guid.Parse("14fd92db-c124-4208-ba62-293cbabff2ad"),
-            ////Audit_ChangedBySystem = Guid.Parse("14fd92db-c124-4208-ba62-293cbabff2ad"),
-            ////Audit_ChangeOperation = "019a7eac-bd7b-7a00-975a-c85e85ca342d"
-        };
-
-        dbContext.PackageResources.Add(adminPackageResource);
-        dbContext.PackageResources.Add(HAdminPackageResource);
-        await dbContext.SaveChangesAsync(ct);
-        */
-
-        var packageResources = await db.PackageResources
-            .AsNoTracking()
-            .Include(pr => pr.Resource)
-            .ThenInclude(res => res.Provider)
-            .WhereIf(providerCode != null, pr => pr.Resource.Provider.Code == providerCode)
-            .WhereIf(resourceIds != null, pr => resourceIds.Contains(pr.Resource.RefId))
-            .ToListAsync(ct);
-
-        return packageResources.GroupBy(pr => pr.PackageId)
-            .ToDictionary(g => g.Key, g => g.AsEnumerable());
-    }
 }