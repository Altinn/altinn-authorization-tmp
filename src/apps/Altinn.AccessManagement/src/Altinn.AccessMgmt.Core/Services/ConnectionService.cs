--- conflicted
+++ resolved
@@ -148,24 +148,11 @@
     public async Task<Result<AssignmentPackageDto>> AddPackage(Guid fromId, Guid toId, Role role, string packageUrn, Action<ConnectionOptions> configureConnectionOptions = null, CancellationToken cancellationToken = default)
     {
         if (PackageConstants.TryGetByUrn(packageUrn, out var package))
-<<<<<<< HEAD
         {
             return await AddPackage(fromId, toId, role, package.Id, "package", configureConnectionOptions, cancellationToken);
         }
-        
-        var problem = ValidationComposer.Validate(PackageValidation.PackageExists(package, packageUrn));
-        if (problem is { })
-=======
->>>>>>> 1a54ca40
-        {
-            return await AddPackage(fromId, toId, role, package.Id, "package", configureConnectionOptions, cancellationToken);
-        }
-
-<<<<<<< HEAD
-        throw new UnreachableException();
-=======
+
         return ValidationComposer.Validate(PackageValidation.PackageExists(package, packageUrn));
->>>>>>> 1a54ca40
     }
 
     public async Task<ValidationProblemInstance> RemovePackage(Guid fromId, Guid toId, Role role, string packageUrn, CancellationToken cancellationToken = default)
@@ -175,17 +162,7 @@
             return await RemovePackage(fromId, toId, role, package, cancellationToken);
         }
 
-<<<<<<< HEAD
-        var problem = ValidationComposer.Validate(PackageValidation.PackageExists(package, packageUrn));
-        if (problem is { })
-        {
-            return problem;
-        }
-
-        throw new UnreachableException();
-=======
         return ValidationComposer.Validate(PackageValidation.PackageExists(package, packageUrn));
->>>>>>> 1a54ca40
     }
 
     public async Task<ValidationProblemInstance> RemovePackage(Guid fromId, Guid toId, Role role, Guid packageId, CancellationToken cancellationToken = default)
