--- conflicted
+++ resolved
@@ -226,13 +226,8 @@
             return null;
         }
 
-<<<<<<< HEAD
-        dbContext.Remove(assignment);
+        dbContext.Remove(existingAssignmentPackages);
         await dbContext.SaveChangesAsync(cancellationToken);
-=======
-        DbContext.Remove(existingAssignmentPackages);
-        await DbContext.SaveChangesAsync(cancellationToken);
->>>>>>> 1a54ca40
 
         return null;
     }
