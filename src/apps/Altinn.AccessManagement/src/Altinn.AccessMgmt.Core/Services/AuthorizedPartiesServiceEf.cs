﻿using System.Diagnostics;
using System.Diagnostics.CodeAnalysis;
using Altinn.AccessManagement.Core.Clients.Interfaces;
using Altinn.AccessManagement.Core.Constants;
using Altinn.AccessManagement.Core.Enums;
using Altinn.AccessManagement.Core.Helpers.Extensions;
using Altinn.AccessManagement.Core.Models;
using Altinn.AccessManagement.Core.Repositories.Interfaces;
using Altinn.AccessManagement.Core.Services.Interfaces;
using Altinn.AccessMgmt.Core.Services.Contracts;
using Altinn.AccessMgmt.PersistenceEF.Constants;
using Altinn.AccessMgmt.PersistenceEF.Models;
using Altinn.AccessMgmt.PersistenceEF.Queries.Connection.Models;
using Altinn.Authorization.Api.Contracts.AccessManagement;
using Altinn.Authorization.Api.Contracts.AccessManagement.Enums;

namespace Altinn.AccessManagement.Core.Services;

/// <inheritdoc/>
public class AuthorizedPartiesServiceEf(
    IAltinnRolesClient altinnRolesClient,
    IDelegationMetadataRepository resourceDelegationRepository,
    IContextRetrievalService contextRetrievalService,
    IAuthorizedPartyRepoServiceEf repoService) : IAuthorizedPartiesService
{
    /// <inheritdoc/>
    public async Task<List<AuthorizedParty>> GetAuthorizedParties(BaseAttribute subjectAttribute, AuthorizedPartiesFilters filter, CancellationToken cancellationToken = default) => subjectAttribute.Type switch
    {
        AltinnXacmlConstants.MatchAttributeIdentifiers.PartyUuidAttribute => await GetAuthorizedPartiesByPartyUuid(subjectAttribute.Value, filter, cancellationToken),
        AltinnXacmlConstants.MatchAttributeIdentifiers.PartyAttribute => await GetAuthorizedPartiesByPartyId(subjectAttribute.Value, filter, cancellationToken),
        AltinnXacmlConstants.MatchAttributeIdentifiers.UserAttribute => await GetAuthorizedPartiesByUserId(subjectAttribute.Value, filter, cancellationToken),
        AltinnXacmlConstants.MatchAttributeIdentifiers.PersonId => await GetAuthorizedPartiesByPersonId(subjectAttribute.Value, filter, cancellationToken),
        AltinnXacmlConstants.MatchAttributeIdentifiers.PersonUuid => await GetAuthorizedPartiesByPartyUuid(subjectAttribute.Value, filter, cancellationToken),
        AltinnXacmlConstants.MatchAttributeIdentifiers.OrganizationId => await GetAuthorizedPartiesByOrganizationId(subjectAttribute.Value, filter, cancellationToken),
        AltinnXacmlConstants.MatchAttributeIdentifiers.OrganizationUuid => await GetAuthorizedPartiesByPartyUuid(subjectAttribute.Value, filter, cancellationToken),
        AltinnXacmlConstants.MatchAttributeIdentifiers.SystemUserUuid => await GetAuthorizedPartiesBySystemUserUuid(subjectAttribute.Value, filter, cancellationToken),
        AltinnXacmlConstants.MatchAttributeIdentifiers.EnterpriseUserName => await GetAuthorizedPartiesByEnterpriseUsername(subjectAttribute.Value, filter, cancellationToken),
        AltinnXacmlConstants.MatchAttributeIdentifiers.EnterpriseUserUuid => await GetAuthorizedPartiesByPartyUuid(subjectAttribute.Value, filter, cancellationToken),
        _ => throw new ArgumentException(message: $"Unknown attribute type: {subjectAttribute.Type}", paramName: nameof(subjectAttribute))
    };

    public async Task<List<AuthorizedParty>> GetAuthorizedParties(Entity subject, AuthorizedPartiesFilters filter, CancellationToken cancellationToken = default)
    {
        if (subject == null)
        {
            return await Task.FromResult(new List<AuthorizedParty>());
        }

        filter = await ProcessAutoFilters(filter, subject, cancellationToken);

        switch (subject.TypeId)
        {
            case var id when id == EntityTypeConstants.Person.Id:
                List<Guid> keyRoleEntities = [];
                if (filter.IncludePartiesViaKeyRoles == AuthorizedPartiesIncludeFilter.Auto || filter.IncludePartiesViaKeyRoles == AuthorizedPartiesIncludeFilter.True)
                {
                    // Persons can have key roles for other parties, meaning they inherit access to others via these parties.
                    var keyRoleAssignments = await repoService.GetKeyRoleAssignments(subject.Id, cancellationToken);
                    keyRoleEntities = keyRoleAssignments.Select(t => t.FromId).Distinct().ToList();

                    // Also get any sub-units of key role entities
                    if (keyRoleEntities.Count > 0)
                    {
                        var subUnits = await repoService.GetSubunits(keyRoleEntities, cancellationToken);
                        keyRoleEntities.AddRange(subUnits.Select(t => t.Id));
                    }
                }

                return await GetAuthorizedParties(filter, subject, keyRoleEntities, cancellationToken);

            case var id when id == EntityTypeConstants.EnterpriseUser.Id:

                // Enterprise user can also have key role (ECKeyRole) for their organization. Will still need to get these via SBL Bridge until A2-role import is complete.
<<<<<<< HEAD
                IEnumerable<Entity> ecKeyRoleEntities = [];
                if (filter.IncludePartiesViaKeyRoles == AuthorizedPartiesIncludeFilter.Auto || filter.IncludePartiesViaKeyRoles == AuthorizedPartiesIncludeFilter.True)
=======
                IEnumerable<Entity> eckeyroleEntities = [];
                if (filter.IncludePartiesViaKeyRoles && subject.UserId.HasValue)
>>>>>>> 0ff47787
                {
                    // A2 lookup of key role parties includes subunits by default
                    List<int> keyRolePartyIds = await contextRetrievalService.GetKeyRolePartyIds(subject.UserId.Value, cancellationToken);
                    eckeyroleEntities = await repoService.GetEntitiesByPartyIds(keyRolePartyIds, cancellationToken);
                }

                return await GetAuthorizedParties(filter, subject, eckeyroleEntities.Select(t => t.Id), cancellationToken);

            case var id when id == EntityTypeConstants.Organisation.Id:

                // Organizations can not have Altinn 2 roles, only Altinn 3 delegations.
                filter.IncludeAltinn2 = false;
                return await GetAuthorizedParties(filter, subject, null, cancellationToken);

            case var id when id == EntityTypeConstants.SystemUser.Id:

                // System users can not have Altinn 2 roles, only Altinn 3 delegations.
                filter.IncludeAltinn2 = false;
                return await GetAuthorizedParties(filter, subject, null, cancellationToken);

            case var id when id == EntityTypeConstants.SelfIdentified.Id:

                // SelfIdentified users can only have Altinn 2 roles (for themselves) for now.
                filter.IncludeAltinn3 = false;
                return await GetAuthorizedParties(filter, subject, null, cancellationToken);

            default:
                throw new ArgumentException(message: $"Unknown party type: {subject.Type.Name}", paramName: nameof(subject));
        }
    }

    public async Task<List<AuthorizedParty>> GetAuthorizedPartiesByPartyUuid(string subjectPartyUuid, AuthorizedPartiesFilters filter, CancellationToken cancellationToken)
    {
        if (!Guid.TryParse(subjectPartyUuid, out Guid partyUuid))
        {
            throw new ArgumentException(message: $"Not a well-formed uuid: {subjectPartyUuid}", paramName: nameof(subjectPartyUuid));
        }

        var subject = await repoService.GetEntity(partyUuid, cancellationToken);
        return await GetAuthorizedParties(subject, filter, cancellationToken);
    }

    /// <inheritdoc/>
    public async Task<List<AuthorizedParty>> GetAuthorizedPartiesByPartyId(int subjectPartyId, AuthorizedPartiesFilters filter, CancellationToken cancellationToken)
    {
        var subject = await repoService.GetEntityByPartyId(subjectPartyId, cancellationToken);
        return await GetAuthorizedParties(subject, filter, cancellationToken);
    }

    public async Task<List<AuthorizedParty>> GetAuthorizedPartiesByPartyId(string subjectPartyId, AuthorizedPartiesFilters filter, CancellationToken cancellationToken)
    {
        if (!int.TryParse(subjectPartyId, out int partyId))
        {
            throw new ArgumentException(message: $"Not a valid integer: {subjectPartyId}", paramName: nameof(subjectPartyId));
        }

        return await GetAuthorizedPartiesByPartyId(partyId, filter, cancellationToken);
    }

    public async Task<List<AuthorizedParty>> GetAuthorizedPartiesByUserId(string subjectUserId, AuthorizedPartiesFilters filter, CancellationToken cancellationToken)
    {
        if (!int.TryParse(subjectUserId, out int userId))
        {
            throw new ArgumentException(message: $"Not a valid integer: {subjectUserId}", paramName: nameof(subjectUserId));
        }

        return await GetAuthorizedPartiesByUserId(userId, filter, cancellationToken);
    }

    /// <inheritdoc/>
    public async Task<List<AuthorizedParty>> GetAuthorizedPartiesByUserId(int subjectUserId, AuthorizedPartiesFilters filter, CancellationToken cancellationToken)
    {
        var subject = await repoService.GetEntityByUserId(subjectUserId, cancellationToken);
        return await GetAuthorizedParties(subject, filter, cancellationToken);
    }

    /// <inheritdoc/>
    public async Task<List<AuthorizedParty>> GetAuthorizedPartiesByPersonId(string subjectPersonId, AuthorizedPartiesFilters filter, CancellationToken cancellationToken)
    {
        var subject = await repoService.GetEntityByPersonId(subjectPersonId, cancellationToken);
        return await GetAuthorizedParties(subject, filter, cancellationToken);
    }

    /// <inheritdoc/>
    public async Task<List<AuthorizedParty>> GetAuthorizedPartiesByPersonUuid(string subjectPersonUuid, AuthorizedPartiesFilters filter, CancellationToken cancellationToken)
    {
        return await GetAuthorizedPartiesByPartyUuid(subjectPersonUuid, filter, cancellationToken);
    }

    /// <inheritdoc/>
    public async Task<List<AuthorizedParty>> GetAuthorizedPartiesByOrganizationId(string subjectOrganizationNumber, AuthorizedPartiesFilters filter, CancellationToken cancellationToken)
    {
        var subject = await repoService.GetEntityByOrganizationId(subjectOrganizationNumber, cancellationToken);
        return await GetAuthorizedParties(subject, filter, cancellationToken);
    }

    /// <inheritdoc/>
    public async Task<List<AuthorizedParty>> GetAuthorizedPartiesByOrganizationUuid(string subjectOrganizationUuid, AuthorizedPartiesFilters filter, CancellationToken cancellationToken)
    {
        return await GetAuthorizedPartiesByPartyUuid(subjectOrganizationUuid, filter, cancellationToken);
    }

    /// <inheritdoc/>
    public async Task<List<AuthorizedParty>> GetAuthorizedPartiesByEnterpriseUsername(string subjectEnterpriseUsername, AuthorizedPartiesFilters filter, CancellationToken cancellationToken)
    {
        var subject = await repoService.GetEntityByUsername(subjectEnterpriseUsername, cancellationToken);
        return await GetAuthorizedParties(subject, filter, cancellationToken);
    }

    /// <inheritdoc/>
    public async Task<List<AuthorizedParty>> GetAuthorizedPartiesByEnterpriseUserUuid(string subjectEnterpriseUserUuid, AuthorizedPartiesFilters filter, CancellationToken cancellationToken)
    {
        return await GetAuthorizedPartiesByPartyUuid(subjectEnterpriseUserUuid, filter, cancellationToken);
    }

    /// <inheritdoc/>
    public async Task<List<AuthorizedParty>> GetAuthorizedPartiesBySystemUserUuid(string subjectSystemUserUuid, AuthorizedPartiesFilters filter, CancellationToken cancellationToken)
    {
        return await GetAuthorizedPartiesByPartyUuid(subjectSystemUserUuid, filter, cancellationToken);
    }

    /// <inheritdoc/>
    public async Task<IEnumerable<Guid>> GetPartyFilterUuids(IEnumerable<BaseAttribute> partyAttributes, CancellationToken cancellationToken = default)
    {
        List<Guid> partyUuids = new();
        foreach (var partyAttribute in partyAttributes)
        {
            switch (partyAttribute.Type)
            {
                case AltinnXacmlConstants.MatchAttributeIdentifiers.PersonUuid:
                case AltinnXacmlConstants.MatchAttributeIdentifiers.EnterpriseUserUuid:
                case AltinnXacmlConstants.MatchAttributeIdentifiers.SystemUserUuid:
                    if (!Guid.TryParse(partyAttribute.Value, out Guid partyUuid))
                    {
                        throw new ArgumentException(message: $"Not a well-formed uuid: {partyAttribute.Value}", paramName: nameof(partyAttributes));
                    }

                    // Directly adds the uuid we don't bother checking existence here
                    partyUuids.Add(partyUuid);

                    break;
                case AltinnXacmlConstants.MatchAttributeIdentifiers.PartyUuidAttribute:
                case AltinnXacmlConstants.MatchAttributeIdentifiers.OrganizationUuid:
                    if (!Guid.TryParse(partyAttribute.Value, out partyUuid))
                    {
                        throw new ArgumentException(message: $"Not a well-formed uuid: {partyAttribute.Value}", paramName: nameof(partyAttributes));
                    }

                    var uuidEntity = await repoService.GetEntity(partyUuid, cancellationToken);
                    if (uuidEntity != null)
                    {
                        partyUuids.Add(uuidEntity.Id);

                        if (uuidEntity.ParentId.HasValue)
                        {
                            // Also add parent uuid to cover subunit filters
                            partyUuids.Add(uuidEntity.ParentId.Value);
                        }
                    }

                    break;
                case AltinnXacmlConstants.MatchAttributeIdentifiers.PartyAttribute:
                    if (!int.TryParse(partyAttribute.Value, out int partyId))
                    {
                        throw new ArgumentException(message: $"Not a valid integer: {partyAttribute.Value}", paramName: nameof(partyAttributes));
                    }

                    var partyIdEntity = await repoService.GetEntityByPartyId(partyId, cancellationToken);
                    if (partyIdEntity != null)
                    {
                        partyUuids.Add(partyIdEntity.Id);

                        if (partyIdEntity.ParentId.HasValue)
                        {
                            // Also add parent uuid to cover subunit filters
                            partyUuids.Add(partyIdEntity.ParentId.Value);
                        }
                    }

                    break;
                case AltinnXacmlConstants.MatchAttributeIdentifiers.UserAttribute:
                    if (!int.TryParse(partyAttribute.Value, out int userId))
                    {
                        throw new ArgumentException(message: $"Not a valid integer: {partyAttribute.Value}", paramName: nameof(partyAttributes));
                    }

                    var userEntity = await repoService.GetEntityByUserId(userId, cancellationToken);
                    if (userEntity != null)
                    {
                        partyUuids.Add(userEntity.Id);
                    }

                    break;
                case AltinnXacmlConstants.MatchAttributeIdentifiers.PersonId:
                    var personEntity = await repoService.GetEntityByPersonId(partyAttribute.Value, cancellationToken);
                    if (personEntity != null)
                    {
                        partyUuids.Add(personEntity.Id);
                    }

                    break;
                case AltinnXacmlConstants.MatchAttributeIdentifiers.OrganizationId:
                    var orgEntity = await repoService.GetEntityByOrganizationId(partyAttribute.Value, cancellationToken);
                    if (orgEntity != null)
                    {
                        partyUuids.Add(orgEntity.Id);

                        if (orgEntity.ParentId.HasValue)
                        {
                            // Also add parent uuid to cover subunit filters
                            partyUuids.Add(orgEntity.ParentId.Value);
                        }
                    }

                    break;
                case AltinnXacmlConstants.MatchAttributeIdentifiers.EnterpriseUserName:
                    var enterpriseUserEntity = await repoService.GetEntityByUsername(partyAttribute.Value, cancellationToken);
                    if (enterpriseUserEntity != null)
                    {
                        partyUuids.Add(enterpriseUserEntity.Id);
                    }

                    break;
                default:
                    throw new ArgumentException(message: $"Unknown attribute type: {partyAttribute.Type}", paramName: nameof(partyAttributes));
            }
        }

        return partyUuids;
    }

    /// <inheritdoc/>
    public async Task<IEnumerable<Guid>> GetPartyFilterUuids(IEnumerable<Guid> filterUuids, CancellationToken cancellationToken = default)
    {
        List<Guid> partyUuids = new();
        var entities = await repoService.GetEntities(filterUuids, cancellationToken);
        foreach (var entity in entities)
        {
            partyUuids.Add(entity.Id);
            if (entity.ParentId.HasValue)
            {
                // Also add parent uuid to cover subunit filters
                partyUuids.Add(entity.ParentId.Value);
            }
        }

        return partyUuids;
    }

    private async Task<List<AuthorizedParty>> GetAuthorizedParties(AuthorizedPartiesFilters filter, Entity userSubject, IEnumerable<Guid> orgSubjectParties = null, CancellationToken cancellationToken = default)
    {
        Task<(IEnumerable<AuthorizedParty> A2AuthorizedParties, Dictionary<Guid, Entity> AllA2Parties)> a2Task = Task.FromResult((Enumerable.Empty<AuthorizedParty>(), new Dictionary<Guid, Entity>()));
        Task<(IEnumerable<AuthorizedParty> A3AuthorizedParties, Dictionary<Guid, AuthorizedParty> AllA3Parties)> a3Task = Task.FromResult((Enumerable.Empty<AuthorizedParty>(), new Dictionary<Guid, AuthorizedParty>()));

        if (filter.IncludeAltinn2 && userSubject.UserId.HasValue)
        {
            a2Task = Task.Run(async () =>
            {
                var a2AuthorizedParties = await altinnRolesClient.GetAuthorizedPartiesWithRoles(userSubject.UserId.Value, filter.IncludePartiesViaKeyRoles == AuthorizedPartiesIncludeFilter.True, cancellationToken);

                if (filter.PartyFilter?.Count() > 0)
                {
                    a2AuthorizedParties = GetFilteredA2Parties(a2AuthorizedParties, filter);
                }

                return (a2AuthorizedParties.AsEnumerable(), new Dictionary<Guid, Entity>());
            });
        }

        if (filter.IncludeAltinn3)
        {
            a3Task = Task.Run(async () =>
            {
                var (allA3Parties, a3AuthorizedParties) = await GetAltinn3AuthorizedParties(filter, userSubject.Id, orgSubjectParties?.ToList(), cancellationToken);
                return (a3AuthorizedParties, allA3Parties);
            });
        }

        await Task.WhenAll(a2Task, a3Task);

        var a2Result = await a2Task;
        var a3Result = await a3Task;

        // Since EF does not support parallel use of DbContexts, we need to fetch the Altinn 2 parties separately here
        if (a2Result.A2AuthorizedParties.Count() > 0)
        {
            List<Guid> a2PartyUuids = a2Result.A2AuthorizedParties.Select(p => p.PartyUuid).Distinct().ToList();
            a2PartyUuids.AddRange(a2Result.A2AuthorizedParties.SelectMany(p => p.Subunits).Select(su => su.PartyUuid).Distinct());
            var a2Parties = await repoService.GetEntities(a2PartyUuids, cancellationToken);

            foreach (var a2Party in a2Parties)
            {
                a2Result.AllA2Parties[a2Party.Id] = a2Party;
            }
        }

        return MergeAuthorizePartyLists(
            a2Result.A2AuthorizedParties,
            a2Result.AllA2Parties,
            a3Result.A3AuthorizedParties,
            a3Result.AllA3Parties,
            filter
        ).ToList();
    }

    private IEnumerable<AuthorizedParty> MergeAuthorizePartyLists(IEnumerable<AuthorizedParty> a2AuthorizedParties, Dictionary<Guid, Entity> allA2Parties, IEnumerable<AuthorizedParty> a3AuthorizedParties, Dictionary<Guid, AuthorizedParty> allParties, AuthorizedPartiesFilters filters)
    {
        List<AuthorizedParty> result = a3AuthorizedParties.ToList();

        // ToDo: Merge Altinn 2 authorized parties with Altinn 3 authorized parties, ensuring no duplicates and enrich model with AuthorizedRoles from Altinn 2
        foreach (AuthorizedParty a2Party in a2AuthorizedParties)
        {
            if (allParties.TryGetValue(a2Party.PartyUuid, out AuthorizedParty existingA3Party))
            {
                // Merge roles from Altinn 2 into existing Altinn 3 party
                existingA3Party.AuthorizedRoles = filters.IncludeRoles ? a2Party.AuthorizedRoles : [];

                if (!a2Party.OnlyHierarchyElementWithNoAccess)
                {
                    // Only set to false if Altinn 2 party has actual access
                    existingA3Party.OnlyHierarchyElementWithNoAccess = false;
                }

                foreach (AuthorizedParty a2SubUnit in a2Party.Subunits)
                {
                    if (allParties.TryGetValue(a2SubUnit.PartyUuid, out AuthorizedParty existingSubUnit))
                    {
                        // Merge roles from Altinn 2 into existing Altinn 3 subunit
                        existingSubUnit.AuthorizedRoles = filters.IncludeRoles ? a2SubUnit.AuthorizedRoles : [];
                    }
                    else
                    {
                        // Add new Altinn 2 subunit
                        var enhancedA2SubUnit = BuildAuthorizedPartyFromEntity(allA2Parties[a2SubUnit.PartyUuid]);
                        enhancedA2SubUnit.AuthorizedRoles = filters.IncludeRoles ? a2SubUnit.AuthorizedRoles : [];

                        existingA3Party.Subunits.Add(enhancedA2SubUnit);
                        allParties.Add(enhancedA2SubUnit.PartyUuid, enhancedA2SubUnit);
                    }
                }
            }
            else
            {
                // Add new Altinn 2 party and its subunits
                var enhancedA2Party = BuildAuthorizedPartyFromEntity(allA2Parties[a2Party.PartyUuid], onlyHierarchyElement: a2Party.OnlyHierarchyElementWithNoAccess);
                enhancedA2Party.AuthorizedRoles = filters.IncludeRoles ? a2Party.AuthorizedRoles : [];

                allParties.Add(a2Party.PartyUuid, enhancedA2Party);
                foreach (AuthorizedParty a2SubUnit in a2Party.Subunits)
                {
                    var enhancedA2SubUnit = BuildAuthorizedPartyFromEntity(allA2Parties[a2SubUnit.PartyUuid]);
                    enhancedA2SubUnit.AuthorizedRoles = filters.IncludeRoles ? a2SubUnit.AuthorizedRoles : [];
                    enhancedA2Party.Subunits.Add(enhancedA2SubUnit);

                    allParties.Add(enhancedA2SubUnit.PartyUuid, enhancedA2SubUnit);
                }

                result.Add(enhancedA2Party);
            }
        }

        return result;
    }

    private async Task<Tuple<Dictionary<Guid, AuthorizedParty>, IEnumerable<AuthorizedParty>>> GetAltinn3AuthorizedParties(AuthorizedPartiesFilters filter, Guid toId, List<Guid> toOrgs = null, CancellationToken cancellationToken = default)
    {
        // Get AccessPackage Delegations
        ////var packagePermissions = await repoService.GetPackagesFromOthers(toId, filters: filter, ct: cancellationToken);
        var connections = await repoService.GetConnectionsFromOthers(toId, filters: filter, ct: cancellationToken);

        // Get App, Resource and Instance delegations
        List<Guid> allToParties = toOrgs ?? new List<Guid>();
        allToParties.Add(toId);

        var resourceDelegations = await resourceDelegationRepository.GetAllDelegationChangesForAuthorizedParties(allToParties, cancellationToken: cancellationToken);
        resourceDelegations = await AddInstanceDelegations(resourceDelegations, allToParties, cancellationToken);

        if (filter.PartyFilter?.Count() > 0)
        {
            resourceDelegations = resourceDelegations.Where(d => filter.PartyFilter.ContainsKey(d.FromUuid.Value)).ToList();
        }

        // Get Party info for all from-uuids
        var fromUuids = resourceDelegations.Where(d => d.FromUuid.HasValue).Select(d => d.FromUuid.Value).ToList();
        ////fromUuids.AddRange(packagePermissions.SelectMany(p => p.Permissions).Select(p => p.From.Id));
        fromUuids.AddRange(connections.Select(c => c.FromId).Distinct());
        var fromParties = await repoService.GetEntities(fromUuids.Distinct(), cancellationToken);
        var fromSubUnits = await repoService.GetSubunits(fromUuids.Distinct(), cancellationToken);

        if (filter.PartyFilter?.Count() > 0)
        {
            fromSubUnits = fromSubUnits.Where(su => filter.PartyFilter.ContainsKey(su.Id)).ToList();
        }

        (Dictionary<Guid, AuthorizedParty> parties, IEnumerable<AuthorizedParty> authorizedParties) = BuildDictionaryFromEntities(fromParties, fromSubUnits);

        // Enrich AuthorizedParties with all authorized AccessPackages, Resources and Instances
        ////EnrichWithAccessPackageParties(parties, packagePermissions, filter);
        EnrichWithAccessPackageParties(parties, connections, filter);
        EnrichWithResourceAndInstanceParties(parties, resourceDelegations, filter);

        return Tuple.Create(parties, authorizedParties.AsEnumerable());
    }

    private static Tuple<Dictionary<Guid, AuthorizedParty>, IEnumerable<AuthorizedParty>> BuildDictionaryFromEntities(IEnumerable<Entity> parties, IEnumerable<Entity> subunits)
    {
        Dictionary<Guid, AuthorizedParty> allPartiesDict = new();
        List<AuthorizedParty> authorizedParties = new();

        // Parties list is expected to be distinct parties where "some" access exists
        foreach (var party in parties)
        {
            if (party.ParentId.HasValue)
            {
                var subUnit = BuildAuthorizedPartyFromEntity(party);
                allPartiesDict[party.Id] = subUnit;

                // Either add to existing parent or create parent if not exists
                if (allPartiesDict.TryGetValue(party.ParentId.Value, out AuthorizedParty parent))
                {
                    allPartiesDict[party.ParentId.Value].Subunits.Add(subUnit);
                }
                else
                {
                    allPartiesDict[party.ParentId.Value] = BuildAuthorizedPartyFromEntity(party.Parent, onlyHierarchyElement: true);
                    allPartiesDict[party.ParentId.Value].Subunits.Add(subUnit);
                    authorizedParties.Add(allPartiesDict[party.ParentId.Value]);
                }
            }
            else
            {
                // Either person or top-level organization.
                // Still need to check whether already exists (may have been added as parent (with onlyHierarchyElement = true) through a subunit access). If exists, reset onlyHierarchyElement to false.
                if (allPartiesDict.TryGetValue(party.Id, out AuthorizedParty existingParty))
                {
                    existingParty.OnlyHierarchyElementWithNoAccess = false;
                }
                else
                {
                    allPartiesDict[party.Id] = BuildAuthorizedPartyFromEntity(party);
                    authorizedParties.Add(allPartiesDict[party.Id]);
                }
            }
        }

        // Add all subunits to their top-level organization and to the dictionary
        foreach (var subunit in subunits)
        {
            // Need to check whether subunit already exists (may have been added through a direct subunit access). If exists, just continue.
            if (!allPartiesDict.TryGetValue(subunit.Id, out AuthorizedParty _))
            {
                var subunitAuthParty = BuildAuthorizedPartyFromEntity(subunit);
                if (allPartiesDict.TryGetValue(subunit.ParentId.Value, out AuthorizedParty parent))
                {
                    allPartiesDict[subunit.ParentId.Value].Subunits.Add(subunitAuthParty);
                }
                else
                {
                    // This should not happen as all subunits are retrieved based on the from parties above.
                    Unreachable();
                }

                allPartiesDict[subunit.Id] = subunitAuthParty;
            }
        }

        return Tuple.Create(allPartiesDict, authorizedParties.AsEnumerable());
    }

    private async Task<List<DelegationChange>> AddInstanceDelegations(List<DelegationChange> delegations, List<Guid> subjectPartyIds, CancellationToken cancellationToken)
    {
        if (subjectPartyIds.Count > 0)
        {
            IEnumerable<InstanceDelegationChange> instanceDelegations = await resourceDelegationRepository.GetAllCurrentReceivedInstanceDelegations(subjectPartyIds, cancellationToken);

            foreach (var instanceDelegation in instanceDelegations)
            {
                delegations.Add(new DelegationChange
                {
                    ResourceId = instanceDelegation.ResourceId,
                    InstanceId = instanceDelegation.InstanceId,
                    FromUuidType = instanceDelegation.FromUuidType,
                    FromUuid = instanceDelegation.FromUuid,
                    ToUuidType = instanceDelegation.ToUuidType,
                    ToUuid = instanceDelegation.ToUuid,
                    PerformedByUuidType = instanceDelegation.PerformedByType,
                    PerformedByUuid = instanceDelegation.PerformedBy,
                    DelegationChangeType = instanceDelegation.DelegationChangeType,
                    BlobStoragePolicyPath = instanceDelegation.BlobStoragePolicyPath,
                    BlobStorageVersionId = instanceDelegation.BlobStorageVersionId,
                    Created = instanceDelegation.Created
                });
            }
        }

        return delegations;
    }

    private static void EnrichWithAccessPackageParties(Dictionary<Guid, AuthorizedParty> parties, IEnumerable<PackagePermissionDto> packagePermissions, AuthorizedPartiesFilters filters)
    {
        if (!filters.IncludeAccessPackages)
        {
            return;
        }

        foreach (var packagePermission in packagePermissions)
        {
            foreach (var permission in packagePermission.Permissions)
            {
                if (parties.TryGetValue(permission.From.Id, out AuthorizedParty party))
                {
                    party.EnrichWithAccessPackage(packagePermission.Package.Urn.Split(":").Last().SingleToList());
                }
                else
                {
                    // This should not happen as all parties are retrieved based on the from parties on the delegations
                    Unreachable();
                }
            }
        }
    }

    private static void EnrichWithAccessPackageParties(Dictionary<Guid, AuthorizedParty> parties, List<ConnectionQueryExtendedRecord> packageConnections, AuthorizedPartiesFilters filters)
    {
        if (!filters.IncludeAccessPackages)
        {
            return;
        }

        foreach (var packageConnection in packageConnections)
        {
            if (parties.TryGetValue(packageConnection.FromId, out AuthorizedParty party))
            {
                party.EnrichWithAccessPackage(packageConnection.Packages.DistinctBy(p => p.Id).Select(p => p.Urn.Split(":").Last()).ToList());
            }
            else
            {
                // This should not happen as all parties are retrieved based on the from parties on the delegations
                Unreachable();
            }
        }
    }

    private static void EnrichWithResourceAndInstanceParties(Dictionary<Guid, AuthorizedParty> parties, List<DelegationChange> resourceDelegations, AuthorizedPartiesFilters filters)
    {
        if (!filters.IncludeResources && !filters.IncludeInstances)
        {
            return;
        }

        foreach (DelegationChange delegation in resourceDelegations)
        {
            if (parties.TryGetValue(delegation.FromUuid.Value, out AuthorizedParty party))
            {
                if (delegation.InstanceId != null && filters.IncludeInstances)
                {
                    party.EnrichWithResourceInstanceAccess(delegation.ResourceId, delegation.InstanceId);
                }
                else if (filters.IncludeResources)
                {
                    party.EnrichWithResourceAccess(delegation.ResourceId);
                }
            }
            else
            {
                // This should not happen as all parties are retrieved based on the from parties on the delegations
                Unreachable();
            }
        }
    }

    private List<AuthorizedParty> GetFilteredA2Parties(IEnumerable<AuthorizedParty> parties, AuthorizedPartiesFilters filters)
    {
        List<AuthorizedParty> result = new();
        foreach (var party in parties)
        {
            List<AuthorizedParty> subunits = new();
            foreach (var subunit in party.Subunits)
            {
                if (filters.PartyFilter.ContainsKey(subunit.PartyUuid))
                {
                    subunits.Add(subunit);
                }
            }

            party.Subunits = subunits;
            if (filters.PartyFilter.ContainsKey(party.PartyUuid) || party.Subunits.Count > 0)
            {
                result.Add(party);
            }
        }

        return result;
    }

    private static AuthorizedParty BuildAuthorizedPartyFromEntity(Entity entity, bool onlyHierarchyElement = false)
    {
        var party = new AuthorizedParty
        {
            PartyUuid = entity.Id,
            Name = entity.Name,
            IsDeleted = entity.IsDeleted,
            PartyId = entity.PartyId.HasValue ? entity.PartyId.Value : 0
        };

        switch (entity.TypeId)
        {
            case var orgType when orgType == EntityTypeConstants.Organisation.Id:
                party.OrganizationNumber = entity.OrganizationIdentifier;
                party.Type = AuthorizedPartyType.Organization;

                EntityVariantConstants.TryGetById(entity.VariantId, out ConstantDefinition<EntityVariant> variant);
                party.UnitType = variant.Entity.Name;
                party.OnlyHierarchyElementWithNoAccess = onlyHierarchyElement;

                break;
            case var personType when personType == EntityTypeConstants.Person.Id:
                party.PersonId = entity.PersonIdentifier;
                party.Type = AuthorizedPartyType.Person;
                party.DateOfBirth = entity.DateOfBirth;
                break;
            case var siUserType when siUserType == EntityTypeConstants.SelfIdentified.Id:
                party.Type = AuthorizedPartyType.SelfIdentified;
                break;
            default:
                // Only Organizations and Persons can be represented by others. SIUsers can represent themselves.
                Unreachable();
                break;
        }

        return party;
    }

    private async Task<AuthorizedPartiesFilters> ProcessAutoFilters(AuthorizedPartiesFilters filters, Entity subject, CancellationToken cancellationToken)
    {
        if (filters.IncludePartiesViaKeyRoles != AuthorizedPartiesIncludeFilter.Auto &&
            filters.IncludeSubParties != AuthorizedPartiesIncludeFilter.Auto &&
            filters.IncludeInactiveParties != AuthorizedPartiesIncludeFilter.Auto)
        {
            // No auto processing needed
            return filters;
        }

        if (subject.TypeId != EntityTypeConstants.Person.Id &&
            subject.TypeId != EntityTypeConstants.SelfIdentified.Id &&
            subject.TypeId != EntityTypeConstants.EnterpriseUser.Id)
        {
            // Only users have profile settings, for other entity types we default to including all
            filters.IncludePartiesViaKeyRoles = AuthorizedPartiesIncludeFilter.True;
            filters.IncludeSubParties = AuthorizedPartiesIncludeFilter.True;
            filters.IncludeInactiveParties = AuthorizedPartiesIncludeFilter.True;
            return filters;
        }

        if (!subject.UserId.HasValue)
        {
            Unreachable();
        }

        var userProfile = await contextRetrievalService.GetNewUserProfile(subject.UserId.Value, cancellationToken);
        if (userProfile == null)
        {
            // Should not happen, but if it does (brand new user perhaps?) we default to including all
            filters.IncludePartiesViaKeyRoles = AuthorizedPartiesIncludeFilter.True;
            filters.IncludeSubParties = AuthorizedPartiesIncludeFilter.True;
            filters.IncludeInactiveParties = AuthorizedPartiesIncludeFilter.True;
            return filters;
        }

        if (filters.IncludePartiesViaKeyRoles == AuthorizedPartiesIncludeFilter.Auto)
        {
            filters.IncludePartiesViaKeyRoles = userProfile.ProfileSettingPreference.ShowClientUnits ? AuthorizedPartiesIncludeFilter.True : AuthorizedPartiesIncludeFilter.False;
        }

        if (filters.IncludeSubParties == AuthorizedPartiesIncludeFilter.Auto)
        {
            filters.IncludeSubParties = userProfile.ProfileSettingPreference.ShouldShowSubEntities ? AuthorizedPartiesIncludeFilter.True : AuthorizedPartiesIncludeFilter.False;
        }

        if (filters.IncludeInactiveParties == AuthorizedPartiesIncludeFilter.Auto)
        {
            filters.IncludeInactiveParties = userProfile.ProfileSettingPreference.ShouldShowDeletedEntities ? AuthorizedPartiesIncludeFilter.True : AuthorizedPartiesIncludeFilter.False;
        }

        return filters;
    }

    [DoesNotReturn]
    private static void Unreachable()
    {
        throw new UnreachableException();
    }
}<|MERGE_RESOLUTION|>--- conflicted
+++ resolved
@@ -71,13 +71,8 @@
             case var id when id == EntityTypeConstants.EnterpriseUser.Id:
 
                 // Enterprise user can also have key role (ECKeyRole) for their organization. Will still need to get these via SBL Bridge until A2-role import is complete.
-<<<<<<< HEAD
-                IEnumerable<Entity> ecKeyRoleEntities = [];
+                IEnumerable<Entity> eckeyroleEntities = [];
                 if (filter.IncludePartiesViaKeyRoles == AuthorizedPartiesIncludeFilter.Auto || filter.IncludePartiesViaKeyRoles == AuthorizedPartiesIncludeFilter.True)
-=======
-                IEnumerable<Entity> eckeyroleEntities = [];
-                if (filter.IncludePartiesViaKeyRoles && subject.UserId.HasValue)
->>>>>>> 0ff47787
                 {
                     // A2 lookup of key role parties includes subunits by default
                     List<int> keyRolePartyIds = await contextRetrievalService.GetKeyRolePartyIds(subject.UserId.Value, cancellationToken);
