--- conflicted
+++ resolved
@@ -2,11 +2,6 @@
 using Altinn.AccessMgmt.PersistenceEF.Models;
 using Altinn.AccessMgmt.PersistenceEF.Queries.Connection.Models;
 using Altinn.Authorization.Api.Contracts.AccessManagement;
-<<<<<<< HEAD
-using Altinn.Authorization.ProblemDetails;
-using Swashbuckle.AspNetCore.SwaggerGen;
-=======
->>>>>>> 8b475385
 
 namespace Altinn.AccessMgmt.Core.Services.Contracts;
 
@@ -96,9 +91,6 @@
     /// Get list of packages the to party has access to, on behalf of the from party
     /// </summary>
     /// <returns>Enumerable of package permissions</returns>
-<<<<<<< HEAD
-    Task<IEnumerable<PackagePermissionDto>> GetPackagesFromOthers(Guid toId, Guid? fromId = null, IEnumerable<Guid>? packageIds = null, CancellationToken ct = default);
-=======
     Task<List<ConnectionQueryExtendedRecord>> GetConnectionsFromOthers(Guid toId, AuthorizedPartiesFilters filters = null, CancellationToken ct = default);
 
     /// <summary>
@@ -106,7 +98,6 @@
     /// </summary>
     /// <returns>Enumerable of package permissions</returns>
     Task<List<ConnectionQueryExtendedRecord>> GetPipConnectionsFromOthers(Guid toId, AuthorizedPartiesFilters filters = null, CancellationToken ct = default);
->>>>>>> 8b475385
 
     /// <summary>
     /// Get resources by provider code and/or resource ids
