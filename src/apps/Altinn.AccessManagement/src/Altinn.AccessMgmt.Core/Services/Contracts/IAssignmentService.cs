﻿using Altinn.AccessManagement.Core.Models;
using Altinn.AccessMgmt.Core.Models;
using Altinn.AccessMgmt.PersistenceEF.Extensions;
using Altinn.AccessMgmt.PersistenceEF.Models;
using Altinn.Authorization.ProblemDetails;

namespace Altinn.AccessMgmt.Core.Services.Contracts;

/// <summary>
/// Assignment service
/// </summary>
public interface IAssignmentService
{
    /// <summary>
    /// Removes packages from the assignment between the two parties.
<<<<<<< HEAD
    /// This is created to be used when an assignment is imported from Altinn 2 so it is tailored for this need as it removes assignment when last package is removed.
=======
    /// This method is created for the Altinn 2 import scenario where we need to remove packages from an existing assignment and also revoke the assignment when last package is revoked.
>>>>>>> 0ff47787
    /// </summary>
    /// <returns></returns>
    Task<int> RevokeImportedAssignmentPackages(Guid fromId, Guid toId, List<string> packageUrns, AuditValues values = null, bool onlyRemoveA2Packages = true, CancellationToken cancellationToken = default);

    /// <summary>
    /// Add packages to an assignment (creates the assignment if it does not exist) between the two parties.
    /// </summary>
    /// <returns></returns>
    Task<List<Authorization.Api.Contracts.AccessManagement.AssignmentPackageDto>> ImportAssignmentPackages(Guid fromId, Guid toId, List<string> packageUrns, AuditValues values = null, CancellationToken cancellationToken = default);

    /// <summary>
    /// Gets assignment and creates if not exists.
    /// </summary>
    /// <returns></returns>
    Task<Assignment> GetOrCreateAssignmentInternal(Guid fromId, Guid toId, string roleCode, CancellationToken cancellationToken = default);

    /// <summary>
    /// Gets assignment and creates if not exits
    /// </summary>
    /// <returns></returns>
    Task<Result<Assignment>> GetOrCreateAssignment(Guid fromEntityId, Guid toEntityId, string roleCode, CancellationToken cancellationToken = default);

    /// <summary>
    /// Deletes an assignment of the given role if found between the parties.
    /// </summary>
    /// <returns></returns>
    Task<ProblemInstance> DeleteAssignment(Guid fromId, Guid toId, string roleCode, bool cascade = false, CancellationToken cancellationToken = default);

    /// <summary>
    /// NB: It is the callers responsibility to ensure that the assignment is allowed to be deleted.
    /// Deletes an assignment by the assignment id.
    /// </summary>
    /// <returns></returns>
    Task<ProblemInstance> DeleteAssignment(Guid assignmentId, bool cascade = false, AuditValues audit = null, CancellationToken cancellationToken = default);

    /// <summary>
    /// Validates whether revoking the specified assignment will result in cascading revocations of related assignments. 
    /// If three are cascading effects, these are captured as validation errors in the returned ValidationErrorBuilder.
    /// </summary>
    /// <param name="assignmentId">The unique identifier of the assignment to check for cascading revocation effects.</param>
    /// <param name="cancellationToken">A cancellation token that can be used to cancel the operation.</param>
    /// <returns>A ValidationErrorBuilder with any any validation errors representing a cascading revocation due to a dependency. 
    /// If no dependencys are found, the error builder will be empty. meaning a delete can be performed without cascading effects.</returns>
    Task<ValidationErrorBuilder> CheckCascadingAssignmentRevoke(Guid assignmentId, CancellationToken cancellationToken);

    /// <summary>
    /// Gets assignment and creates if not exits
    /// </summary>
    /// <returns></returns>
    Task<Assignment> GetOrCreateAssignment(Guid fromId, Guid toId, Guid roleId, AuditValues audit = null, CancellationToken cancellationToken = default);

    /// <summary>
    /// Adds a package to the delegation
    /// </summary>
    /// <returns></returns>
    Task<bool> AddAssignmentPackage(Guid userId, Guid assignmentId, Guid packageId, CancellationToken cancellationToken = default);

    /// <summary>
    /// Adds a resource to the delegation
    /// </summary>
    /// <returns></returns>
    Task<bool> AddAssignmentResource(Guid userId, Guid assignmentId, Guid resourceId, string policyPath, string policyVersion, CancellationToken cancellationToken = default);

    /// <summary>
    /// Adds a resource to the delegation
    /// </summary>
    /// <returns></returns>
    Task<bool> AddAssignmentInstance(Guid userId, Guid assignmentId, Guid resourceId, string instanceId, string policyPath, string policyVersion, CancellationToken cancellationToken = default);

    /// <summary>
    /// Updates a resource to the delegation
    /// </summary>
    /// <returns></returns>
    Task<bool> UpdateAssignmentResource(Guid userId, Guid assignmentId, Guid resourceId, string policyPath, string policyVersion, CancellationToken cancellationToken = default);

    /// <summary>
    /// Updates a resource to the delegation
    /// </summary>
    /// <returns></returns>
    Task<bool> UpdateAssignmentInstance(Guid userId, Guid assignmentId, Guid resourceId, string instanceId, string policyPath, string policyVersion, CancellationToken cancellationToken = default);

    /// <summary>
    /// Adds a package to the delegation
    /// </summary>
    /// <returns></returns>
    Task<bool> RemoveAssignmentPackage(Guid userId, Guid assignmentId, Guid packageId, CancellationToken cancellationToken = default);
   
    /// <summary>
    /// Adds a resource to the delegation
    /// </summary>
    /// <returns></returns>
    Task<bool> RemoveAssignmentResource(Guid userId, Guid assignmentId, Guid resourceId, CancellationToken cancellationToken = default);

    /// <summary>
    /// Adds a resource to the delegation
    /// </summary>
    /// <returns></returns>
    Task<bool> RemoveAssignmentInstance(Guid userId, Guid assignmentId, Guid resourceId, string instanceId, CancellationToken cancellationToken = default);

    /// <summary>
    /// Fetches assignment.
    /// </summary>
    Task<Assignment> GetAssignment(Guid id, CancellationToken cancellationToken = default);

    /// <summary>
    /// Fetches assignment.
    /// </summary>
    Task<Assignment> GetAssignment(Guid fromId, Guid toId, Guid roleId, CancellationToken cancellationToken = default);

    /// <summary>
    /// Fetches assignments.
    /// </summary>
    Task<List<Assignment>> GetFacilitatorAssignments(Guid fromId, string roleCode, CancellationToken cancellationToken = default);

    /// <summary>
    /// Fetches assignment.
    /// </summary>
    Task<Assignment> GetAssignment(Guid fromId, Guid toId, string roleCode, CancellationToken cancellationToken = default);

    /// <summary>
    /// Gets all key role assignments for a given to entity.
    /// </summary>
    /// <param name="toId">The to party</param>
    /// <param name="cancellationToken">The <see cref="CancellationToken"/></param>
    /// <returns></returns>
    Task<IEnumerable<Assignment>> GetKeyRoleAssignments(Guid toId, CancellationToken cancellationToken = default);

    /// <summary>
    /// Fetches Client assignments.
    /// </summary>
    /// <returns></returns>
    Task<IEnumerable<ClientDto>> GetClients(Guid toId, string[] roles, string[] packages, CancellationToken cancellationToken = default);

    /// <summary>
    /// Fetches all assignment packages or role packages for a given assignments.
    /// </summary>
    /// <returns></returns>
    Task<IEnumerable<AssignmentOrRolePackageAccess>> GetPackagesForAssignment(Guid assignmentId, CancellationToken cancellationToken = default);

    /// <summary>
    /// Fetches all assignment packages for a given assignments.
    /// </summary>
    /// <returns></returns>
    Task<IEnumerable<AssignmentPackage>> GetAssignmentPackages(Guid assignmentId, CancellationToken cancellationToken = default);

    /// <summary>
    /// Fetches all assignment packages or role packages for a given assignments.
    /// </summary>
    /// <returns></returns>
    Task<IEnumerable<AssignmentResource>> GetAssignmentResources(Guid assignmentId, CancellationToken cancellationToken = default);

    /// <summary>
    /// Fetches all assignment instances for a given assignments.
    /// </summary>
    /// <returns></returns>
    Task<IEnumerable<AssignmentInstance>> GetAssignmentInstances(Guid assignmentId, CancellationToken cancellationToken = default);

    /// <summary>
    /// Fetches all assignment instances for a given assignments.
    /// </summary>
    /// <returns></returns>
    Task<IEnumerable<AssignmentInstance>> GetAssignmentInstances(Guid assignmentId, Guid resourceId, CancellationToken cancellationToken = default);
}<|MERGE_RESOLUTION|>--- conflicted
+++ resolved
@@ -13,11 +13,7 @@
 {
     /// <summary>
     /// Removes packages from the assignment between the two parties.
-<<<<<<< HEAD
-    /// This is created to be used when an assignment is imported from Altinn 2 so it is tailored for this need as it removes assignment when last package is removed.
-=======
     /// This method is created for the Altinn 2 import scenario where we need to remove packages from an existing assignment and also revoke the assignment when last package is revoked.
->>>>>>> 0ff47787
     /// </summary>
     /// <returns></returns>
     Task<int> RevokeImportedAssignmentPackages(Guid fromId, Guid toId, List<string> packageUrns, AuditValues values = null, bool onlyRemoveA2Packages = true, CancellationToken cancellationToken = default);
