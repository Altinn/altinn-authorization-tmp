using Altinn.AccessMgmt.Core.HostedServices;
using Altinn.AccessMgmt.Core.HostedServices.Contracts;
using Altinn.AccessMgmt.Core.HostedServices.Services;
using Altinn.AccessMgmt.Core.Services;
using Altinn.AccessMgmt.Core.Services.Contracts;
using Altinn.AccessMgmt.PersistenceEF.Utils;
using Microsoft.Extensions.DependencyInjection;
using Microsoft.Extensions.DependencyInjection.Extensions;

namespace Altinn.AccessMgmt.Core.Extensions;

public static class ServiceCollectionExtensions
{
    public static IServiceCollection AddAccessMgmtCore(this IServiceCollection services)
    {
        services.AddHostedService<RegisterHostedService>();
        services.TryAddScoped<IIngestService, IngestService>();
        services.AddSingleton<IPartySyncService, PartySyncService>();
        services.AddSingleton<IRoleSyncService, RoleSyncService>();
        services.AddSingleton<IResourceSyncService, ResourceSyncService>();

<<<<<<< HEAD
        services.AddScoped<IConnectionService, ConnectionService>();
=======
        services.AddScoped<IPackageService, PackageService>();
        services.AddScoped<IRoleService, RoleService>();

>>>>>>> ad4ab385
        return services;
    }
}<|MERGE_RESOLUTION|>--- conflicted
+++ resolved
@@ -19,13 +19,10 @@
         services.AddSingleton<IRoleSyncService, RoleSyncService>();
         services.AddSingleton<IResourceSyncService, ResourceSyncService>();
 
-<<<<<<< HEAD
         services.AddScoped<IConnectionService, ConnectionService>();
-=======
         services.AddScoped<IPackageService, PackageService>();
         services.AddScoped<IRoleService, RoleService>();
 
->>>>>>> ad4ab385
         return services;
     }
 }