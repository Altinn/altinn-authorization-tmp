--- conflicted
+++ resolved
@@ -31,11 +31,8 @@
         services.AddScoped<IDelegationService, DelegationService>();
         services.AddScoped<IResourceService, ResourceService>();
         services.AddScoped<IEntityService, EntityService>();
-<<<<<<< HEAD
 
         services.AddScoped<IDelegationChangesService, LegacyDelegationChanges>();
-=======
->>>>>>> 8e939a06
         services.AddScoped<IAmPartyRepository, AMPartyService>();
         services.AddScoped<IAuthorizedPartyRepoService, AuthorizedPartyRepoService>();
         services.AddScoped<IAuthorizedPartyRepoServiceEf, AuthorizedPartyRepoServiceEf>();
@@ -58,12 +55,9 @@
         services.AddSingleton<IPartySyncService, PartySyncService>();
         services.AddSingleton<IRoleSyncService, RoleSyncService>();
         services.AddSingleton<IResourceSyncService, ResourceSyncService>();
-<<<<<<< HEAD
-        return services;
-=======
         services.AddSingleton<IAltinnClientRoleSyncService, AltinnClientRoleSyncService>();
         services.AddSingleton<IAltinnAdminRoleSyncService, AltinnAdminRoleSyncService>();
         services.AddSingleton<IAllAltinnRoleSyncService, AllAltinnRoleSyncService>();
->>>>>>> 8e939a06
+        return services;
     }
 }