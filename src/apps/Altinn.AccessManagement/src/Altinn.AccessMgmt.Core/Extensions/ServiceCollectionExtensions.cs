--- conflicted
+++ resolved
@@ -15,11 +15,8 @@
     public static IServiceCollection AddAccessMgmtCore(this IServiceCollection services)
     {
         services.AddHostedService<RegisterHostedService>();
-<<<<<<< HEAD
         services.AddHostedService<AltinnRoleHostedService>();
-=======
         services.AddScoped<RegisterHostedService>();
->>>>>>> c20f0b3a
         services.AddScoped<IIngestService, IngestService>();
         services.AddScoped<IConnectionService, ConnectionService>();
         services.AddScoped<IPartyService, PartyService>();
