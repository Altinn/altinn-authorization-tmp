using Altinn.AccessManagement.Core.Repositories.Interfaces;
using Altinn.AccessMgmt.Core.HostedServices;
using Altinn.AccessMgmt.Core.HostedServices.Contracts;
using Altinn.AccessMgmt.Core.HostedServices.Services;
using Altinn.AccessMgmt.Core.Services;
using Altinn.AccessMgmt.Core.Services.Contracts;
using Altinn.AccessMgmt.PersistenceEF.Utils;
using Microsoft.Extensions.DependencyInjection;
using Microsoft.Extensions.DependencyInjection.Extensions;

namespace Altinn.AccessMgmt.Core.Extensions;

public static class ServiceCollectionExtensions
{
    public static IServiceCollection AddAccessMgmtCore(this IServiceCollection services)
    {
        services.AddHostedService<RegisterHostedService>();
        services.TryAddScoped<IIngestService, IngestService>();
        services.AddSingleton<IPartySyncService, PartySyncService>();
        services.AddSingleton<IRoleSyncService, RoleSyncService>();
        services.AddSingleton<IResourceSyncService, ResourceSyncService>();
<<<<<<< HEAD
        services.TryAddScoped<IAmPartyRepository, Services.AMPartyService>();
        services.AddSingleton<Services.Contracts.IEntityService, Services.EntityService>();
=======

        services.AddScoped<IPackageService, PackageService>();
        services.AddScoped<IRoleService, RoleService>();
>>>>>>> a400da5f

        return services;
    }
}<|MERGE_RESOLUTION|>--- conflicted
+++ resolved
@@ -19,14 +19,12 @@
         services.AddSingleton<IPartySyncService, PartySyncService>();
         services.AddSingleton<IRoleSyncService, RoleSyncService>();
         services.AddSingleton<IResourceSyncService, ResourceSyncService>();
-<<<<<<< HEAD
-        services.TryAddScoped<IAmPartyRepository, Services.AMPartyService>();
-        services.AddSingleton<Services.Contracts.IEntityService, Services.EntityService>();
-=======
 
         services.AddScoped<IPackageService, PackageService>();
         services.AddScoped<IRoleService, RoleService>();
->>>>>>> a400da5f
+
+        services.TryAddScoped<IAmPartyRepository, Services.AMPartyService>();
+        services.AddSingleton<Services.Contracts.IEntityService, Services.EntityService>();
 
         return services;
     }
