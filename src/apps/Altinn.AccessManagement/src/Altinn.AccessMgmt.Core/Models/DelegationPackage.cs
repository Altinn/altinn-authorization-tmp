--- conflicted
+++ resolved
@@ -69,7 +69,16 @@
     /// Package
     /// </summary>
     public Package Package { get; set; }
-<<<<<<< HEAD
+
+    /// <summary>
+    /// Role dependency
+    /// </summary>
+    public RolePackage RolePackage { get; set; }
+
+    /// <summary>
+    /// Assignment dependency
+    /// </summary>
+    public AssignmentPackage AssignmentPackage { get; set; }
 }
 
 /// <summary>
@@ -86,16 +95,4 @@
     /// Package
     /// </summary>
     public ExtendedPackage Package { get; set; }
-=======
-
-    /// <summary>
-    /// Role dependency
-    /// </summary>
-    public RolePackage RolePackage { get; set; }
-
-    /// <summary>
-    /// Assignment dependency
-    /// </summary>
-    public AssignmentPackage AssignmentPackage { get; set; }
->>>>>>> 23867d50
 }