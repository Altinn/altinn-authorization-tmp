﻿using Altinn.AccessManagement.Core.Extensions;

namespace Altinn.AccessMgmt.Core.Models;

/// <summary>
/// Resource
/// </summary>
public class Resource
{
    private Guid _id;

    /// <summary>
    /// Initializes a new instance of the <see cref="Resource"/> class.
    /// </summary>
    public Resource()
    {
        Id = Guid.CreateVersion7();
    }

    /// <summary>
    /// Identity
    /// </summary>
<<<<<<< HEAD
    public Guid Id { get; set; }
=======
    public Guid Id
    {
        get => _id;
        set
        {
            if (!value.IsVersion7Uuid())
            {
                throw new ArgumentException("Id must be a version 7 UUID", nameof(value));
            }

            _id = value;
        }
    }
>>>>>>> fb6bebb0

    /// <summary>
    /// ProviderId
    /// </summary>
    public Guid ProviderId { get; set; }

    /// <summary>
    /// TypeId
    /// </summary>
    public Guid TypeId { get; set; }

    /// <summary>
    /// Name
    /// </summary>
    public string Name { get; set; }

    /// <summary>
    /// Description
    /// </summary>
    public string Description { get; set; }

    /// <summary>
    /// Refrence identifier
    /// </summary>
    public string RefId { get; set; }
}

/// <summary>
/// Extended Resource
/// </summary>
public class ExtResource : Resource
{
    /// <summary>
    /// Provider
    /// </summary>
    public Provider Provider { get; set; }

    /// <summary>
    /// Type
    /// </summary>
    public ResourceType Type { get; set; }
}<|MERGE_RESOLUTION|>--- conflicted
+++ resolved
@@ -20,9 +20,6 @@
     /// <summary>
     /// Identity
     /// </summary>
-<<<<<<< HEAD
-    public Guid Id { get; set; }
-=======
     public Guid Id
     {
         get => _id;
@@ -36,7 +33,6 @@
             _id = value;
         }
     }
->>>>>>> fb6bebb0
 
     /// <summary>
     /// ProviderId
