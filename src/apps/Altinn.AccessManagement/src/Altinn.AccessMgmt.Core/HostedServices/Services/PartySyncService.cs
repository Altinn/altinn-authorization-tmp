--- conflicted
+++ resolved
@@ -1,21 +1,17 @@
-﻿using System.Runtime.Serialization;
-using Altinn.AccessMgmt.Core.HostedServices.Contracts;
+﻿using Altinn.AccessMgmt.Core.HostedServices.Contracts;
 using Altinn.AccessMgmt.Core.HostedServices.Leases;
 using Altinn.AccessMgmt.PersistenceEF.Audit;
 using Altinn.AccessMgmt.PersistenceEF.Constants;
 using Altinn.AccessMgmt.PersistenceEF.Contexts;
 using Altinn.AccessMgmt.PersistenceEF.Extensions;
-using Altinn.AccessMgmt.PersistenceEF.Migrations;
 using Altinn.AccessMgmt.PersistenceEF.Models;
 using Altinn.AccessMgmt.PersistenceEF.Utils;
 using Altinn.Authorization.Host.Lease;
 using Altinn.Authorization.Integration.Platform.Register;
 using Altinn.Authorization.ModelUtils;
 using Altinn.Register.Contracts;
-using Microsoft.EntityFrameworkCore;
 using Microsoft.Extensions.DependencyInjection;
 using Microsoft.Extensions.Logging;
-using Microsoft.Identity.Client;
 
 namespace Altinn.AccessMgmt.Core.HostedServices.Services;
 
@@ -25,11 +21,6 @@
     private readonly ILogger<RegisterHostedService> _logger;
     private readonly IAltinnRegister _register;
     private readonly IServiceProvider _serviceProvider;
-<<<<<<< HEAD
-=======
-    private readonly int _bulkSize = 10_000;
-    private readonly List<string> _supportedEntityTypes = ["person", "organization"];
->>>>>>> fe81df69
 
     /// <summary>
     /// PartySyncService Constructor
@@ -78,7 +69,6 @@
             {
                 var data = item switch
                 {
-<<<<<<< HEAD
                     Person person => MapPerson(person),
                     Organization organization => MapOrganization(organization),
                     SelfIdentifiedUser selfIdentifiedUser => MapSelfIdentifiedUser(selfIdentifiedUser),
@@ -88,30 +78,6 @@
                 };
 
                 if (!seen.Add(data.Entity.RefId))
-=======
-                    if (!_supportedEntityTypes.Any(e => e.Equals(item.PartyType, StringComparison.InvariantCultureIgnoreCase)))
-                    {
-                        continue;
-                    }
-
-                    var entity = ConvertPartyModel(item, cancellationToken: cancellationToken);
-                    if (entity is { })
-                    {
-                        if (!seen.Add(entity.Id) || seen.Count > _bulkSize)
-                        {
-                            await Flush();
-                        }
-
-                        bulk.Add(entity);
-                        bulkLookup.AddRange(ConvertPartyModelToLookup(item));
-                    }
-                    else
-                    {
-                        _logger.LogWarning("skipped adding entity of type '{type}' with id '{id}'", item.PartyType, item.PartyUuid);
-                    }
-                }
-                catch (Exception ex)
->>>>>>> fe81df69
                 {
                     await Flush();
                 }
