--- conflicted
+++ resolved
@@ -43,11 +43,7 @@
         var options = new AuditValues(SystemEntityConstants.RegisterImportSystem);
 
         using var scope = _serviceProvider.CreateEFScope(options);
-<<<<<<< HEAD
-        var dbFactory = scope.ServiceProvider.GetRequiredService<AppDbContextFactory>();
-=======
         var appDbContext = scope.ServiceProvider.GetRequiredService<AppDbContext>();
->>>>>>> 56f2f7d5
         var ingestService = scope.ServiceProvider.GetRequiredService<IIngestService>();
         var leaseData = await lease.Get<RegisterLease>(cancellationToken);
 
@@ -99,9 +95,9 @@
 
             async Task Flush()
             {
-                await RemoveParents(dbFactory, removeParent, cancellationToken);
-                await SetParents(dbFactory, addParent, cancellationToken);
-                await RemoveAssignments(dbFactory, removeAssignments, cancellationToken);
+                await RemoveParents(appDbContext, removeParent, cancellationToken);
+                await SetParents(appDbContext, addParent, cancellationToken);
+                await RemoveAssignments(appDbContext, removeAssignments, cancellationToken);
                 await IngestAssigments(ingestService, addAssignments, options, cancellationToken);
 
                 seen.Clear();
@@ -113,10 +109,8 @@
         }
     }
 
-    private async Task RemoveAssignments(AppDbContextFactory dbFactory, List<Assignment> relations, CancellationToken cancellationToken = default)
-    {
-        using var dbContext = dbFactory.CreateDbContext();
-
+    private async Task RemoveAssignments(AppDbContext dbContext, List<Assignment> relations, CancellationToken cancellationToken = default)
+    {
         var relationSet = relations
             .Select(r => (r.FromId, r.ToId, r.RoleId))
             .ToHashSet();
@@ -155,10 +149,8 @@
         }
     }
 
-    private async Task RemoveParents(AppDbContextFactory dbFactory, List<Guid> relations, CancellationToken cancellationToken = default)
-    {
-        using var dbContext = dbFactory.CreateDbContext();
-
+    private async Task RemoveParents(AppDbContext dbContext, List<Guid> relations, CancellationToken cancellationToken = default)
+    {
         var entities = await dbContext.Entities
             .AsTracking()
             .Where(e => relations.Contains(e.Id))
@@ -172,9 +164,8 @@
         await dbContext.SaveChangesAsync(cancellationToken);
     }
 
-    private async Task SetParents(AppDbContextFactory dbFactory, Dictionary<Guid, Guid> relations, CancellationToken cancellationToken = default)
-    {
-        using var dbContext = dbFactory.CreateDbContext();
+    private async Task SetParents(AppDbContext dbContext, Dictionary<Guid, Guid> relations, CancellationToken cancellationToken = default)
+    {
         var fields = relations.Keys.ToList();
         var entities = await dbContext.Entities
             .AsTracking()
