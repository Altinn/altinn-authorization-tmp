--- conflicted
+++ resolved
@@ -43,12 +43,11 @@
         };
     }
 
-<<<<<<< HEAD
     private static void ConfigureNpgsql(NpgsqlDbContextOptionsBuilder builder)
     {
         builder.UseQuerySplittingBehavior(QuerySplittingBehavior.SplitQuery);
     }
-=======
+
     private static void AddMigrationDbContext(IServiceProvider sp, DbContextOptionsBuilder options)
     {
         var db = sp.GetRequiredService<IAltinnDatabase>();
@@ -66,9 +65,6 @@
         options.UseNpgsql(connectionString, ConfigureNpgsql);
     }
 
-    private static void ConfigureNpgsql(NpgsqlDbContextOptionsBuilder builder) { }
->>>>>>> 1a54ca40
-
     public class AccessManagementDatabaseOptions
     {
         public AccessManagementDatabaseOptions(Action<AccessManagementDatabaseOptions> configureOptions)
@@ -77,6 +73,7 @@
         }
 
         public SourceType Source { get; set; } = SourceType.App;
+
         public bool EnableEFPooling { get; set; } = false;
     }
 }