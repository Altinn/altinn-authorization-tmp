﻿namespace Altinn.AccessMgmt.PersistenceEF.Queries.Connection.Models;

/// <summary>
/// Basic Package refrence for Connection Query
/// </summary>
public sealed class ConnectionQueryPackage
{
    /// <summary>
    /// Identity
    /// </summary>
    public Guid Id { get; init; }

    /// <summary>
    /// Package name
    /// </summary>
    public string Name { get; init; } = string.Empty;

    /// <summary>
    /// Area ID
    /// </summary>
    public Guid AreaId { get; init; }

    /// <summary>
<<<<<<< HEAD
    /// Urns
=======
    /// Urn
>>>>>>> 869fa603
    /// </summary>
    public string Urn { get; init; } = string.Empty;

    /// <summary>
    /// Package resources
    /// </summary>
    public List<ConnectionQueryResource> Resources { get; set; }
}<|MERGE_RESOLUTION|>--- conflicted
+++ resolved
@@ -21,11 +21,7 @@
     public Guid AreaId { get; init; }
 
     /// <summary>
-<<<<<<< HEAD
-    /// Urns
-=======
     /// Urn
->>>>>>> 869fa603
     /// </summary>
     public string Urn { get; init; } = string.Empty;
 
