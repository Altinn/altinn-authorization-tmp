--- conflicted
+++ resolved
@@ -33,14 +33,11 @@
     /// <summary>
     /// EnduserApi
     /// </summary>
-<<<<<<< HEAD
+    public const string InternalApi = "b2b7dd36-8de5-40fb-a6ce-c7a4020f9ddc";
     public static readonly string InternalApi = "b2b7dd36-8de5-40fb-a6ce-c7a4020f9ddc";
 
     /// <summary>
     /// Altinn2ClientImportSystem
     /// </summary>
     public static readonly Guid Altinn2RoleImportSystem = Guid.Parse("46cfa478-971f-446e-9bc1-af57469361d0");
-=======
-    public const string InternalApi = "b2b7dd36-8de5-40fb-a6ce-c7a4020f9ddc";
->>>>>>> b84d1699
 }