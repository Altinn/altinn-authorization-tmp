﻿using Altinn.AccessMgmt.PersistenceEF.Extensions;

namespace Altinn.AccessMgmt.PersistenceEF.Models.Audit.Base;

public class BaseAudit
{
    public Guid? Audit_ChangedBy { get; set; } = Utils.AuditConfiguration.ChangedBy;

    public Guid? Audit_ChangedBySystem { get; set; } = Utils.AuditConfiguration.ChangedBySystem;

    public string Audit_ChangeOperation { get; set; } = Guid.NewGuid().ToString();

    public DateTimeOffset Audit_ValidFrom { get; set; }

    public void SetAuditValues(AuditValues values)
    {
        Audit_ChangedBy = values.ChangedBy;
        Audit_ChangedBySystem = values.ChangedBySystem;
        Audit_ChangeOperation = values.OperationId;
<<<<<<< HEAD
        Audit_ValidFrom = values.ValidFrom ?? DateTimeOffset.UtcNow;
=======
        if (Audit_ValidFrom == default)
        {
            Audit_ValidFrom = DateTimeOffset.UtcNow;
        }
>>>>>>> 9ad034a1
    }

    public void SetAuditValues(Guid changedBy, Guid changedBySystem)
    {
        Audit_ChangedBy = changedBy;
        Audit_ChangedBySystem = changedBySystem;
        Audit_ChangeOperation = Guid.NewGuid().ToString();
        if (Audit_ValidFrom == default)
        {
            Audit_ValidFrom = DateTimeOffset.UtcNow;
        }
    }

    public void SetAuditValues(Guid changedBy, Guid changedBySystem, string changeOperation)
    {
        Audit_ChangedBy = changedBy;
        Audit_ChangedBySystem = changedBySystem;
        Audit_ChangeOperation = changeOperation;
        if (Audit_ValidFrom == default)
        {
            Audit_ValidFrom = DateTimeOffset.UtcNow;
        }
    }

    public void SetAuditValues(Guid changedBy, Guid changedBySystem, string changeOperation, DateTimeOffset validFrom)
    {
        Audit_ChangedBy = changedBy;
        Audit_ChangedBySystem = changedBySystem;
        Audit_ChangeOperation = changeOperation;
        Audit_ValidFrom = validFrom;
    }
}<|MERGE_RESOLUTION|>--- conflicted
+++ resolved
@@ -17,14 +17,10 @@
         Audit_ChangedBy = values.ChangedBy;
         Audit_ChangedBySystem = values.ChangedBySystem;
         Audit_ChangeOperation = values.OperationId;
-<<<<<<< HEAD
-        Audit_ValidFrom = values.ValidFrom ?? DateTimeOffset.UtcNow;
-=======
         if (Audit_ValidFrom == default)
         {
             Audit_ValidFrom = DateTimeOffset.UtcNow;
         }
->>>>>>> 9ad034a1
     }
 
     public void SetAuditValues(Guid changedBy, Guid changedBySystem)
