--- conflicted
+++ resolved
@@ -12,14 +12,9 @@
 /// <inheritdoc />
 public class AppDbContext : DbContext
 {
-<<<<<<< HEAD
-    public AppDbContext(DbContextOptions<AppDbContext> options) : base(options)
-    {
-=======
     public AppDbContext(DbContextOptions<AppDbContext> options, IAuditContextAccessor auditContext) : base(options)
     {
         _auditAccessor = auditContext;
->>>>>>> f0076653
     }
 
     private readonly IAuditContextAccessor _auditAccessor;
