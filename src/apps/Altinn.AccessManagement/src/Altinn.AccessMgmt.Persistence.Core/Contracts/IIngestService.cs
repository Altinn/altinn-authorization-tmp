--- conflicted
+++ resolved
@@ -20,18 +20,10 @@
     /// <summary>
     /// Merge data from temp table to original
     /// </summary>
-<<<<<<< HEAD
-    Task<int> MergeTempData<T>(Guid ingestId, IEnumerable<string> matchColumns = null, CancellationToken cancellationToken = default);
-=======
-    Task<int> MergeTempData<T>(Guid ingestId, ChangeRequestOptions options, IEnumerable<GenericParameter> matchColumns = null, CancellationToken cancellationToken = default);
->>>>>>> 1daef8a8
+    Task<int> MergeTempData<T>(Guid ingestId, ChangeRequestOptions options, IEnumerable<string> matchColumns = null, CancellationToken cancellationToken = default);
 
     /// <summary>
     /// Ingest data to temp table, using original table as template
     /// </summary>
-<<<<<<< HEAD
-    Task<int> IngestAndMergeData<T>(List<T> data, IEnumerable<string> matchColumns = null, CancellationToken cancellationToken = default);
-=======
-    Task<int> IngestAndMergeData<T>(List<T> data, ChangeRequestOptions options, IEnumerable<GenericParameter> matchColumns = null, CancellationToken cancellationToken = default);
->>>>>>> 1daef8a8
+    Task<int> IngestAndMergeData<T>(List<T> data, ChangeRequestOptions options, IEnumerable<string> matchColumns = null, CancellationToken cancellationToken = default);
 }