﻿<Project Sdk="Microsoft.NET.Sdk">

    <ItemGroup>
        <PackageReference Include="Microsoft.Data.SqlClient" />
        <PackageReference Include="Microsoft.Extensions.Options" />
        <PackageReference Include="Npgsql" />
    </ItemGroup>

    <ItemGroup>
        <ProjectReference Include="..\..\..\..\libs\Altinn.Authorization.Host\src\Altinn.Authorization.Host.Database\Altinn.Authorization.Host.Database.csproj" />
<<<<<<< HEAD
        <ProjectReference Include="..\Altinn.AccessManagement.Core\Altinn.AccessManagement.Core.csproj" />
=======
        <ProjectReference Include="..\..\..\..\libs\Altinn.Authorization.Host\src\Altinn.Authorization.Host\Altinn.Authorization.Host.csproj" />
>>>>>>> 23867d50
    </ItemGroup>

</Project><|MERGE_RESOLUTION|>--- conflicted
+++ resolved
@@ -8,11 +8,7 @@
 
     <ItemGroup>
         <ProjectReference Include="..\..\..\..\libs\Altinn.Authorization.Host\src\Altinn.Authorization.Host.Database\Altinn.Authorization.Host.Database.csproj" />
-<<<<<<< HEAD
-        <ProjectReference Include="..\Altinn.AccessManagement.Core\Altinn.AccessManagement.Core.csproj" />
-=======
         <ProjectReference Include="..\..\..\..\libs\Altinn.Authorization.Host\src\Altinn.Authorization.Host\Altinn.Authorization.Host.csproj" />
->>>>>>> 23867d50
     </ItemGroup>
 
 </Project>