--- conflicted
+++ resolved
@@ -255,14 +255,13 @@
     /// <inheritdoc/>
     public async Task<int> Update<TProperty>(Expression<Func<T, TProperty>> property, TProperty value, Guid id, CancellationToken cancellationToken = default, Guid? performedBy = null)
     {
-<<<<<<< HEAD
         var param = new List<GenericParameter>();
         param.Add(new GenericParameter(ExtractPropertyInfo(property).Name, value));
         param.Add(new GenericParameter("PerformedBy", GetPerformedBy(performedBy)));
         return await Update(id, param, cancellationToken);
-=======
         if (value == null)
         {
+            //TODO: Include PerformedBy
             var queryBuilder = definitionRegistry.GetQueryBuilder<T>();
             string query = queryBuilder.BuildSingleNullUpdateQuery(new GenericParameter(ExtractPropertyInfo(property).Name, value));
             return await executor.ExecuteCommand(query, [new GenericParameter("_id", id)], cancellationToken: cancellationToken);
@@ -277,7 +276,6 @@
         var queryBuilder = definitionRegistry.GetQueryBuilder<T>();
         string query = queryBuilder.BuildSingleNullUpdateQuery(new GenericParameter(ExtractPropertyInfo(property).Name, null));
         return await executor.ExecuteCommand(query, [new GenericParameter("_id", id)], cancellationToken: cancellationToken);
->>>>>>> a7916fb0
     }
 
     /// <inheritdoc/>
