﻿using Altinn.AccessMgmt.Persistence.Core.Contracts;
using Altinn.AccessMgmt.Persistence.Core.Definitions;
using Altinn.AccessMgmt.Persistence.Core.Models;
using Microsoft.Extensions.Options;

namespace Altinn.AccessMgmt.Persistence.Core.Services;

/// <summary>
/// Service for running schema migrations
/// </summary>
public class DbSchemaMigrationService
{
    private readonly IDbExecutor executor;
    private readonly IMigrationService migrationService;
    private readonly IOptions<AccessMgmtPersistenceOptions> options;
    private readonly DbDefinitionRegistry definitionRegistry;

    private Dictionary<Type, DbMigrationScriptCollection> Scripts { get; set; } = [];

    /// <summary>
    /// Migration Services
    /// </summary>
    /// <param name="options">DbAccessConfig</param>
    /// <param name="definitionRegistry">DbDefinitionRegistry</param>
    /// <param name="executor">IDbExecutor</param>
    /// <param name="migrationService">Keep track of migrations completed</param>
    public DbSchemaMigrationService(IOptions<AccessMgmtPersistenceOptions> options, DbDefinitionRegistry definitionRegistry, IDbExecutor executor, IMigrationService migrationService)
    {
        this.options = options;
        this.definitionRegistry = definitionRegistry;
        this.executor = executor;
        this.migrationService = migrationService;
    }

    private async Task PreMigration(CancellationToken cancellationToken = default)
    {
<<<<<<< HEAD
        /* Moved to terraform/bootstraping */

        await executor.ExecuteMigrationCommand($"CREATE SCHEMA IF NOT EXISTS {options.Value.BaseSchema};", new List<GenericParameter>(), cancellationToken);
        await executor.ExecuteMigrationCommand($"CREATE SCHEMA IF NOT EXISTS {options.Value.TranslationSchema};", new List<GenericParameter>(), cancellationToken);
        await executor.ExecuteMigrationCommand($"CREATE SCHEMA IF NOT EXISTS {options.Value.BaseHistorySchema};", new List<GenericParameter>(), cancellationToken);
        await executor.ExecuteMigrationCommand($"CREATE SCHEMA IF NOT EXISTS {options.Value.TranslationHistorySchema};", new List<GenericParameter>(), cancellationToken);
        
        await executor.ExecuteMigrationCommand($"GRANT USAGE ON SCHEMA {options.Value.BaseSchema} TO {options.Value.DatabaseReadUser};");
        await executor.ExecuteMigrationCommand($"GRANT USAGE ON SCHEMA {options.Value.TranslationSchema} TO {options.Value.DatabaseReadUser};");
        await executor.ExecuteMigrationCommand($"GRANT USAGE ON SCHEMA {options.Value.BaseHistorySchema} TO {options.Value.DatabaseReadUser};");
        await executor.ExecuteMigrationCommand($"GRANT USAGE ON SCHEMA {options.Value.TranslationHistorySchema} TO {options.Value.DatabaseReadUser};");
=======
        var config = this.options.Value;
        await executor.ExecuteMigrationCommand($"CREATE SCHEMA IF NOT EXISTS {config.BaseSchema};", new List<GenericParameter>());
        await executor.ExecuteMigrationCommand($"CREATE SCHEMA IF NOT EXISTS {config.TranslationSchema};", new List<GenericParameter>());
        await executor.ExecuteMigrationCommand($"CREATE SCHEMA IF NOT EXISTS {config.BaseHistorySchema};", new List<GenericParameter>());
        await executor.ExecuteMigrationCommand($"CREATE SCHEMA IF NOT EXISTS {config.TranslationHistorySchema};", new List<GenericParameter>());

        await Task.CompletedTask;
>>>>>>> 7541ce08
    }

    private async Task PostMigration(CancellationToken cancellationToken = default)
    {
        var config = this.options.Value;

<<<<<<< HEAD
        //// TODO: Move to CREATE TABLE script
        string script = $"""
=======
        string schemaGrant = $"""
        GRANT USAGE ON SCHEMA {config.BaseSchema} TO {config.DatabaseReadUser};
        GRANT USAGE ON SCHEMA {config.TranslationSchema} TO {config.DatabaseReadUser};
        GRANT USAGE ON SCHEMA {config.BaseHistorySchema} TO {config.DatabaseReadUser};
        GRANT USAGE ON SCHEMA {config.TranslationHistorySchema} TO {config.DatabaseReadUser};
        """;
        await executor.ExecuteMigrationCommand(schemaGrant);

        string tableGrant = $"""
>>>>>>> 7541ce08
        GRANT SELECT, INSERT, UPDATE, DELETE ON ALL TABLES IN SCHEMA {config.BaseSchema} TO {config.DatabaseReadUser};
        GRANT SELECT, INSERT, UPDATE, DELETE ON ALL TABLES IN SCHEMA {config.TranslationSchema} TO {config.DatabaseReadUser};
        GRANT SELECT, INSERT, UPDATE, DELETE ON ALL TABLES IN SCHEMA {config.BaseHistorySchema} TO {config.DatabaseReadUser};
        GRANT SELECT, INSERT, UPDATE, DELETE ON ALL TABLES IN SCHEMA {config.TranslationHistorySchema} TO {config.DatabaseReadUser};
        """;

<<<<<<< HEAD
        await executor.ExecuteMigrationCommand(script, null, cancellationToken);
=======
        await executor.ExecuteMigrationCommand(tableGrant);
>>>>>>> 7541ce08
    }

    /// <summary>
    /// MigrateAll
    /// </summary>
    /// <returns></returns>
    public async Task MigrateAll(CancellationToken cancellationToken = default)
    {
        if (Scripts.Count == 0)
        {
            throw new Exception("Nothing to migrate. Remember to generate first.");
        }

        await PreMigration(cancellationToken: cancellationToken);
        await ExecuteMigration(cancellationToken: cancellationToken);
        await PostMigration(cancellationToken: cancellationToken);
    }

    /// <summary>
    /// Generate migration scripts for all types in a namespace
    /// </summary>
    public void GenerateAll()
    {
        var types = definitionRegistry.GetAllDefinitions().Select(t => t.ModelType).ToList();

        foreach (var type in types)
        {
            var q = definitionRegistry.GetQueryBuilder(type);
            Scripts.Add(type, q.GetMigrationScripts());
        }
    }

    private void Generate(Type type)
    {
        var q = definitionRegistry.GetQueryBuilder(type);
        Scripts.Add(type, q.GetMigrationScripts());
    }

    private async Task ExecuteMigration(int maxRetry = 10, CancellationToken cancellationToken = default)
    {
        var status = new Dictionary<Type, bool>();
        var retry = new Dictionary<Type, int>(); // Add reson ... For log
        var failed = new Dictionary<Type, string>();

        foreach (var key in Scripts.Keys)
        {
            status[key] = false;
            retry[key] = 0;
        }

        while (status.Values.Contains(false) && !failed.Any() && !cancellationToken.IsCancellationRequested)
        {
            foreach (var script in Scripts)
            {
                if (status[script.Key])
                {
                    continue;
                }

                if (retry[script.Key] > maxRetry)
                {
                    failed[script.Key] = "Max retry reached";
                    continue;
                }

                if (!script.Value.Dependencies.Any())
                {
                    try
                    {
                        await ExecuteMigration(script.Key, script.Value);
                        status[script.Key] = true;
                        retry[script.Key] = 0;
                        continue;
                    }
                    catch (Exception ex)
                    {
                        Console.WriteLine($"ERROR :: Migration '{script.Key.Name}' failed");
                        Console.WriteLine(ex.Message);
                        retry[script.Key]++;
                        continue;
                    }
                }

                bool needMigration = migrationService.NeedAnyMigration(script.Key, script.Value.Scripts.Select(t => t.Key).ToList());

                if (!needMigration)
                {
                    status[script.Key] = true;
                    retry[script.Key] = 0;
                    continue;
                }

                // Check if all dependencies are migrated
                bool ready = script.Value.Dependencies.All(dep => status.ContainsKey(dep.Key) && status[dep.Key]);

                if (!ready)
                {
                    retry[script.Key]++;
                    continue;
                }

                try
                {
                    await ExecuteMigration(script.Key, script.Value);
                    status[script.Key] = true;
                    retry[script.Key] = 0;
                    continue;
                }
                catch (Exception ex)
                {
                    retry[script.Key]++;
                    Console.WriteLine($"Migration '{script.Key.Name}' failed, attempt: {retry[script.Key]}");
                    Console.WriteLine(ex.Message);
                    continue;
                }
            }
        }

        Console.WriteLine(string.Format("Migration complete: Success: {0} Failed: {1}", status.Count(t => t.Value), status.Count(t => !t.Value)));

        foreach (var f in failed)
        {
            Console.WriteLine($"Migration '{f.Key.Name}' error: {f.Value}");
        }
    }

    private async Task ExecuteMigration(Type type, DbMigrationScriptCollection collection)
    {
        var dbDefinition = definitionRegistry.TryGetDefinition(type) ?? throw new Exception($"GetOrAddDefinition for '{type.Name}' not found.");
        foreach (var script in collection.Scripts)
        {
            if (migrationService.NeedMigration(type, script.Key))
            {
                if (script.Key.Contains("PK_")) 
                {
                    //// TODO: Hack ... Remove from scripts ...
                    continue;
                }

                try
                {
                    await executor.ExecuteMigrationCommand(script.Value, new List<GenericParameter>());
                    await migrationService.LogMigration(type, script.Key, script.Value);
                }
                catch (Exception ex)
                {
                    Console.WriteLine($"ERROR :: Migration '{script.Key}' failed");
                    Console.WriteLine(ex.Message);
                    Console.WriteLine(script.Value);
                    throw;
                }
            }
        }
    }
}<|MERGE_RESOLUTION|>--- conflicted
+++ resolved
@@ -34,8 +34,11 @@
 
     private async Task PreMigration(CancellationToken cancellationToken = default)
     {
-<<<<<<< HEAD
-        /* Moved to terraform/bootstraping */
+        var config = this.options.Value;
+        await executor.ExecuteMigrationCommand($"CREATE SCHEMA IF NOT EXISTS {config.BaseSchema};", new List<GenericParameter>());
+        await executor.ExecuteMigrationCommand($"CREATE SCHEMA IF NOT EXISTS {config.TranslationSchema};", new List<GenericParameter>());
+        await executor.ExecuteMigrationCommand($"CREATE SCHEMA IF NOT EXISTS {config.BaseHistorySchema};", new List<GenericParameter>());
+        await executor.ExecuteMigrationCommand($"CREATE SCHEMA IF NOT EXISTS {config.TranslationHistorySchema};", new List<GenericParameter>());
 
         await executor.ExecuteMigrationCommand($"CREATE SCHEMA IF NOT EXISTS {options.Value.BaseSchema};", new List<GenericParameter>(), cancellationToken);
         await executor.ExecuteMigrationCommand($"CREATE SCHEMA IF NOT EXISTS {options.Value.TranslationSchema};", new List<GenericParameter>(), cancellationToken);
@@ -46,25 +49,12 @@
         await executor.ExecuteMigrationCommand($"GRANT USAGE ON SCHEMA {options.Value.TranslationSchema} TO {options.Value.DatabaseReadUser};");
         await executor.ExecuteMigrationCommand($"GRANT USAGE ON SCHEMA {options.Value.BaseHistorySchema} TO {options.Value.DatabaseReadUser};");
         await executor.ExecuteMigrationCommand($"GRANT USAGE ON SCHEMA {options.Value.TranslationHistorySchema} TO {options.Value.DatabaseReadUser};");
-=======
+    }
+
+    private async Task PostMigration(CancellationToken cancellationToken = default)
+    {
         var config = this.options.Value;
-        await executor.ExecuteMigrationCommand($"CREATE SCHEMA IF NOT EXISTS {config.BaseSchema};", new List<GenericParameter>());
-        await executor.ExecuteMigrationCommand($"CREATE SCHEMA IF NOT EXISTS {config.TranslationSchema};", new List<GenericParameter>());
-        await executor.ExecuteMigrationCommand($"CREATE SCHEMA IF NOT EXISTS {config.BaseHistorySchema};", new List<GenericParameter>());
-        await executor.ExecuteMigrationCommand($"CREATE SCHEMA IF NOT EXISTS {config.TranslationHistorySchema};", new List<GenericParameter>());
-
-        await Task.CompletedTask;
->>>>>>> 7541ce08
-    }
-
-    private async Task PostMigration(CancellationToken cancellationToken = default)
-    {
-        var config = this.options.Value;
-
-<<<<<<< HEAD
-        //// TODO: Move to CREATE TABLE script
-        string script = $"""
-=======
+
         string schemaGrant = $"""
         GRANT USAGE ON SCHEMA {config.BaseSchema} TO {config.DatabaseReadUser};
         GRANT USAGE ON SCHEMA {config.TranslationSchema} TO {config.DatabaseReadUser};
@@ -74,18 +64,13 @@
         await executor.ExecuteMigrationCommand(schemaGrant);
 
         string tableGrant = $"""
->>>>>>> 7541ce08
         GRANT SELECT, INSERT, UPDATE, DELETE ON ALL TABLES IN SCHEMA {config.BaseSchema} TO {config.DatabaseReadUser};
         GRANT SELECT, INSERT, UPDATE, DELETE ON ALL TABLES IN SCHEMA {config.TranslationSchema} TO {config.DatabaseReadUser};
         GRANT SELECT, INSERT, UPDATE, DELETE ON ALL TABLES IN SCHEMA {config.BaseHistorySchema} TO {config.DatabaseReadUser};
         GRANT SELECT, INSERT, UPDATE, DELETE ON ALL TABLES IN SCHEMA {config.TranslationHistorySchema} TO {config.DatabaseReadUser};
         """;
 
-<<<<<<< HEAD
-        await executor.ExecuteMigrationCommand(script, null, cancellationToken);
-=======
         await executor.ExecuteMigrationCommand(tableGrant);
->>>>>>> 7541ce08
     }
 
     /// <summary>
