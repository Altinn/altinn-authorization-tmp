﻿using System.Text;
using Altinn.AccessMgmt.Persistence.Core.Definitions;
using Altinn.AccessMgmt.Persistence.Core.Helpers;
using Altinn.AccessMgmt.Persistence.Core.Models;
using Microsoft.Extensions.Options;

namespace Altinn.AccessMgmt.Persistence.Core.QueryBuilders;

/// <inheritdoc/>
public class PostgresQueryBuilder : IDbQueryBuilder
{
    private readonly IOptions<AccessMgmtPersistenceOptions> config;
    private readonly DbDefinition _definition;
    private readonly DbDefinitionRegistry _definitionRegistry;

    /// <summary>
    /// QueryBuilder for Postgres
    /// </summary>
    /// <param name="type">Type</param>
    /// <param name="definitionRegistry">DbDefinitionRegistry</param>
    public PostgresQueryBuilder(IOptions<AccessMgmtPersistenceOptions> options, Type type, DbDefinitionRegistry definitionRegistry)
    {
        this.config = options;
        _definition = definitionRegistry.TryGetDefinition(type) ?? throw new Exception("Missing definition");
        _definitionRegistry = definitionRegistry;
    }

    #region Query

    /// <inheritdoc/>
    public string BuildBasicSelectQuery(RequestOptions options, IEnumerable<GenericFilter> filters, DbCrossRelationDefinition? crossDef = null)
    {
        var sb = new StringBuilder();

        if (options.AsOf.HasValue)
        {
            sb.AppendLine($"set local x.asof = '{options.AsOf.Value.ToUniversalTime()}';");
        }

        sb.AppendLine("SELECT ");
        sb.AppendLine(GenerateColumns(options));
        sb.AppendLine("FROM " + GenerateSource(options));

        if (crossDef != null)
        {
            sb.AppendLine(GenerateCrossReferenceJoin(crossDef, options));
        }

        sb.AppendLine(GenerateFilterStatement(_definition.ModelType.Name, filters));

        string query = sb.ToString();
        return AddPagingToQuery(query, options);
    }

    /// <inheritdoc/>
    public string BuildExtendedSelectQuery(RequestOptions options, IEnumerable<GenericFilter> filters, DbCrossRelationDefinition? crossDef = null)
    {
        var sb = new StringBuilder();

        // Apply session settings (e.g., as-of)
        if (options.AsOf.HasValue)
        {
            sb.AppendLine($"set local x.asof = '{options.AsOf.Value.ToUniversalTime()}';");
        }

        sb.AppendLine("SELECT ");
        sb.AppendLine(GenerateColumns(options));

        foreach (var relation in _definition.Relations)
        {
            sb.Append(',');
            sb.AppendLine(GenerateJoinPostgresColumns(relation, options));
        }

        sb.AppendLine("FROM " + GenerateSource(options));

        if (crossDef != null)
        {
            sb.AppendLine(GenerateCrossReferenceJoin(crossDef, options));
        }

        foreach (var j in _definition.Relations.Where(t => !t.IsList))
        {
            var joinStatement = GetJoinPostgresStatement(j, options);
            sb.AppendLine(joinStatement);
        }

        sb.AppendLine(GenerateFilterStatement(_definition.ModelType.Name, filters));

        string query = AddPagingToQuery(sb.ToString(), options);
        Console.WriteLine(query);

        return query;
    }

    /// <inheritdoc/>
    public string BuildInsertQuery(List<GenericParameter> parameters, bool forTranslation = false)
    {
        return $"INSERT INTO {GetTableName(includeAlias: false, useTranslation: forTranslation)} ({InsertColumns(parameters)}) VALUES({InsertValues(parameters)})";
    }

    /// <inheritdoc/>
    public string BuildUpdateQuery(List<GenericParameter> parameters, bool forTranslation = false)
    {
        return $"UPDATE {GetTableName(includeAlias: false, useTranslation: forTranslation)} SET {UpdateSetStatement(parameters)} WHERE id = @_id{(forTranslation ? " AND language = @_language" : "")}";
    }

    /// <inheritdoc/>
    public string BuildUpsertQuery(List<GenericParameter> parameters, bool forTranslation = false)
    {
        return BuildMergeQuery(parameters, new List<GenericFilter>() { new GenericFilter("id", "id") }, forTranslation);
<<<<<<< HEAD
        
=======

>>>>>>> 45258677
        /*
        var sb = new StringBuilder();
        sb.AppendLine($"INSERT INTO {GetTableName(includeAlias: false, useTranslation: forTranslation)} ({InsertColumns(parameters)}) VALUES({InsertValues(parameters)})");
        sb.AppendLine(" ON CONFLICT (id) DO ");
        sb.AppendLine($"UPDATE SET {UpdateSetStatement(parameters)}");
        return sb.ToString();
        */
    }

    /// <inheritdoc/>
    public string BuildUpsertQuery(List<GenericParameter> parameters, List<GenericFilter> mergeFilter, bool forTranslation = false)
    {
        return BuildMergeQuery(parameters, mergeFilter, forTranslation);
    }

<<<<<<< HEAD
=======
    /// <inheritdoc />
    public string BuildUpsertQuery(List<GenericParameter> parameters, List<GenericFilter> mergeFilter, bool forTranslation = false)
    {
        return BuildMergeQuery(parameters, mergeFilter, forTranslation);
    }

>>>>>>> 45258677
    private string BuildMergeQuery(List<GenericParameter> parameters, List<GenericFilter> mergeFilter, bool forTranslation = false)
    {
        if (mergeFilter == null || !mergeFilter.Any())
        {
            throw new ArgumentException("Missing mergefilter");
        }

        var sb = new StringBuilder();
        sb.AppendLine("WITH N AS ( SELECT ");
        sb.AppendLine("@id as id");
        if (forTranslation)
        {
            sb.AppendLine(", @language as language");
        }

        sb.AppendLine(")");
<<<<<<< HEAD
=======

>>>>>>> 45258677
        var mergeStatementFilter = string.Join(',', mergeFilter.Select(t => $"T.{t.PropertyName} = N.{t.PropertyName}"));
        sb.AppendLine($"MERGE INTO {GetTableName(includeAlias: false, useTranslation: forTranslation)} AS T USING N ON {mergeStatementFilter}");
        if (forTranslation)
        {
            sb.AppendLine(" AND T.language = N.language");
        }

        sb.AppendLine("WHEN MATCHED");

        sb.AppendLine($"AND ({MergeUpdateMatchStatement(parameters)})");

        sb.AppendLine("THEN");
        sb.AppendLine($"UPDATE SET {UpdateSetStatement(parameters)}");
        sb.AppendLine("WHEN NOT MATCHED THEN");
        sb.AppendLine($"INSERT ({InsertColumns(parameters)}) VALUES({InsertValues(parameters)});");

        return sb.ToString();
    }

    /// <inheritdoc/>
    public string BuildDeleteQuery()
    {
        return $"DELETE FROM {GetTableName(includeAlias: false)} WHERE id = @_id";
    }

    /*DbHelperMethods*/
    private string GetTableName(bool includeAlias = true, bool useHistory = false, bool useTranslation = false, bool useHistoryView = false)
    {
        return GetTableName(_definition, includeAlias, useHistory, useTranslation, useHistoryView);
    }

    private string GetTableName(DbDefinition dbDefinition, bool includeAlias = true, bool useHistory = false, bool useTranslation = false, bool useHistoryView = false)
    {
        var config = this.config.Value;
        // If GetOrAddDefinition.Plantform == "Mssql" => Qualify names [..]
        string res = "";
        if (useHistory)
        {
            string historyTablePrefix = useHistoryView ? "" : "_";
            if (useTranslation)
            {
                res = $"{config.TranslationHistorySchema}.{historyTablePrefix}{dbDefinition.ModelType.Name}";
            }
            else
            {
                res = $"{config.BaseHistorySchema}.{historyTablePrefix}{dbDefinition.ModelType.Name}";
            }
        }
        else
        {
            if (useTranslation)
            {
                res = $"{config.TranslationSchema}.{dbDefinition.ModelType.Name}";
            }
            else
            {
                res = $"{config.BaseSchema}.{dbDefinition.ModelType.Name}";
            }
        }

        if (includeAlias)
        {
            res += $" AS {dbDefinition.ModelType.Name}";
        }

        return res;
    }

    private string GetTableAlias()
    {
        return GetTableAlias(_definition);
    }

    private string GetTableAlias(DbDefinition dbDefinition)
    {
        return dbDefinition.ModelType.Name;
    }

    /*Basic*/
    private string GenerateColumns(RequestOptions options)
    {
        bool useTranslation = !string.IsNullOrEmpty(options.Language) && _definition.HasTranslation;
        var columns = new List<string>();

        foreach (var p in _definition.Properties.Select(t => t.Property))
        {
            if (useTranslation && p.PropertyType == typeof(string))
            {
                columns.Add($"coalesce(T_{_definition.ModelType.Name}.{p.Name}, {_definition.ModelType.Name}.{p.Name}) AS {p.Name}");
            }
            else
            {
                columns.Add($"{_definition.ModelType.Name}.{p.Name} AS {p.Name}");
            }
        }

        // Add paging row number if needed
        if (options.UsePaging)
        {
            string orderBy = !string.IsNullOrEmpty(options.OrderBy) && _definition.Properties.Exists(t => t.Name.Equals(options.OrderBy, StringComparison.CurrentCultureIgnoreCase)) ? options.OrderBy : "Id";
            columns.Add($"ROW_NUMBER() OVER (ORDER BY {_definition.ModelType.Name}.{orderBy}) AS _rownum");
        }

        return string.Join(',', columns);
    }

    private string GenerateSource(RequestOptions options)
    {
        bool useTranslation = !string.IsNullOrEmpty(options.Language) && _definition.HasTranslation;
        bool useHistory = options.AsOf.HasValue;

        if (useTranslation)
        {
            // Example for translation JOIN
            return $"""
                {GetTableName(includeAlias: true, useHistory: useHistory)}
                LEFT JOIN LATERAL (SELECT * FROM {GetTableName(includeAlias: false, useTranslation: true, useHistory: useHistory)} AS T 
                WHERE T.Id = {_definition.ModelType.Name}.Id AND T.Language = @Language ) AS T_{_definition.ModelType.Name} ON 1=1
                """;
        }
        else
        {
            return GetTableName(includeAlias: true, useHistory: useHistory);
        }
    }

    /// <summary>
    /// Generates an INNER JOIN SQL statement for a cross-reference relationship.
    /// </summary>
    /// <param name="crossRef">The cross-reference definition.</param>
    /// <param name="options">Request options that may affect SQL generation.</param>
    /// <returns>A formatted SQL INNER JOIN statement.</returns>
    private string GenerateCrossReferenceJoin(DbCrossRelationDefinition crossRef, RequestOptions options)
    {
        bool useHistory = options.AsOf.HasValue;

        var crossRefDef = _definitionRegistry.TryGetDefinition(crossRef.CrossType) ?? throw new InvalidOperationException();

        string mainTable = GetTableAlias();
        string crossTable = GetTableName(crossRefDef, includeAlias: false, useHistory: useHistory);
        string mainIdentityProperty = crossRef.GetReferenceProperty(_definition.ModelType);
        string joinColumn = crossRef.GetIdentityProperty(_definition.ModelType);
        string filterColumn = crossRef.GetReverseIdentityProperty(_definition.ModelType);

        return $@"
        INNER JOIN {crossTable} AS X 
        ON {mainTable}.{mainIdentityProperty} = X.{joinColumn}
        AND X.{filterColumn} = @X_Id";
    }

    private string GenerateFilterStatement(string tableAlias, IEnumerable<GenericFilter>? filters)
    {
        if (filters == null || !filters.Any())
        {
            return string.Empty;
        }

        var conditions = new List<string>();

        foreach (var filter in filters)
        {
            string condition = filter.Comparer switch
            {
                FilterComparer.Equals => $"{tableAlias}.{filter.PropertyName} = @{filter.PropertyName}",
                FilterComparer.NotEqual => $"{tableAlias}.{filter.PropertyName} <> @{filter.PropertyName}",
                FilterComparer.GreaterThan => $"{tableAlias}.{filter.PropertyName} > @{filter.PropertyName}",
                FilterComparer.GreaterThanOrEqual => $"{tableAlias}.{filter.PropertyName} >= @{filter.PropertyName}",
                FilterComparer.LessThan => $"{tableAlias}.{filter.PropertyName} < @{filter.PropertyName}",
                FilterComparer.LessThanOrEqual => $"{tableAlias}.{filter.PropertyName} <= @{filter.PropertyName}",
                FilterComparer.StartsWith => $"{tableAlias}.{filter.PropertyName} ILIKE @{filter.PropertyName}",
                FilterComparer.EndsWith => $"{tableAlias}.{filter.PropertyName} ILIKE @{filter.PropertyName}",
                FilterComparer.Contains => $"{tableAlias}.{filter.PropertyName} ILIKE @{filter.PropertyName}",
                _ => throw new NotSupportedException($"Comparer '{filter.Comparer}' is not supported.")
            };

            conditions.Add(condition);
        }

        return conditions.Count > 0 ? "WHERE " + string.Join(" AND ", conditions) : string.Empty;
    }

    private string AddPagingToQuery(string query, RequestOptions options)
    {
        if (!options.UsePaging)
        {
            return query;
        }

        var sb = new StringBuilder();
        sb.AppendLine("WITH pagedresult AS (");
        sb.AppendLine(query);
        sb.AppendLine(")");
        sb.AppendLine("SELECT *");
        sb.AppendLine("FROM pagedresult, (SELECT MAX(pagedresult._rownum) AS totalitems FROM pagedresult) AS pageinfo");
        sb.AppendLine($"ORDER BY _rownum OFFSET {options.PageSize * (options.PageNumber - 1)} ROWS FETCH NEXT {options.PageSize} ROWS ONLY");

        return sb.ToString();
    }

    /*Extended*/
    private string GetJoinPostgresStatement(DbRelationDefinition join, RequestOptions options)
    {
        var joinDef = _definitionRegistry.TryGetDefinition(join.Ref) ?? throw new InvalidOperationException();
        bool useHistory = options.AsOf.HasValue;

        var sb = new StringBuilder();

        sb.Append($"{(join.IsOptional ? "LEFT OUTER" : "INNER")} JOIN {GetTableName(joinDef, includeAlias: false, useHistory: useHistory)} AS _{join.ExtendedProperty} ON {join.Base.Name}.{join.BaseProperty} = _{join.ExtendedProperty}.{join.RefProperty} {GetJoinPostgresFilterString(join)}");

        bool useTranslation = !string.IsNullOrEmpty(options.Language);
        if (useTranslation && joinDef.HasTranslation)
        {
            sb.AppendLine();
            sb.Append($"LEFT JOIN LATERAL (SELECT * FROM {GetTableName(joinDef, useTranslation: true, includeAlias: false, useHistory: useHistory)} AS T ");
            sb.Append($"WHERE T.Id = _{join.ExtendedProperty}.Id AND t.Language = @Language) AS T_{join.ExtendedProperty} ON 1=1");
        }

        return sb.ToString();
    }

    private string GenerateJoinPostgresColumns(DbRelationDefinition join, RequestOptions options)
    {
        var joinDef = _definitionRegistry.TryGetDefinition(join.Ref);
        if (joinDef == null)
        {
            return string.Empty;
        }

        if (!join.IsList)
        {
            bool useTranslation = !string.IsNullOrEmpty(options.Language);
            var columns = new List<string>();
            foreach (var p in joinDef.Properties.Select(t => t.Property))
            {
                if (joinDef.HasTranslation && useTranslation && p.PropertyType == typeof(string))
                {
                    columns.Add($"coalesce(T_{join.ExtendedProperty}.{p.Name}, _{join.ExtendedProperty}.{p.Name}) AS {join.ExtendedProperty}_{p.Name}");
                }
                else
                {
                    columns.Add($"_{join.ExtendedProperty}.{p.Name} AS {join.ExtendedProperty}_{p.Name}");
                }
            }

            return string.Join(',', columns);
        }
        else
        {
            return $"COALESCE((SELECT JSON_AGG(ROW_TO_JSON({join.ExtendedProperty})) FROM {GetTableName(joinDef, includeAlias: false)} AS {join.ExtendedProperty} WHERE {join.ExtendedProperty}.{join.RefProperty} = {join.Base.Name}.{join.BaseProperty}), '[]') AS {join.ExtendedProperty}";
        }
    }

    private string GetJoinPostgresFilterString(DbRelationDefinition join)
    {
        if (join.Filters == null || join.Filters.Count == 0)
        {
            return "";
        }

        string result = string.Empty;

        foreach (var filter in join.Filters)
        {
            result += $" AND {join.Base.Name}.{filter.PropertyName} = _{join.ExtendedProperty}.{filter.Value}";
        }

        return result;
    }

    /*Write*/
    private string UpdateSetStatement(IEnumerable<GenericParameter> parameters)
    {
        return UpdateSetStatement(parameters.Select(t => t.Key).ToList());
    }

    private string UpdateSetStatement(List<string> values)
    {
        return string.Join(',', values.OrderBy(t => t).Select(t => $"{t} = @{t}").ToList());
    }

    private string InsertColumns(List<GenericParameter> values)
    {
        return InsertColumns(values.Select(t => t.Key));
    }

    private string InsertColumns(IEnumerable<string> values)
    {
        return string.Join(',', values.OrderBy(t => t).Select(t => $"{t}").ToList());
    }

    private string InsertValues(List<GenericParameter> values)
    {
        return InsertValues(values.Select(t => t.Key));
    }

    private string InsertValues(IEnumerable<string> values)
    {
        return string.Join(',', values.OrderBy(t => t).Select(t => $"@{t}").ToList());
    }

    private string MergeUpdateMatchStatement(List<GenericParameter> values)
    {
        return MergeUpdateMatchStatement(values.Select(t => t.Key));
    }

    private string MergeUpdateMatchStatement(IEnumerable<string> values)
    {
        return string.Join(" OR ", values.OrderBy(t => t).Select(t => $"T.{t} <> @{t}").ToList());
    }
    #endregion

    #region Schema

    /// <inheritdoc/>
    public DbMigrationScriptCollection GetMigrationScripts()
    {
        var scriptCollection = new DbMigrationScriptCollection(_definition.ModelType);

        if (_definition.IsView)
        {
            scriptCollection.AddScripts(CreateView());
            foreach (var dep in _definition.ViewDependencies)
            {
                scriptCollection.AddDependency(dep);
            }

            return scriptCollection;
        }

        scriptCollection.AddScripts(CreateTable());

        var pk = _definition.Constraints.FirstOrDefault(t => t.IsPrimaryKey);
        foreach (var column in _definition.Properties)
        {
            if (pk != null && pk.Properties.ContainsKey(column.Name))
            {
                continue;
            }

            scriptCollection.AddScripts(CreateColumn(column));
        }

        foreach (var fk in _definition.Relations)
        {
            scriptCollection.AddScripts(CreateForeignKeyConstraint(fk));
            scriptCollection.AddDependency(fk.Ref);
        }

        foreach (var uc in _definition.Constraints)
        {
            if (uc.IsPrimaryKey)
            {
                continue;
            }

            scriptCollection.AddScripts(CreateUniqueConstraint(uc));
        }

        if (_definition.HasHistory)
        {
            scriptCollection.AddScripts(CreateSharedHistoryFunction());
            scriptCollection.AddScripts(CreateHistoryTriggersAndView(false));

            if (_definition.HasTranslation)
            {
                scriptCollection.AddScripts(CreateHistoryTriggersAndView(true));
            }
        }

        return scriptCollection;
    }

    private OrderedDictionary<string, string> CreateView()
    {
        var scripts = new OrderedDictionary<string, string>();

        var query = $"""
        CREATE OR REPLACE VIEW {GetTableName(includeAlias: false)} AS
        {_definition.ViewQuery}
        """;

        scripts.Add($"CREATE VIEW {GetTableName(includeAlias: false)}", query);

        return scripts;
    }

    private OrderedDictionary<string, string> CreateTable()
    {
        var scripts = new OrderedDictionary<string, string>();

        var pk = _definition.Constraints.FirstOrDefault(t => t.IsPrimaryKey);
        if (pk == null)
        {
            throw new Exception($"PK: {_definition.ModelType.Name} does not contain a primary key");
        }

        var properties = _definition.ModelType.GetProperties().ToList();
        foreach (var property in pk.Properties)
        {
            if (!properties.Exists(t => t.Name == property.Key))
            {
                throw new Exception($"PK: {_definition.ModelType.Name} does not contain the property '{property.Key}'");
            }
        }

        string primaryKeyDefinition = string.Join(',', pk.Properties.Select(t => $"{t.Key} {DbHelperMethods.GetPostgresType(t.Value)} NOT NULL "));

        string basicKey = $"CREATE TABLE {GetTableName(includeAlias: false)}";
        var basicTable = new StringBuilder();
        basicTable.AppendLine($"CREATE TABLE {GetTableName(includeAlias: false)} (");
        basicTable.AppendLine(primaryKeyDefinition);
        if (_definition.HasHistory)
        {
            basicTable.AppendLine(", validfrom timestamptz default now()");
        }

        basicTable.AppendLine($", CONSTRAINT PK_{_definition.ModelType.Name} PRIMARY KEY ({string.Join(',', pk.Properties.Select(t => $"{t.Key}"))})");
        basicTable.AppendLine(");");

        scripts.Add(basicKey, basicTable.ToString());

        if (_definition.HasTranslation)
        {
            string translationKey = $"CREATE TABLE {GetTableName(includeAlias: false, useTranslation: true)}";
            var translationTable = new StringBuilder();
            translationTable.AppendLine($"CREATE TABLE {GetTableName(includeAlias: false, useTranslation: true)} (");
            translationTable.AppendLine(primaryKeyDefinition);
            if (_definition.HasHistory)
            {
                translationTable.AppendLine(", validfrom timestamptz default now()");
            }

            translationTable.AppendLine($", Language text NOT NULL");
            translationTable.AppendLine($", CONSTRAINT PK_{_definition.ModelType.Name} PRIMARY KEY ({string.Join(',', _definition.Constraints.First(t => t.IsPrimaryKey).Properties.Select(t => $"{t.Key}"))}, Language)");
            translationTable.AppendLine(");");

            scripts.Add(translationKey, translationTable.ToString());
        }

        if (_definition.HasHistory)
        {
            string historyKey = $"CREATE TABLE {GetTableName(includeAlias: false, useHistory: true)}";
            var historyTable = new StringBuilder();
            historyTable.AppendLine($"CREATE TABLE {GetTableName(includeAlias: false, useHistory: true)}(");
            historyTable.AppendLine(primaryKeyDefinition);
            historyTable.AppendLine(", validfrom timestamptz default now()");
            historyTable.AppendLine(", validto timestamptz default now()");
            historyTable.AppendLine(");");

            scripts.Add(historyKey, historyTable.ToString());

            if (_definition.HasTranslation)
            {
                string historyTranslationKey = $"CREATE TABLE {GetTableName(includeAlias: false, useTranslation: true, useHistory: true)}";
                var historyTranslationTable = new StringBuilder();
                historyTranslationTable.AppendLine($"CREATE TABLE {GetTableName(includeAlias: false, useTranslation: true, useHistory: true)}(");
                historyTranslationTable.AppendLine(primaryKeyDefinition);
                historyTranslationTable.AppendLine(", validfrom timestamptz default now()");
                historyTranslationTable.AppendLine(", validto timestamptz default now()");
                historyTranslationTable.AppendLine(", Language text NOT NULL");
                historyTranslationTable.AppendLine(");");

                scripts.Add(historyTranslationKey, historyTranslationTable.ToString());
            }
        }

        return scripts;
    }

    private OrderedDictionary<string, string> CreateColumn(DbPropertyDefinition column)
    {
        var scripts = new OrderedDictionary<string, string>();

        var basic = CreateColumn(GetTableName(includeAlias: false), column.Name, DbHelperMethods.GetPostgresType(column.Property).ToString(), column.IsNullable, column.DefaultValue);
        scripts.Add(basic.Key, basic.Query);

        if (_definition.HasTranslation)
        {
            var translation = CreateColumn(GetTableName(includeAlias: false, useTranslation: true), column.Name, DbHelperMethods.GetPostgresType(column.Property).ToString(), true, column.DefaultValue);
            scripts.Add(translation.Key, translation.Query);
        }

        if (_definition.HasHistory)
        {
            var history = CreateColumn(GetTableName(includeAlias: false, useHistory: true), column.Name, DbHelperMethods.GetPostgresType(column.Property).ToString(), true, column.DefaultValue);
            scripts.Add(history.Key, history.Query);

            if (_definition.HasTranslation)
            {
                var translationHistory = CreateColumn(GetTableName(includeAlias: false, useTranslation: true, useHistory: true), column.Name, DbHelperMethods.GetPostgresType(column.Property).ToString(), true, column.DefaultValue);
                scripts.Add(translationHistory.Key, translationHistory.Query);
            }
        }

        return scripts;
    }

    private (string Key, string Query) CreateColumn(string tableName, string columnName, string columnDataType, bool isNullable, string? defaultValue = null)
    {
        var key = $"ADD COLUMN {tableName}.{columnName}";
        var query = $"ALTER TABLE {tableName} ADD {columnName} {columnDataType} {(isNullable ? "NULL" : "NOT NULL")}{(string.IsNullOrEmpty(defaultValue) ? "" : $" DEFAULT {defaultValue}")};";

        return (key, query);
    }

    private (string Key, string Query) CreateUniqueConstraint(DbConstraintDefinition constraint)
    {
        string name = string.IsNullOrEmpty(constraint.Name) ? _definition.ModelType.Name : constraint.Name;

        var props = _definition.ModelType.GetProperties();

        foreach (var property in constraint.Properties)
        {
            if (_definition.ModelType.GetProperties().Count(t => t.Name.Equals(property.Key)) == 0)
            {
                throw new Exception($"Property {property.Key} not found on {_definition.ModelType.Name}");
            }
        }

        string key = $"ADD CONSTRAINT {GetTableName(includeAlias: false)}.{name}";
        string query = $"ALTER TABLE {GetTableName(includeAlias: false)} ADD CONSTRAINT {name} UNIQUE ({string.Join(',', constraint.Properties.Keys)});";

        return (key, query);
    }

    private (string Key, string Query) CreateForeignKeyConstraint(DbRelationDefinition foreignKey)
    {
        if (!_definition.ModelType.GetProperties().ToList().Exists(t => t.Name.Equals(foreignKey.BaseProperty, StringComparison.OrdinalIgnoreCase)))
        {
            throw new Exception($"{_definition.ModelType.Name} does not contain the property '{foreignKey.BaseProperty}'");
        }

        if (!foreignKey.Ref.GetProperties().ToList().Exists(t => t.Name.Equals(foreignKey.RefProperty, StringComparison.OrdinalIgnoreCase)))
        {
            throw new Exception($"{foreignKey.Ref.Name} does not contain the property '{foreignKey.RefProperty}'");
        }

        var targetDef = _definitionRegistry.TryGetDefinition(foreignKey.Ref);
        if (targetDef == null)
        {
            throw new Exception("Type not found");
        }

        string name = string.IsNullOrEmpty(foreignKey.Name) ? $"{_definition.ModelType.Name}_{foreignKey.BaseProperty}" : foreignKey.Name;

        var key = $"ADD CONSTRAINT {GetTableName(includeAlias: false)}.{name}";
        var query = $"ALTER TABLE {GetTableName(includeAlias: false)} ADD CONSTRAINT {name} FOREIGN KEY ({foreignKey.BaseProperty}) REFERENCES {GetTableName(targetDef, includeAlias: false)} ({foreignKey.RefProperty}) {(foreignKey.UseCascadeDelete ? "ON DELETE CASCADE" : "ON DELETE SET NULL")};";

        return (key, query);
    }

    private OrderedDictionary<string, string> CreateSharedHistoryFunction()
    {
        var res = new OrderedDictionary<string, string>();

        string key = "FUNCTION update_validfrom";
        string query = """
        CREATE OR REPLACE FUNCTION dbo.update_validfrom() RETURNS trigger AS
        $$
        BEGIN
            NEW.validfrom := NOW();
            RETURN NEW;
        END;
        $$ LANGUAGE plpgsql;
        """;

        res.Add(key, query);
        return res;
    }

    private OrderedDictionary<string, string> CreateHistoryTriggersAndView(bool forTranslationTable)
    {
        var scripts = new OrderedDictionary<string, string>();

        /*
        var shared = CreateSharedHistoryFunction();
        scripts.Add(shared.key, shared.query);
        */

        string tableName = GetTableName(includeAlias: false, useTranslation: forTranslationTable);

        string columnDefinitions = string.Join(',', _definition.Properties.Select(t => t.Name));
        string columnOldDefinitions = string.Join(',', _definition.Properties.Select(t => $"OLD.{t.Name}"));

        string keyTriggerUpdateValidFrom = $"TRIGGER {_definition.ModelType.Name}_update_validfrom ON {tableName}";
        string queryTriggerUpdateValidFrom = $"""
        CREATE OR REPLACE TRIGGER {_definition.ModelType.Name}_update_validfrom BEFORE UPDATE ON {tableName}
        FOR EACH ROW EXECUTE FUNCTION dbo.update_validfrom();
        """;

        scripts.Add(keyTriggerUpdateValidFrom, queryTriggerUpdateValidFrom);

        string copyToHistoryFuncName = $"{tableName}_copy_to_history()";
        string keyCopyToHistory = $"FUNCTION {copyToHistoryFuncName}";
        string queryCopyToHistory = $"""
        CREATE OR REPLACE FUNCTION {copyToHistoryFuncName} RETURNS TRIGGER AS $$ BEGIN
        INSERT INTO {GetTableName(includeAlias: false, useHistory: true, useTranslation: forTranslationTable)} ({columnDefinitions}, {(forTranslationTable ? "language, " : "")}validfrom, validto) VALUES({columnOldDefinitions}, {(forTranslationTable ? "OLD.language, " : "")}OLD.validfrom, now());
        RETURN NEW;
        END; $$ LANGUAGE plpgsql;
        CREATE OR REPLACE TRIGGER {_definition.ModelType.Name}_History AFTER UPDATE ON {tableName}
        FOR EACH ROW EXECUTE FUNCTION {copyToHistoryFuncName};
        """;
        scripts.Add(keyCopyToHistory, queryCopyToHistory);

        string viewKey = $"VIEW {GetTableName(includeAlias: false, useHistory: true, useHistoryView: true, useTranslation: forTranslationTable)}";
        string viewQuery = $"""
        CREATE OR REPLACE VIEW {GetTableName(includeAlias: false, useHistory: true, useHistoryView: true, useTranslation: forTranslationTable)} AS
        SELECT {columnDefinitions}, {(forTranslationTable ? "language, " : "")} validfrom, validto
        FROM  {GetTableName(useHistory: true, useTranslation: forTranslationTable)}
        WHERE validfrom <= coalesce(current_setting('x.asof', true)::timestamptz, now())
        AND validto > coalesce(current_setting('x.asof', true)::timestamptz, now())
        UNION ALL
        SELECT  {columnDefinitions}, {(forTranslationTable ? "language, " : "")}validfrom, now() AS validto
        FROM {tableName}
        where validfrom <= coalesce(current_setting('x.asof', true)::timestamptz, now());
        """;
        scripts.Add(viewKey, viewQuery);

        return scripts;
    }
    #endregion
}<|MERGE_RESOLUTION|>--- conflicted
+++ resolved
@@ -109,11 +109,6 @@
     public string BuildUpsertQuery(List<GenericParameter> parameters, bool forTranslation = false)
     {
         return BuildMergeQuery(parameters, new List<GenericFilter>() { new GenericFilter("id", "id") }, forTranslation);
-<<<<<<< HEAD
-        
-=======
-
->>>>>>> 45258677
         /*
         var sb = new StringBuilder();
         sb.AppendLine($"INSERT INTO {GetTableName(includeAlias: false, useTranslation: forTranslation)} ({InsertColumns(parameters)}) VALUES({InsertValues(parameters)})");
@@ -123,21 +118,13 @@
         */
     }
 
+
     /// <inheritdoc/>
     public string BuildUpsertQuery(List<GenericParameter> parameters, List<GenericFilter> mergeFilter, bool forTranslation = false)
     {
         return BuildMergeQuery(parameters, mergeFilter, forTranslation);
     }
 
-<<<<<<< HEAD
-=======
-    /// <inheritdoc />
-    public string BuildUpsertQuery(List<GenericParameter> parameters, List<GenericFilter> mergeFilter, bool forTranslation = false)
-    {
-        return BuildMergeQuery(parameters, mergeFilter, forTranslation);
-    }
-
->>>>>>> 45258677
     private string BuildMergeQuery(List<GenericParameter> parameters, List<GenericFilter> mergeFilter, bool forTranslation = false)
     {
         if (mergeFilter == null || !mergeFilter.Any())
@@ -154,10 +141,7 @@
         }
 
         sb.AppendLine(")");
-<<<<<<< HEAD
-=======
-
->>>>>>> 45258677
+        
         var mergeStatementFilter = string.Join(',', mergeFilter.Select(t => $"T.{t.PropertyName} = N.{t.PropertyName}"));
         sb.AppendLine($"MERGE INTO {GetTableName(includeAlias: false, useTranslation: forTranslation)} AS T USING N ON {mergeStatementFilter}");
         if (forTranslation)
