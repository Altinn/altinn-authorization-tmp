﻿using System.Text;
using Altinn.AccessMgmt.Persistence.Core.Definitions;
using Altinn.AccessMgmt.Persistence.Core.Helpers;
using Altinn.AccessMgmt.Persistence.Core.Models;
using Microsoft.Extensions.Options;

namespace Altinn.AccessMgmt.Persistence.Core.QueryBuilders;

/// <inheritdoc/>
public class PostgresQueryBuilder : IDbQueryBuilder
{
    private readonly IOptions<AccessMgmtPersistenceOptions> _config;
    private readonly DbDefinition _definition;
    private readonly DbDefinitionRegistry _definitionRegistry;

    /// <summary>
    /// QueryBuilder for Postgres
    /// </summary>
    /// <param name="options"><see cref="IOptions{TOptions}"/></param>
    /// <param name="type">Type</param>
    /// <param name="definitionRegistry">DbDefinitionRegistry</param>
    public PostgresQueryBuilder(IOptions<AccessMgmtPersistenceOptions> options, Type type, DbDefinitionRegistry definitionRegistry)
    {
        _config = options;
        _definition = definitionRegistry.TryGetDefinition(type) ?? throw new Exception("Missing definition");
        _definitionRegistry = definitionRegistry;
    }

    #region Query

    /// <inheritdoc/>
    public string BuildBasicSelectQuery(RequestOptions options, IEnumerable<GenericFilter> filters, DbCrossRelationDefinition crossDef = null)
    {
        var sb = new StringBuilder();

        if (options.AsOf.HasValue)
        {
            sb.AppendLine($"set local x.asof = '{options.AsOf.Value.ToUniversalTime()}';");
        }

        sb.AppendLine("SELECT ");
        sb.AppendLine(GenerateColumns(options));
        sb.AppendLine("FROM " + GenerateSource(options));

        if (crossDef != null)
        {
            sb.AppendLine(GenerateCrossReferenceJoin(crossDef, options));
        }

        sb.AppendLine(GenerateFilterStatement(_definition.ModelType.Name, filters));

        string query = sb.ToString();
        return AddPagingToQuery(query, options);
    }

    /// <inheritdoc/>
    public string BuildExtendedSelectQuery(RequestOptions options, IEnumerable<GenericFilter> filters, DbCrossRelationDefinition crossDef = null)
    {
        var sb = new StringBuilder();

        // Apply session settings (e.g., as-of)
        if (options.AsOf.HasValue)
        {
            sb.AppendLine($"set local x.asof = '{options.AsOf.Value.ToUniversalTime()}';");
        }

        sb.AppendLine("SELECT ");
        sb.AppendLine(GenerateColumns(options));

        foreach (var relation in _definition.Relations)
        {
            sb.Append(',');
            sb.AppendLine(GenerateJoinPostgresColumns(relation, options));
        }

        sb.AppendLine("FROM " + GenerateSource(options));

        if (crossDef != null)
        {
            sb.AppendLine(GenerateCrossReferenceJoin(crossDef, options));
        }

        foreach (var j in _definition.Relations.Where(t => !t.IsList))
        {
            var joinStatement = GetJoinPostgresStatement(j, options);
            sb.AppendLine(joinStatement);
        }

        sb.AppendLine(GenerateFilterStatement(_definition.ModelType.Name, filters));

        string query = AddPagingToQuery(sb.ToString(), options);
        Console.WriteLine(query);

        return query;
    }

    /// <inheritdoc/>
    public string BuildInsertQuery(List<GenericParameter> parameters, bool forTranslation = false)
    {
        return $"INSERT INTO {GetTableName(includeAlias: false, useTranslation: forTranslation)} ({InsertColumns(parameters)}) VALUES({InsertValues(parameters)})";
    }

    /// <inheritdoc/>
    public string BuildUpdateQuery(List<GenericParameter> parameters, bool forTranslation = false)
    {
        return $"UPDATE {GetTableName(includeAlias: false, useTranslation: forTranslation)} SET {UpdateSetStatement(parameters)} WHERE id = @_id{(forTranslation ? " AND language = @_language" : string.Empty)}";
    }

    /// <inheritdoc/>
    public string BuildUpsertQuery(List<GenericParameter> parameters, bool forTranslation = false)
    {
        return BuildMergeQuery(parameters, [new GenericFilter("id", "id")], forTranslation);

        /*
        var sb = new StringBuilder();
        sb.AppendLine($"INSERT INTO {GetTableName(includeAlias: false, useTranslation: forTranslation)} ({InsertColumns(parameters)}) VALUES({InsertValues(parameters)})");
        sb.AppendLine(" ON CONFLICT (id) DO ");
        sb.AppendLine($"UPDATE SET {UpdateSetStatement(parameters)}");
        return sb.ToString();
        */
    }


    /// <inheritdoc/>
    public string BuildUpsertQuery(List<GenericParameter> parameters, List<GenericFilter> mergeFilter, bool forTranslation = false)
    {
        return BuildMergeQuery(parameters, mergeFilter, forTranslation);
    }

    private string BuildMergeQuery(List<GenericParameter> parameters, List<GenericFilter> mergeFilter, bool forTranslation = false)
    {
        if (mergeFilter == null || !mergeFilter.Any())
        {
            throw new ArgumentException("Missing mergefilter");
        }

        var sb = new StringBuilder();
        sb.AppendLine("WITH N AS ( SELECT ");
        sb.AppendLine("@id as id");
        if (forTranslation)
        {
            sb.AppendLine(", @language as language");
        }

        sb.AppendLine(")");
<<<<<<< HEAD
        
        var mergeStatementFilter = string.Join(',', mergeFilter.Select(t => $"T.{t.PropertyName} = N.{t.PropertyName}"));
=======

        var mergeStatementFilter = string.Join(" AND ", mergeFilter.Select(t => $"T.{t.PropertyName} = N.{t.PropertyName}"));
>>>>>>> 824cdf2d
        sb.AppendLine($"MERGE INTO {GetTableName(includeAlias: false, useTranslation: forTranslation)} AS T USING N ON {mergeStatementFilter}");
        if (forTranslation)
        {
            sb.AppendLine(" AND T.language = N.language");
        }

        sb.AppendLine("WHEN MATCHED");

        sb.AppendLine($"AND ({MergeUpdateMatchStatement(parameters)})");

        sb.AppendLine("THEN");
        sb.AppendLine($"UPDATE SET {UpdateSetStatement(parameters)}");
        sb.AppendLine("WHEN NOT MATCHED THEN");
        sb.AppendLine($"INSERT ({InsertColumns(parameters)}) VALUES({InsertValues(parameters)});");

        return sb.ToString();
    }

    /// <inheritdoc/>
    public string BuildDeleteQuery(IEnumerable<GenericFilter> filters)
    {
        var filterStatement = GenerateFilterStatement(_definition.ModelType.Name, filters);
        return $"DELETE FROM {GetTableName(includeAlias: false)} {filterStatement}";
    }

    /// <inheritdoc />
    public string GetTableName(bool includeAlias = true, bool useHistory = false, bool useTranslation = false, bool useHistoryView = false)
    {
        return GetTableName(_definition, includeAlias, useHistory, useTranslation, useHistoryView);
    }

    private string GetTableName(DbDefinition dbDefinition, bool includeAlias = true, bool useHistory = false, bool useTranslation = false, bool useHistoryView = false)
    {
        var config = this._config.Value;

        string res = string.Empty;
        if (useHistory)
        {
            string historyTablePrefix = useHistoryView ? string.Empty : "_";
            if (useTranslation)
            {
                res = $"{config.TranslationHistorySchema}.{historyTablePrefix}{dbDefinition.ModelType.Name}";
            }
            else
            {
                res = $"{config.BaseHistorySchema}.{historyTablePrefix}{dbDefinition.ModelType.Name}";
            }
        }
        else
        {
            if (useTranslation)
            {
                res = $"{config.TranslationSchema}.{dbDefinition.ModelType.Name}";
            }
            else
            {
                res = $"{config.BaseSchema}.{dbDefinition.ModelType.Name}";
            }
        }

        if (includeAlias)
        {
            res += $" AS {dbDefinition.ModelType.Name}";
        }

        return res;
    }

    private string GetTableAlias()
    {
        return GetTableAlias(_definition);
    }

    private string GetTableAlias(DbDefinition dbDefinition)
    {
        return dbDefinition.ModelType.Name;
    }

    /*Basic*/
    private string GenerateColumns(RequestOptions options)
    {
        bool useTranslation = !string.IsNullOrEmpty(options.Language) && _definition.HasTranslation;
        var columns = new List<string>();

        foreach (var p in _definition.Properties.Select(t => t.Property))
        {
            if (useTranslation && p.PropertyType == typeof(string))
            {
                columns.Add($"coalesce(T_{_definition.ModelType.Name}.{p.Name}, {_definition.ModelType.Name}.{p.Name}) AS {p.Name}");
            }
            else
            {
                columns.Add($"{_definition.ModelType.Name}.{p.Name} AS {p.Name}");
            }
        }

        // Add paging row number if needed
        if (options.UsePaging)
        {
            string orderBy = !string.IsNullOrEmpty(options.OrderBy) && _definition.Properties.Exists(t => t.Name.Equals(options.OrderBy, StringComparison.CurrentCultureIgnoreCase)) ? options.OrderBy : "Id";
            columns.Add($"ROW_NUMBER() OVER (ORDER BY {_definition.ModelType.Name}.{orderBy}) AS _rownum");
        }

        return string.Join(',', columns);
    }

    private string GenerateSource(RequestOptions options)
    {
        bool useTranslation = !string.IsNullOrEmpty(options.Language) && _definition.HasTranslation;
        bool useHistory = options.AsOf.HasValue;

        if (useTranslation)
        {
            // Example for translation JOIN
            return $"""
                {GetTableName(includeAlias: true, useHistory: useHistory)}
                LEFT JOIN LATERAL (SELECT * FROM {GetTableName(includeAlias: false, useTranslation: true, useHistory: useHistory)} AS T 
                WHERE T.Id = {_definition.ModelType.Name}.Id AND T.Language = @Language ) AS T_{_definition.ModelType.Name} ON 1=1
                """;
        }
        else
        {
            return GetTableName(includeAlias: true, useHistory: useHistory);
        }
    }

    /// <summary>
    /// Generates an INNER JOIN SQL filterStatement for a cross-reference relationship.
    /// </summary>
    /// <param name="crossRef">The cross-reference definition.</param>
    /// <param name="options">Request options that may affect SQL generation.</param>
    /// <returns>A formatted SQL INNER JOIN filterStatement.</returns>
    private string GenerateCrossReferenceJoin(DbCrossRelationDefinition crossRef, RequestOptions options)
    {
        bool useHistory = options.AsOf.HasValue;

        var crossRefDef = _definitionRegistry.TryGetDefinition(crossRef.CrossType) ?? throw new InvalidOperationException();

        string mainTable = GetTableAlias();
        string crossTable = GetTableName(crossRefDef, includeAlias: false, useHistory: useHistory);
        string mainIdentityProperty = crossRef.GetReferenceProperty(_definition.ModelType);
        string joinColumn = crossRef.GetIdentityProperty(_definition.ModelType);
        string filterColumn = crossRef.GetReverseIdentityProperty(_definition.ModelType);

        return $@"
        INNER JOIN {crossTable} AS X 
        ON {mainTable}.{mainIdentityProperty} = X.{joinColumn}
        AND X.{filterColumn} = @X_Id";
    }

    private string GenerateFilterStatement(string tableAlias, IEnumerable<GenericFilter> filters)
    {
        if (filters == null || !filters.Any())
        {
            return string.Empty;
        }

        var conditions = new List<string>();

        foreach (var filter in filters)
        {
            string condition = filter.Comparer switch
            {
                FilterComparer.Equals => $"{tableAlias}.{filter.PropertyName} = @{filter.PropertyName}",
                FilterComparer.NotEqual => $"{tableAlias}.{filter.PropertyName} <> @{filter.PropertyName}",
                FilterComparer.GreaterThan => $"{tableAlias}.{filter.PropertyName} > @{filter.PropertyName}",
                FilterComparer.GreaterThanOrEqual => $"{tableAlias}.{filter.PropertyName} >= @{filter.PropertyName}",
                FilterComparer.LessThan => $"{tableAlias}.{filter.PropertyName} < @{filter.PropertyName}",
                FilterComparer.LessThanOrEqual => $"{tableAlias}.{filter.PropertyName} <= @{filter.PropertyName}",
                FilterComparer.StartsWith => $"{tableAlias}.{filter.PropertyName} ILIKE @{filter.PropertyName}",
                FilterComparer.EndsWith => $"{tableAlias}.{filter.PropertyName} ILIKE @{filter.PropertyName}",
                FilterComparer.Contains => $"{tableAlias}.{filter.PropertyName} ILIKE @{filter.PropertyName}",
                _ => throw new NotSupportedException($"Comparer '{filter.Comparer}' is not supported.")
            };

            conditions.Add(condition);
        }

        return conditions.Count > 0 ? "WHERE " + string.Join(" AND ", conditions) : string.Empty;
    }

    private string AddPagingToQuery(string query, RequestOptions options)
    {
        if (!options.UsePaging)
        {
            return query;
        }

        var sb = new StringBuilder();
        sb.AppendLine("WITH pagedresult AS (");
        sb.AppendLine(query);
        sb.AppendLine(")");
        sb.AppendLine("SELECT *");
        sb.AppendLine("FROM pagedresult, (SELECT MAX(pagedresult._rownum) AS totalitems FROM pagedresult) AS pageinfo");
        sb.AppendLine($"ORDER BY _rownum OFFSET {options.PageSize * (options.PageNumber - 1)} ROWS FETCH NEXT {options.PageSize} ROWS ONLY");

        return sb.ToString();
    }

    /*Extended*/
    private string GetJoinPostgresStatement(DbRelationDefinition join, RequestOptions options)
    {
        var joinDef = _definitionRegistry.TryGetDefinition(join.Ref) ?? throw new InvalidOperationException();
        bool useHistory = options.AsOf.HasValue;

        var sb = new StringBuilder();

        sb.Append($"{(join.IsOptional ? "LEFT OUTER" : "INNER")} JOIN {GetTableName(joinDef, includeAlias: false, useHistory: useHistory)} AS _{join.ExtendedProperty} ON {join.Base.Name}.{join.BaseProperty} = _{join.ExtendedProperty}.{join.RefProperty} {GetJoinPostgresFilterString(join)}");

        bool useTranslation = !string.IsNullOrEmpty(options.Language);
        if (useTranslation && joinDef.HasTranslation)
        {
            sb.AppendLine();
            sb.Append($"LEFT JOIN LATERAL (SELECT * FROM {GetTableName(joinDef, useTranslation: true, includeAlias: false, useHistory: useHistory)} AS T ");
            sb.Append($"WHERE T.Id = _{join.ExtendedProperty}.Id AND t.Language = @Language) AS T_{join.ExtendedProperty} ON 1=1");
        }

        return sb.ToString();
    }

    private string GenerateJoinPostgresColumns(DbRelationDefinition join, RequestOptions options)
    {
        var joinDef = _definitionRegistry.TryGetDefinition(join.Ref);
        if (joinDef == null)
        {
            return string.Empty;
        }

        if (!join.IsList)
        {
            bool useTranslation = !string.IsNullOrEmpty(options.Language);
            var columns = new List<string>();
            foreach (var p in joinDef.Properties.Select(t => t.Property))
            {
                if (joinDef.HasTranslation && useTranslation && p.PropertyType == typeof(string))
                {
                    columns.Add($"coalesce(T_{join.ExtendedProperty}.{p.Name}, _{join.ExtendedProperty}.{p.Name}) AS {join.ExtendedProperty}_{p.Name}");
                }
                else
                {
                    columns.Add($"_{join.ExtendedProperty}.{p.Name} AS {join.ExtendedProperty}_{p.Name}");
                }
            }

            return string.Join(',', columns);
        }
        else
        {
            return $"COALESCE((SELECT JSON_AGG(ROW_TO_JSON({join.ExtendedProperty})) FROM {GetTableName(joinDef, includeAlias: false)} AS {join.ExtendedProperty} WHERE {join.ExtendedProperty}.{join.RefProperty} = {join.Base.Name}.{join.BaseProperty}), '[]') AS {join.ExtendedProperty}";
        }
    }

    private string GetJoinPostgresFilterString(DbRelationDefinition join)
    {
        if (join.Filters == null || join.Filters.Count == 0)
        {
            return string.Empty;
        }

        string result = string.Empty;

        foreach (var filter in join.Filters)
        {
            result += $" AND {join.Base.Name}.{filter.PropertyName} = _{join.ExtendedProperty}.{filter.Value}";
        }

        return result;
    }

    /*Write*/
    private string UpdateSetStatement(IEnumerable<GenericParameter> parameters)
    {
        return UpdateSetStatement(parameters.Select(t => t.Key).ToList());
    }

    private string UpdateSetStatement(List<string> values)
    {
        return string.Join(',', values.OrderBy(t => t).Select(t => $"{t} = @{t}").ToList());
    }

    private string InsertColumns(List<GenericParameter> values)
    {
        return InsertColumns(values.Select(t => t.Key));
    }

    private string InsertColumns(IEnumerable<string> values)
    {
        return string.Join(',', values.OrderBy(t => t).Select(t => $"{t}").ToList());
    }

    private string InsertValues(List<GenericParameter> values)
    {
        return InsertValues(values.Select(t => t.Key));
    }

    private string InsertValues(IEnumerable<string> values)
    {
        return string.Join(',', values.OrderBy(t => t).Select(t => $"@{t}").ToList());
    }

    private string MergeUpdateMatchStatement(List<GenericParameter> values)
    {
        return MergeUpdateMatchStatement(values.Select(t => t.Key));
    }

    private string MergeUpdateMatchStatement(IEnumerable<string> values)
    {
        return string.Join(" OR ", values.OrderBy(t => t).Select(t => $"T.{t} <> @{t}").ToList());
    }
    #endregion

    #region Schema

    /// <inheritdoc/>
    public DbMigrationScriptCollection GetMigrationScripts()
    {
        var scriptCollection = new DbMigrationScriptCollection(_definition.ModelType);

        if (_definition.IsView)
        {
            scriptCollection.AddScripts(CreateView());
            foreach (var dep in _definition.ViewDependencies)
            {
                scriptCollection.AddDependency(dep);
            }

            return scriptCollection;
        }

        scriptCollection.AddScripts(CreateTable());

        var pk = _definition.Constraints.FirstOrDefault(t => t.IsPrimaryKey);
        foreach (var column in _definition.Properties)
        {
            if (pk != null && pk.Properties.ContainsKey(column.Name))
            {
                continue;
            }

            scriptCollection.AddScripts(CreateColumn(column));
        }

        foreach (var fk in _definition.Relations)
        {
            scriptCollection.AddScripts(CreateForeignKeyConstraint(fk));
            scriptCollection.AddDependency(fk.Ref);
        }

        foreach (var uc in _definition.Constraints)
        {
            if (uc.IsPrimaryKey)
            {
                continue;
            }

            scriptCollection.AddScripts(CreateUniqueConstraint(uc));
        }

        if (_definition.HasHistory)
        {
            scriptCollection.AddScripts(CreateSharedHistoryFunction());
            scriptCollection.AddScripts(CreateHistoryTriggersAndView(false));

            if (_definition.HasTranslation)
            {
                scriptCollection.AddScripts(CreateHistoryTriggersAndView(true));
            }
        }

        return scriptCollection;
    }

    private OrderedDictionary<string, string> CreateView()
    {
        var scripts = new OrderedDictionary<string, string>();

        var query = $"""
        CREATE OR REPLACE VIEW {GetTableName(includeAlias: false)} AS
        {_definition.ViewQuery}
        """;

        scripts.Add($"CREATE VIEW {GetTableName(includeAlias: false)}", query);

        return scripts;
    }

    private OrderedDictionary<string, string> CreateTable()
    {
        var scripts = new OrderedDictionary<string, string>();

        var pk = _definition.Constraints.FirstOrDefault(t => t.IsPrimaryKey);
        if (pk == null)
        {
            throw new Exception($"PK: {_definition.ModelType.Name} does not contain a primary key");
        }

        var properties = _definition.ModelType.GetProperties().ToList();
        foreach (var property in pk.Properties)
        {
            if (!properties.Exists(t => t.Name == property.Key))
            {
                throw new Exception($"PK: {_definition.ModelType.Name} does not contain the property '{property.Key}'");
            }
        }

        string primaryKeyDefinition = string.Join(',', pk.Properties.Select(t => $"{t.Key} {DbHelperMethods.GetPostgresType(t.Value)} NOT NULL "));

        string basicKey = $"CREATE TABLE {GetTableName(includeAlias: false)}";
        var basicTable = new StringBuilder();
        basicTable.AppendLine($"CREATE TABLE {GetTableName(includeAlias: false)} (");
        basicTable.AppendLine(primaryKeyDefinition);
        if (_definition.HasHistory)
        {
            basicTable.AppendLine(", validfrom timestamptz default now()");
        }

        basicTable.AppendLine($", CONSTRAINT PK_{_definition.ModelType.Name} PRIMARY KEY ({string.Join(',', pk.Properties.Select(t => $"{t.Key}"))})");
        basicTable.AppendLine(");");

        scripts.Add(basicKey, basicTable.ToString());

        if (_definition.HasTranslation)
        {
            string translationKey = $"CREATE TABLE {GetTableName(includeAlias: false, useTranslation: true)}";
            var translationTable = new StringBuilder();
            translationTable.AppendLine($"CREATE TABLE {GetTableName(includeAlias: false, useTranslation: true)} (");
            translationTable.AppendLine(primaryKeyDefinition);
            if (_definition.HasHistory)
            {
                translationTable.AppendLine(", validfrom timestamptz default now()");
            }

            translationTable.AppendLine($", Language text NOT NULL");
            translationTable.AppendLine($", CONSTRAINT PK_{_definition.ModelType.Name} PRIMARY KEY ({string.Join(',', _definition.Constraints.First(t => t.IsPrimaryKey).Properties.Select(t => $"{t.Key}"))}, Language)");
            translationTable.AppendLine(");");

            scripts.Add(translationKey, translationTable.ToString());
        }

        if (_definition.HasHistory)
        {
            string historyKey = $"CREATE TABLE {GetTableName(includeAlias: false, useHistory: true)}";
            var historyTable = new StringBuilder();
            historyTable.AppendLine($"CREATE TABLE {GetTableName(includeAlias: false, useHistory: true)}(");
            historyTable.AppendLine(primaryKeyDefinition);
            historyTable.AppendLine(", validfrom timestamptz default now()");
            historyTable.AppendLine(", validto timestamptz default now()");
            historyTable.AppendLine(");");

            scripts.Add(historyKey, historyTable.ToString());

            if (_definition.HasTranslation)
            {
                string historyTranslationKey = $"CREATE TABLE {GetTableName(includeAlias: false, useTranslation: true, useHistory: true)}";
                var historyTranslationTable = new StringBuilder();
                historyTranslationTable.AppendLine($"CREATE TABLE {GetTableName(includeAlias: false, useTranslation: true, useHistory: true)}(");
                historyTranslationTable.AppendLine(primaryKeyDefinition);
                historyTranslationTable.AppendLine(", validfrom timestamptz default now()");
                historyTranslationTable.AppendLine(", validto timestamptz default now()");
                historyTranslationTable.AppendLine(", Language text NOT NULL");
                historyTranslationTable.AppendLine(");");

                scripts.Add(historyTranslationKey, historyTranslationTable.ToString());
            }
        }

        return scripts;
    }

    private OrderedDictionary<string, string> CreateColumn(DbPropertyDefinition column)
    {
        var scripts = new OrderedDictionary<string, string>();

        var basic = CreateColumn(GetTableName(includeAlias: false), column.Name, DbHelperMethods.GetPostgresType(column.Property).ToString(), column.IsNullable, column.DefaultValue);
        scripts.Add(basic.Key, basic.Query);

        if (_definition.HasTranslation)
        {
            var translation = CreateColumn(GetTableName(includeAlias: false, useTranslation: true), column.Name, DbHelperMethods.GetPostgresType(column.Property).ToString(), true, column.DefaultValue);
            scripts.Add(translation.Key, translation.Query);
        }

        if (_definition.HasHistory)
        {
            var history = CreateColumn(GetTableName(includeAlias: false, useHistory: true), column.Name, DbHelperMethods.GetPostgresType(column.Property).ToString(), true, column.DefaultValue);
            scripts.Add(history.Key, history.Query);

            if (_definition.HasTranslation)
            {
                var translationHistory = CreateColumn(GetTableName(includeAlias: false, useTranslation: true, useHistory: true), column.Name, DbHelperMethods.GetPostgresType(column.Property).ToString(), true, column.DefaultValue);
                scripts.Add(translationHistory.Key, translationHistory.Query);
            }
        }

        return scripts;
    }

    private (string Key, string Query) CreateColumn(string tableName, string columnName, string columnDataType, bool isNullable, string defaultValue = null)
    {
        var key = $"ADD COLUMN {tableName}.{columnName}";
        var query = $"ALTER TABLE {tableName} ADD {columnName} {columnDataType} {(isNullable ? "NULL" : "NOT NULL")}{(string.IsNullOrEmpty(defaultValue) ? string.Empty : $" DEFAULT {defaultValue}")};";

        return (key, query);
    }

    private (string Key, string Query) CreateUniqueConstraint(DbConstraintDefinition constraint)
    {
        string name = string.IsNullOrEmpty(constraint.Name) ? _definition.ModelType.Name : constraint.Name;

        var props = _definition.ModelType.GetProperties();

        foreach (var property in constraint.Properties)
        {
            if (_definition.ModelType.GetProperties().Count(t => t.Name.Equals(property.Key)) == 0)
            {
                throw new Exception($"Property {property.Key} not found on {_definition.ModelType.Name}");
            }
        }

        string key = $"ADD CONSTRAINT {GetTableName(includeAlias: false)}.{name}";
        string query = $"ALTER TABLE {GetTableName(includeAlias: false)} ADD CONSTRAINT {name} UNIQUE ({string.Join(',', constraint.Properties.Keys)});";

        return (key, query);
    }

    private (string Key, string Query) CreateForeignKeyConstraint(DbRelationDefinition foreignKey)
    {
        if (!_definition.ModelType.GetProperties().ToList().Exists(t => t.Name.Equals(foreignKey.BaseProperty, StringComparison.OrdinalIgnoreCase)))
        {
            throw new Exception($"{_definition.ModelType.Name} does not contain the property '{foreignKey.BaseProperty}'");
        }

        if (!foreignKey.Ref.GetProperties().ToList().Exists(t => t.Name.Equals(foreignKey.RefProperty, StringComparison.OrdinalIgnoreCase)))
        {
            throw new Exception($"{foreignKey.Ref.Name} does not contain the property '{foreignKey.RefProperty}'");
        }

        var targetDef = _definitionRegistry.TryGetDefinition(foreignKey.Ref);
        if (targetDef == null)
        {
            throw new Exception("Type not found");
        }

        string name = string.IsNullOrEmpty(foreignKey.Name) ? $"{_definition.ModelType.Name}_{foreignKey.BaseProperty}" : foreignKey.Name;

        var key = $"ADD CONSTRAINT {GetTableName(includeAlias: false)}.{name}";
        var query = $"ALTER TABLE {GetTableName(includeAlias: false)} ADD CONSTRAINT {name} FOREIGN KEY ({foreignKey.BaseProperty}) REFERENCES {GetTableName(targetDef, includeAlias: false)} ({foreignKey.RefProperty}) {(foreignKey.UseCascadeDelete ? "ON DELETE CASCADE" : "ON DELETE SET NULL")};";

        return (key, query);
    }

    private OrderedDictionary<string, string> CreateSharedHistoryFunction()
    {
        var res = new OrderedDictionary<string, string>();

        string key = "FUNCTION update_validfrom";
        string query = """
        CREATE OR REPLACE FUNCTION dbo.update_validfrom() RETURNS trigger AS
        $$
        BEGIN
            NEW.validfrom := NOW();
            RETURN NEW;
        END;
        $$ LANGUAGE plpgsql;
        """;

        res.Add(key, query);
        return res;
    }

    private OrderedDictionary<string, string> CreateHistoryTriggersAndView(bool forTranslationTable)
    {
        var scripts = new OrderedDictionary<string, string>();

        /*
        var shared = CreateSharedHistoryFunction();
        scripts.Add(shared.key, shared.query);
        */

        string tableName = GetTableName(includeAlias: false, useTranslation: forTranslationTable);

        string columnDefinitions = string.Join(',', _definition.Properties.Select(t => t.Name));
        string columnOldDefinitions = string.Join(',', _definition.Properties.Select(t => $"OLD.{t.Name}"));

        string keyTriggerUpdateValidFrom = $"TRIGGER {_definition.ModelType.Name}_update_validfrom ON {tableName}";
        string queryTriggerUpdateValidFrom = $"""
        CREATE OR REPLACE TRIGGER {_definition.ModelType.Name}_update_validfrom BEFORE UPDATE ON {tableName}
        FOR EACH ROW EXECUTE FUNCTION dbo.update_validfrom();
        """;

        scripts.Add(keyTriggerUpdateValidFrom, queryTriggerUpdateValidFrom);

        string copyToHistoryFuncName = $"{tableName}_copy_to_history()";
        string keyCopyToHistory = $"FUNCTION {copyToHistoryFuncName}";
        string queryCopyToHistory = $"""
        CREATE OR REPLACE FUNCTION {copyToHistoryFuncName} RETURNS TRIGGER AS $$ BEGIN
        INSERT INTO {GetTableName(includeAlias: false, useHistory: true, useTranslation: forTranslationTable)} ({columnDefinitions}, {(forTranslationTable ? "language, " : string.Empty)}validfrom, validto) VALUES({columnOldDefinitions}, {(forTranslationTable ? "OLD.language, " : string.Empty)}OLD.validfrom, now());
        RETURN NEW;
        END; $$ LANGUAGE plpgsql;
        CREATE OR REPLACE TRIGGER {_definition.ModelType.Name}_History AFTER UPDATE ON {tableName}
        FOR EACH ROW EXECUTE FUNCTION {copyToHistoryFuncName};
        """;
        scripts.Add(keyCopyToHistory, queryCopyToHistory);

        string viewKey = $"VIEW {GetTableName(includeAlias: false, useHistory: true, useHistoryView: true, useTranslation: forTranslationTable)}";
        string viewQuery = $"""
        CREATE OR REPLACE VIEW {GetTableName(includeAlias: false, useHistory: true, useHistoryView: true, useTranslation: forTranslationTable)} AS
        SELECT {columnDefinitions}, {(forTranslationTable ? "language, " : string.Empty)} validfrom, validto
        FROM  {GetTableName(useHistory: true, useTranslation: forTranslationTable)}
        WHERE validfrom <= coalesce(current_setting('x.asof', true)::timestamptz, now())
        AND validto > coalesce(current_setting('x.asof', true)::timestamptz, now())
        UNION ALL
        SELECT  {columnDefinitions}, {(forTranslationTable ? "language, " : string.Empty)}validfrom, now() AS validto
        FROM {tableName}
        where validfrom <= coalesce(current_setting('x.asof', true)::timestamptz, now());
        """;
        scripts.Add(viewKey, viewQuery);

        return scripts;
    }
    #endregion
}<|MERGE_RESOLUTION|>--- conflicted
+++ resolved
@@ -143,13 +143,8 @@
         }
 
         sb.AppendLine(")");
-<<<<<<< HEAD
-        
-        var mergeStatementFilter = string.Join(',', mergeFilter.Select(t => $"T.{t.PropertyName} = N.{t.PropertyName}"));
-=======
 
         var mergeStatementFilter = string.Join(" AND ", mergeFilter.Select(t => $"T.{t.PropertyName} = N.{t.PropertyName}"));
->>>>>>> 824cdf2d
         sb.AppendLine($"MERGE INTO {GetTableName(includeAlias: false, useTranslation: forTranslation)} AS T USING N ON {mergeStatementFilter}");
         if (forTranslation)
         {
