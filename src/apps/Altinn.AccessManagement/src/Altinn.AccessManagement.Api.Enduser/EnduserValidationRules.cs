using Altinn.AccessManagement.Api.Enduser.Models;
using Altinn.AccessMgmt.Core.Models;
using Altinn.Authorization.Api.Contracts.AccessManagement;
using Altinn.Authorization.ProblemDetails;

namespace Altinn.AccessManagement.Core.Errors;

/// <summary>
/// A utility class that provides methods for validating data using a series of rules.
/// </summary>
public static class EnduserValidationRules
{
    /// <summary>
    /// A delegate representing a validation rule that accepts a reference to a <see cref="ValidationErrorBuilder"/>
    /// and adds errors if validation fails.
    /// </summary>
    /// <param name="errors">The reference to the <see cref="ValidationErrorBuilder"/> where validation errors are added.</param>
    public delegate void ValidationRule(ref ValidationErrorBuilder errors);

    /// <summary>
    /// A delegate that returns a validation rule that accepts a reference to a <see cref="ValidationErrorBuilder"/>
    /// and adds errors if validation fails.
    /// </summary>
    public delegate ValidationRule RuleExpression();

    /// <summary>
    /// Validates a series of rules against the provided parameters.
    /// It executes each rule in sequence and returns a <see cref="ValidationProblemInstance"/>
    /// if any validation errors are found, or <c>null</c> if no errors exist.
    /// </summary>
    /// <param name="rules">An array of validation rules to apply.</param>
    /// <returns>
    /// A <see cref="ValidationProblemInstance"/> containing validation errors, if any,
    /// or <c>null</c> if the validation passed without any errors.
    /// </returns>
    public static ValidationProblemInstance? Validate(params RuleExpression[] rules)
    {
        var builder = default(ValidationErrorBuilder);
        All(rules)()(ref builder);
        builder.TryBuild(out var result);
        return result;
    }

    /// <summary>
    /// Validates a series of rules against the provided parameters.
    /// It executes each rule in sequence and returns a <see cref="ValidationProblemInstance"/>
    /// if any validation errors are found, or <c>null</c> if no errors exist.
    /// </summary>
    /// <param name="rules">An array of validation rules to apply.</param>
    /// <returns>
    /// A <see cref="ValidationProblemInstance"/> containing validation errors, if any,
    /// or <c>null</c> if the validation passed without any errors.
    /// </returns>
    public static ValidationProblemInstance? Validate(params ValidationRule[] rules)
    {
        var builder = default(ValidationErrorBuilder);
        foreach (var rule in rules)
        {
            rule(ref builder);
        }

        builder.TryBuild(out var result);

        return result;
    }

    /// <summary>
    /// Combines multiple validation rules that must all pass.
    /// </summary>
    /// <param name="funcs">The validation functions to combine.</param>
    /// <returns>A combined validation rule that applies all the specified rules.</returns>
    public static RuleExpression All(params RuleExpression[] funcs) => () =>
    {
        var results = new List<ValidationRule>();
        foreach (var func in funcs)
        {
            if (func() is var fn && fn is { })
            {
                results.Add(fn);
            }
        }

        return (ref ValidationErrorBuilder errors) =>
        {
            foreach (var result in results)
            {
                result(ref errors);
            }
        };
    };

    /// <summary>
    /// Combines multiple validation rules where at least one must pass.
    /// </summary>
    /// <param name="funcs">The validation functions to combine.</param>
    /// <returns>A combined validation rule that applies any of the specified rules.</returns>
    public static RuleExpression Any(params RuleExpression[] funcs) => () =>
    {
        var results = new List<ValidationRule>();
        foreach (var func in funcs)
        {
            if (func() is var fn && fn is { })
            {
                results.Add(fn);
            }
        }

        if (results.Count == funcs.Length)
        {
            return (ref ValidationErrorBuilder errors) =>
            {
                foreach (var result in results)
                {
                    result(ref errors);
                }
            };
        }

        return null;
    };

    /// <summary>
    /// Validates the default query parameters for an end user.
    /// </summary>
    /// <param name="party">The UUID of the acting party (the user acting on behalf). Can also be "me".</param>
    /// <param name="from">The UUID of the 'from' party (could be a person or an organization).</param>
    /// <param name="to">The UUID of the 'to' party (could be a person or an organization).</param>
    /// <returns>
    /// A <see cref="ValidationProblemInstance"/> with validation errors if any.
    /// </returns>
    public static ValidationProblemInstance EnduserAddConnection(string party, string from, string to) => Validate(
        QueryParameters.Party(party),
        QueryParameters.PartyFrom(from),
        QueryParameters.PartyTo(to),
        QueryParameters.EnduserAddCombination(party, from, to)
    );

    /// <summary>
    /// Validates the default query parameters for an end user.
    /// </summary>
    /// <param name="party">The UUID of the acting party (the user acting on behalf). Can also be "me".</param>
    /// <param name="from">The UUID of the 'from' party (could be a person or an organization).</param>
    /// <param name="to">The UUID of the 'to' party (could be a person or an organization).</param>
    /// <param name="packageId">The UUID of the package</param>
    /// <param name="packageUrn">The URN of the package</param>
    /// <returns>
    /// A <see cref="ValidationProblemInstance"/> with validation errors if any.
    /// </returns>
    public static ValidationProblemInstance EnduserAddConnectionPackage(string party, string from, string to, Guid? packageId, string packageUrn) => Validate(
        QueryParameters.Party(party),
        QueryParameters.PartyFrom(from),
        QueryParameters.PartyTo(to),
        QueryParameters.PackageReference(packageId, packageUrn),
        QueryParameters.EnduserAddCombination(party, from, to)
    );

    /// <summary>
    /// Validates the default query parameters for an end user.
    /// </summary>
    /// <param name="party">The UUID of the acting party (the user acting on behalf). Can also be "me".</param>
    /// <param name="from">The UUID of the 'from' party (could be a person or an organization).</param>
    /// <param name="to">The UUID of the 'to' party (could be a person or an organization).</param>
    /// <returns>
    /// A <see cref="ValidationProblemInstance"/> with validation errors if any.
    /// </returns>
    public static ValidationProblemInstance EnduserReadConnection(string party, string from, string to) => Validate(
        QueryParameters.Party(party),
        QueryParameters.EnduserReadInputCombination(party, from, to),
        Any(
            QueryParameters.PartyFrom(from),
            QueryParameters.PartyTo(to)
        )
    );

    /// <summary>
    /// Validates the default query parameters for an end user.
    /// </summary>
    /// <param name="party">The UUID of the acting party (the user acting on behalf). Can also be "me".</param>
    /// <param name="from">The UUID of the 'from' party (could be a person or an organization).</param>
    /// <param name="to">The UUID of the 'to' party (could be a person or an organization).</param>
    /// <returns>
    /// A <see cref="ValidationProblemInstance"/> with validation errors if any.
    /// </returns>
    public static ValidationProblemInstance EnduserRemoveConnection(string party, string from, string to) => Validate(
        QueryParameters.Party(party),
        QueryParameters.PartyFrom(from),
        QueryParameters.PartyTo(to),
        QueryParameters.EnduserRemoveCombination(party, from, to)
    );

    /// <summary>
    /// Validates the default query parameters for an end user.
    /// </summary>
    /// <param name="party">The UUID of the acting party (the user acting on behalf). Can also be "me".</param>
    /// <param name="from">The UUID of the 'from' party (could be a person or an organization).</param>
    /// <param name="to">The UUID of the 'to' party (could be a person or an organization).</param>
    /// <param name="packageId">The UUID of the package</param>
    /// <param name="packageUrn">The URN of the package</param>
    /// <returns>
    /// A <see cref="ValidationProblemInstance"/> with validation errors if any.
    /// </returns>
    public static ValidationProblemInstance EnduserRemoveConnectionPacakge(string party, string from, string to, Guid? packageId, string packageUrn) => Validate(
        QueryParameters.Party(party),
        QueryParameters.PartyFrom(from),
        QueryParameters.PartyTo(to),
        QueryParameters.PackageReference(packageId, packageUrn),
        QueryParameters.EnduserRemoveCombination(party, from, to)
    );

    /// <summary>
    /// Provides validation rules for query parameters.
    /// </summary>
    public static class QueryParameters
    {
        private static IEnumerable<string> ParamKeywords { get; } = ["me", "all"];

        private static string ParamKeywordsToString { get; } = "<me, all | blank, uuid>";

        /// <summary>
        /// Checks if any packages exist with given ID.
        /// </summary>
        /// <param name="packages">Lists of packages</param>
        /// <param name="paramName">name of query parameter</param>
        /// <returns></returns>
        internal static RuleExpression AnyPackages(IEnumerable<ConnectionPackage> packages, string paramName = "packageId") => () =>
        {
            ArgumentNullException.ThrowIfNull(packages);
            ArgumentException.ThrowIfNullOrEmpty(paramName);

            if (packages.Any())
            {
                return null;
            }

            return (ref ValidationErrorBuilder errors) =>
                errors.Add(ValidationErrors.InvalidResource, $"QUERY/{paramName}", [new("Packages", $"No packages found.")]);
        };

        /// <summary>
        /// Checks the list of packages all <see cref="BasePackage.IsAssignable"/> is set to true.
        /// </summary>
        /// <param name="packages">list of packages</param>
        /// <param name="paramName">name of the query parameter</param>
        /// <returns></returns>
        internal static RuleExpression PackageIsAssignableByDefinition(IEnumerable<ExtConnectionPackage> packages, string paramName = "packageId") => () =>
        {
            ArgumentNullException.ThrowIfNull(packages);
            ArgumentException.ThrowIfNullOrEmpty(paramName);

            if (packages.All(t => t.Package.IsAssignable))
            {
                return null;
            }

            var packagesNotAssignable = packages
                .Where(p => p.Package.IsAssignable)
                .Select(p => p.Id);

            return (ref ValidationErrorBuilder errors) =>
                errors.Add(ValidationErrors.InvalidQueryParameter, $"QUERY/{paramName}", [new("Packages", $"{string.Join(",", packagesNotAssignable)} are not assignable.")]);
        };

        /// <summary>
<<<<<<< HEAD
        /// Checks is packages can be asigned by checking <see cref="BaseConnectionPackage.CanAssign"/> is set to to true.
=======
        /// Checks the list of packages that all are assignable to the recipient entity type.
        /// </summary>
        /// <param name="packageUrns">list of packages</param>
        /// <param name="toEntity">entity the assignment is to be made to</param>
        /// <param name="paramName">name of the query parameter</param>
        /// <returns></returns>
        internal static RuleExpression PackageIsAssignableToRecipient(IEnumerable<string> packageUrns, ExtEntity toEntity, string paramName = "packageId") => () =>
        {
            ArgumentNullException.ThrowIfNull(packageUrns);
            ArgumentException.ThrowIfNullOrEmpty(paramName);

            if (toEntity.Type.Id == EntityTypeId.Organization)
            {
                var packagesNotAssignableToOrg = packageUrns
                    .Where(p => p.Equals("urn:altinn:accesspackage:hovedadministrator"))
                    .Select(p => p);

                if (packagesNotAssignableToOrg.Any())
                {
                    return (ref ValidationErrorBuilder errors) =>
                        errors.Add(ValidationErrors.InvalidQueryParameter, $"QUERY/{paramName}", [new("Packages", $"{string.Join(", ", packagesNotAssignableToOrg)} are not assignable to an organization.")]);
                }
            }

            return null;
        };

        /// <summary>
        /// Checks is packages can be asigned by checking <see cref="ConnectionPackage.CanAssign"/> is set to to true.
>>>>>>> 66d5f74d
        /// </summary>
        /// <param name="packages">List of packages.</param>
        /// <param name="paramName">name of the query parameter.</param>
        /// <returns></returns>
        internal static RuleExpression PackageIsAssignableByUser(IEnumerable<ConnectionPackage> packages, string paramName = "packageId") => () =>
        {
            ArgumentNullException.ThrowIfNull(packages);
            ArgumentException.ThrowIfNullOrEmpty(paramName);

            if (packages.All(t => t.CanAssign))
            {
                return null;
            }

            var packagesNotAssignableByUser = packages
                .Where(p => p.CanAssign)
                .Select(p => p.Id);

            return (ref ValidationErrorBuilder errors) =>
                errors.Add(ValidationErrors.InvalidQueryParameter, $"QUERY/{paramName}", [new("Packages", $"Packages with IDs {string.Join(",", packagesNotAssignableByUser)} can't be assigned by user.")]);
        };

        /// <summary>
        /// Used to check if package exists by check URN and resulkt of the DB lookup.
        /// </summary>
        /// <param name="packages">List of packags</param>
        /// <param name="packageName">Name of the package.</param>
        /// <param name="paramName">name of the query URN parameter.</param>
        /// <returns></returns>
        internal static RuleExpression PackageUrnLookup(IEnumerable<Package> packages, string packageName, string paramName = "package") => () =>
        {
            ArgumentNullException.ThrowIfNull(packages);
            ArgumentException.ThrowIfNullOrEmpty(paramName);

            if (packages?.Count() == 0)
            {
                return (ref ValidationErrorBuilder errors) =>
                    errors.Add(ValidationErrors.InvalidQueryParameter, $"QUERY/{paramName}", [new("packages", $"No packages were found with the name '{packageName}'.")]
                    );
            }

            if (packages?.Count() == 1)
            {
                return null;
            }

            var msg = string.Join(",", packages.Select(p => p.Id.ToString()));
            return (ref ValidationErrorBuilder errors) =>
                errors.Add(ValidationErrors.InvalidQueryParameter, $"QUERY/{paramName}", [new("packages", $"Multiple packages were found with the name '{packageName}'.")]
                );
        };

        /// <summary>
        /// Used to check if package exists by check URN and resulkt of the DB lookup.
        /// </summary>
        /// <param name="packageLookupResult">Lookup result of packages based on input</param>
        /// <param name="packageName">Name of the package.</param>
        /// <param name="paramName">name of the query URN parameter.</param>
        /// <returns></returns>
        internal static RuleExpression PackageUrnLookup(IEnumerable<Package> packageLookupResult, IEnumerable<string> packageName, string paramName = "package") => () =>
        {
            ArgumentNullException.ThrowIfNull(packageLookupResult);
            ArgumentException.ThrowIfNullOrEmpty(paramName);

            if (!packageLookupResult.Any())
            {
                var msg = string.Join(",", packageName.Select(p => p.ToString()));
                return (ref ValidationErrorBuilder errors) =>
                    errors.Add(ValidationErrors.InvalidQueryParameter, $"QUERY/{paramName}", [new("packages", $"No packages were found with the names '{msg}'.")]
                );
            }

            if (packageLookupResult.Count() != packageName.Count())
            {
                var pkgsNotFound = packageName.Where(n => packageLookupResult.Any(p => p.Name.Equals(n, StringComparison.InvariantCultureIgnoreCase)));
                return (ref ValidationErrorBuilder errors) =>
                    errors.Add(ValidationErrors.InvalidQueryParameter, $"QUERY/{paramName}", [new("packages", $"Packages with name(s) was not found '{pkgsNotFound}'.")]
                );
            }

            return null;
        };

        internal static RuleExpression AuthorizePackageAssignment(IEnumerable<AccessPackageDto.Check> packages, string paramName = "packageId") => () =>
        {
            if (packages.Any(p => !p.Result))
            {
                var packageUrns = string.Join(", ", packages.Select(p => p.Package.Urn));
                return (ref ValidationErrorBuilder errors) => errors.Add(ValidationErrors.UserNotAuthorized, $"QUERY/{paramName}", [new("packages", $"User is not allowed to assign the following package(s) '{packageUrns}'.")]);
            }

            return null;
        };

        /// <summary>
        /// Checks if any packages are assigned. Used along with cascade delete
        /// </summary>
        /// <param name="packages">List of packages.</param>
        /// <param name="paramName">name of the query parameter.</param>
        internal static RuleExpression HasPackagesAssigned(IEnumerable<AssignmentPackage> packages, string paramName = "cascade") => () =>
        {
            ArgumentNullException.ThrowIfNull(packages);
            ArgumentException.ThrowIfNullOrEmpty(paramName);

            if (packages.Any())
            {
                return (ref ValidationErrorBuilder errors) =>
                    errors.Add(ValidationErrors.AssignmentIsActiveInOneOrMoreDelegations, $"QUERY/{paramName}", [new("packages", $"following packages has active assignments [{string.Join(",", packages.Select(p => p.Id.ToString()))}].")]);
            }

            return null;
        };

        /// <summary>
        /// Checks whether any packages are assigned. Used in conjunction with cascade delete.
        /// </summary>
        /// <param name="packages">List of role assignments.</param>
        /// <param name="roleCode">The name of the role to verify.</param>
        /// <param name="paramNameFrom">The name of the source query parameter.</param>
        /// <param name="paramNameTo">The name of the target query parameter.</param>
        internal static RuleExpression VerifyAssignmentRoleExists(IEnumerable<Assignment> packages, string roleCode, string paramNameFrom = "from", string paramNameTo = "to") => () =>
        {
            if (packages is { } && packages.Any())
            {
                return null;
            }

            return (ref ValidationErrorBuilder errors) =>
            {
                errors.Add(ValidationErrors.InvalidQueryParameter, $"QUERY/{paramNameFrom}", [new("packages", $"No active role assignments of type '{roleCode}' were found from the value in query parameter '{paramNameFrom}' to the value in query parameter '{paramNameTo}'.")]);
            };
        };

        /// <summary>
        /// Checks if any delegations are given assigned. Used along with cascade delete
        /// </summary>
        /// <param name="delegations">List of delegations.</param>
        /// <param name="paramName">name of the query parameter.</param>
        internal static RuleExpression HasDelegationsAssigned(IEnumerable<Delegation> delegations, string paramName = "cascade") => () =>
        {
            ArgumentNullException.ThrowIfNull(delegations);
            if (delegations.Any())
            {
                return (ref ValidationErrorBuilder errors) =>
                    errors.Add(ValidationErrors.EntityNotExists, $"QUERY/{paramName}", [new("packages", string.Join(",", delegations.Select(p => p.Id.ToString())))]);
            }

            return null;
        };

        /// <summary>
        /// Checks if party exists
        /// </summary>
        /// <returns></returns>
        internal static RuleExpression PartyExists(Entity party, string paramName = "party") => () =>
        {
            if (party is { })
            {
                return null;
            }

            return (ref ValidationErrorBuilder errors) =>
                errors.Add(ValidationErrors.EntityNotExists, $"QUERY/{paramName}", [new("party", $"Entity do not exists.")]);
        };

        internal static RuleExpression PartyIsEntityType(ExtEntity party, string entityType, string paramName = "party") => () =>
        {
            if (party is { })
            {
                if (party.Type.Name.Equals(entityType, StringComparison.InvariantCultureIgnoreCase))
                {
                    return null;
                }
            }

            return (ref ValidationErrorBuilder errors) =>
                errors.Add(ValidationErrors.EntityNotExists, $"QUERY/{paramName}", [new("party", $"Entity do not exists or entity is not of type '{entityType}'.")]);
        };

        /// <summary>
        /// Validates combination of input parameters
        /// </summary>
        internal static RuleExpression EnduserAddCombination(string party, string from, string to) => () =>
        {
            if (!Guid.TryParse(party, out var partyUuid) || partyUuid == Guid.Empty)
            {
                return (ref ValidationErrorBuilder errors) =>
                    errors.Add(ValidationErrors.InvalidQueryParameter, $"QUERY/party", [new("party", $"Paramater is not a valid a UUID.")]);
            }

            if (!Guid.TryParse(from, out var fromUuid) || fromUuid == Guid.Empty)
            {
                return (ref ValidationErrorBuilder errors) =>
                    errors.Add(ValidationErrors.InvalidQueryParameter, $"QUERY/party", [new("from", $"Parameter is not a valid UUID.")]);
            }

            if (!Guid.TryParse(to, out var toUuid) || toUuid == Guid.Empty)
            {
                return (ref ValidationErrorBuilder errors) =>
                    errors.Add(ValidationErrors.InvalidQueryParameter, $"QUERY/party", [new("to", $"Parameter is not a valid UUID.")]);
            }

            if (partyUuid != fromUuid)
            {
                return (ref ValidationErrorBuilder errors) =>
                {
                    errors.Add(ValidationErrors.InvalidQueryParameter, $"QUERY/from", [new("from", "must match the 'party' UUID.")]);
                };
            }

            return null;
        };

        /// <summary>
        /// Validates that the acting party matches either the 'from' or 'to' party,
        /// and ensures that none of the provided UUIDs are invalid or empty. If any UUID is 
        /// set to "me", it will be replaced by the user's UUID.
        /// </summary>
        /// <param name="party">The UUID of the acting party (the user acting on behalf). Can also be "me".</param>
        /// <param name="from">The UUID of the 'from' party (could be a person or an organization).</param>
        /// <param name="to">The UUID of the 'to' party (could be a person or an organization).</param>
        /// <returns>
        /// A validation rule that adds an error if any UUID is invalid or empty, 
        /// or if the party does not match either the 'from' or 'to' UUID.
        /// </returns>
        internal static RuleExpression EnduserReadInputCombination(string party, string from, string to) => () =>
        {
            if (!Guid.TryParse(party, out var partyUuid))
            {
                return (ref ValidationErrorBuilder errors) =>
                    errors.Add(ValidationErrors.InvalidQueryParameter, $"QUERY/party", [new("party", $"The 'party' parameter is not valid.")]);
            }

            if (!string.IsNullOrEmpty(from) && Guid.TryParse(from, out var fromUuid) && fromUuid == partyUuid)
            {
                return null;
            }

            if (!string.IsNullOrEmpty(to) && Guid.TryParse(to, out var toUuid) && toUuid == partyUuid)
            {
                return null;
            }

            return (ref ValidationErrorBuilder errors) =>
            {
                errors.Add(ValidationErrors.InvalidQueryParameter, $"QUERY/from", [new("from", "Either the 'from' UUID or the 'to' UUID must match the 'party' UUID. Neither matches the 'party' UUID.")]);
                errors.Add(ValidationErrors.InvalidQueryParameter, $"QUERY/to", [new("to", "Either the 'to' UUID or the 'from' UUID must match the 'party' UUID. Neither matches the 'party' UUID.")]);
            };
        };

        /// <summary>
        /// Delete combination
        /// </summary>
        /// <param name="party">The UUID of the acting party (the user acting on behalf). Can also be "me".</param>
        /// <param name="from">The UUID of the 'from' party (could be a person or an organization).</param>
        /// <param name="to">The UUID of the 'to' party (could be a person or an organization).</param>
        /// <returns></returns>
        internal static RuleExpression EnduserRemoveCombination(string party, string from, string to) => () =>
        {
            if (!Guid.TryParse(party, out var partyUuid))
            {
                return (ref ValidationErrorBuilder errors) =>
                    errors.Add(ValidationErrors.InvalidQueryParameter, $"QUERY/party", [new("party", $"The 'party' parameter is not valid.")]);
            }

            if (!Guid.TryParse(from, out var fromUuid) || fromUuid == Guid.Empty)
            {
                return (ref ValidationErrorBuilder errors) =>
                    errors.Add(ValidationErrors.InvalidQueryParameter, $"QUERY/from", [new("from", $"Parameter is not a valid UUID.")]);
            }

            if (!Guid.TryParse(to, out var toUuid) || toUuid == Guid.Empty)
            {
                return (ref ValidationErrorBuilder errors) =>
                    errors.Add(ValidationErrors.InvalidQueryParameter, $"QUERY/to", [new("to", $"Parameter is not a valid UUID.")]);
            }

            if (partyUuid != fromUuid && partyUuid != toUuid)
            {
                return (ref ValidationErrorBuilder errors) =>
                {
                    errors.Add(ValidationErrors.InvalidQueryParameter, $"QUERY/from", [new("from", "Either the 'from' UUID or the 'to' UUID must match the 'party' UUID. Neither matches the 'party' UUID.")]);
                    errors.Add(ValidationErrors.InvalidQueryParameter, $"QUERY/to", [new("to", "Either the 'to' UUID or the 'from' UUID must match the 'party' UUID. Neither matches the 'party' UUID.")]);
                };
            }

            return null;
        };

        /// <summary>
        /// Validates that a party query parameter is either a valid UUID
        /// or matches one of the predefined keywords (e.g., "me", "all") <see cref="ParamKeywords"/>.
        /// </summary>
        /// <param name="party">The value of the party query parameter to validate.</param>
        /// <param name="paramName">The name of the query parameter (used for error reporting).</param>
        /// <param name="values">values to assert</param>
        /// <returns>
        /// A validation rule that adds an error if the party value is not a valid UUID
        /// and does not match any of the predefined keywords <see cref="ParamKeywords"/>.
        /// </returns>
        internal static RuleExpression PartyIs(string party, string paramName = "party", params string[] values) => () =>
        {
            if (Guid.TryParse(party, out var _))
            {
                return null;
            }

            foreach (var value in values)
            {
                if (string.Equals(party, value, StringComparison.InvariantCultureIgnoreCase))
                {
                    return null;
                }
            }

            return (ref ValidationErrorBuilder errors) =>
                errors.Add(ValidationErrors.InvalidQueryParameter, $"QUERY/{paramName}", [new("party", $"Party '{party}' must be a valid UUID or one of <{ParamKeywordsToString}>.")]);
        };

        /// <summary>
        /// Validates that a party query parameter is either a valid UUID
        /// or matches one of the predefined keywords (e.g., "me", "all") <see cref="ParamKeywords"/>.
        /// </summary>
        /// <param name="party">The value of the party query parameter to validate.</param>
        /// <param name="paramName">The name of the query parameter (used for error reporting).</param>
        /// <returns>
        /// A validation rule that adds an error if the party value is not a valid UUID
        /// and does not match any of the predefined keywords <see cref="ParamKeywords"/>.
        /// </returns>
        internal static RuleExpression Party(string party, string paramName = "party") => () =>
        {
            if (Guid.TryParse(party, out var _))
            {
                return null;
            }

            foreach (var keyword in ParamKeywords)
            {
                if (string.Equals(party, keyword, StringComparison.InvariantCultureIgnoreCase))
                {
                    return null;
                }
            }

            return (ref ValidationErrorBuilder errors) =>
                errors.Add(ValidationErrors.InvalidQueryParameter, $"QUERY/{paramName}", [new("party", $"Given party of combination of parties must be a valid UUID or one of {ParamKeywordsToString}.")]);
        };

        /// <summary>
        /// Validates the 'from' party query parameter.
        /// The value must be a valid UUID or one of the predefined keywords ("me", "all") <see cref="ParamKeywords"/>.
        /// </summary>
        /// <param name="party">The value of the 'from' query parameter to validate.</param>
        /// <returns>A validation rule that adds an error if validation fails.</returns>
        internal static RuleExpression PartyFrom(string party) => Party(party, "from");

        /// <summary>
        /// Validates the 'to' party query parameter.
        /// The value must be a valid UUID or one of the predefined keywords ("me", "all") <see cref="ParamKeywords"/>.
        /// </summary>
        /// <param name="party">The value of the 'to' query parameter to validate.</param>
        /// <returns>A validation rule that adds an error if validation fails.</returns>
        internal static RuleExpression PartyTo(string party) => Party(party, "to");

        /// <summary>
        /// Validates packages ID
        /// </summary>
        /// <param name="packageId">Package ID.</param>
        /// <param name="packageUrn">Package URN.</param>
        /// <param name="paramNamePackageId">query param name for package UUID.</param>
        /// <param name="paramNamePackage">query param name for package URN.</param>
        internal static RuleExpression PackageReference(Guid? packageId, string packageUrn, string paramNamePackageId = "packageId", string paramNamePackage = "package") => () =>
        {
            if ((packageId.HasValue && packageId != Guid.Empty) != !string.IsNullOrEmpty(packageUrn))
            {
                return null;
            }

            if (packageId.HasValue && !string.IsNullOrEmpty(packageUrn))
            {
                return (ref ValidationErrorBuilder errors) =>
                {
                    errors.Add(ValidationErrors.InvalidQueryParameter, $"QUERY/{paramNamePackageId}", [new("package", "Provide either a package URN or a package ID, not both.")]);
                    errors.Add(ValidationErrors.InvalidQueryParameter, $"QUERY/{paramNamePackage}", [new("package", "Provide either a package URN or a package ID, not both.")]);
                };
            }

            if (packageId.HasValue && packageId.Value == Guid.Empty)
            {
                return (ref ValidationErrorBuilder errors) =>
                {
                    errors.Add(ValidationErrors.InvalidQueryParameter, $"QUERY/{paramNamePackageId}", [new("package", $"The provided package ID '{packageId}' is an empty UUID, which is invalid.")]);
                };
            }

            return (ref ValidationErrorBuilder errors) =>
            {
                errors.Add(ValidationErrors.InvalidQueryParameter, $"QUERY/{paramNamePackageId}", [new("package", "Either a package URN or a package ID must be provided.")]);
                errors.Add(ValidationErrors.InvalidQueryParameter, $"QUERY/{paramNamePackage}", [new("package", "Either a package URN or a package ID must be provided.")]);
            };
        };

        /// <summary>
        /// Validates packages ID
        /// </summary>
        /// <param name="packageIds">Package ID.</param>
        /// <param name="packageUrns">Package URN.</param>
        /// <param name="paramNamePackageId">query param name for package UUID.</param>
        /// <param name="paramNamePackage">query param name for package URN.</param>
        internal static RuleExpression PackageReferences(IEnumerable<Guid>? packageIds, IEnumerable<string> packageUrns, string paramNamePackageId = "packageIds", string paramNamePackage = "packages") => () =>
        {
            bool hasIds = packageIds?.Any() == true;
            bool hasUrns = packageUrns?.Any() == true;

            // Early success if only one of them is present and valid
            if ((hasIds ^ hasUrns) && (!hasIds || packageIds!.All(g => g != Guid.Empty)))
            {
                return null;
            }

            return (ref ValidationErrorBuilder errors) =>
            {
                // Both present
                if (hasIds && hasUrns)
                {
                    errors.Add(ValidationErrors.InvalidQueryParameter, $"QUERY/{paramNamePackageId}", [new("package", "Either list of package URNs or a package IDs must be provided, not both.")]);
                    errors.Add(ValidationErrors.InvalidQueryParameter, $"QUERY/{paramNamePackage}", [new("package", "Either list of package URNs or a package IDs must be provided, not both.")]);
                }

                // Both missing
                if (!hasIds && !hasUrns)
                {
                    errors.Add(ValidationErrors.InvalidQueryParameter, $"QUERY/{paramNamePackageId}", [new("package", "Either a package URN or a package ID must be provided.")]);
                    errors.Add(ValidationErrors.InvalidQueryParameter, $"QUERY/{paramNamePackage}", [new("package", "Either a package URN or a package ID must be provided.")]);
                }

                // Invalid Guids
                if (hasIds && packageIds!.Any(g => g == Guid.Empty))
                {
                    errors.Add(ValidationErrors.InvalidQueryParameter, $"QUERY/{paramNamePackageId}", [new("package", "Package IDs must be non-empty GUIDs.")]);
                }
            };
        };
    }
}<|MERGE_RESOLUTION|>--- conflicted
+++ resolved
@@ -261,9 +261,6 @@
         };
 
         /// <summary>
-<<<<<<< HEAD
-        /// Checks is packages can be asigned by checking <see cref="BaseConnectionPackage.CanAssign"/> is set to to true.
-=======
         /// Checks the list of packages that all are assignable to the recipient entity type.
         /// </summary>
         /// <param name="packageUrns">list of packages</param>
@@ -293,7 +290,6 @@
 
         /// <summary>
         /// Checks is packages can be asigned by checking <see cref="ConnectionPackage.CanAssign"/> is set to to true.
->>>>>>> 66d5f74d
         /// </summary>
         /// <param name="packages">List of packages.</param>
         /// <param name="paramName">name of the query parameter.</param>
