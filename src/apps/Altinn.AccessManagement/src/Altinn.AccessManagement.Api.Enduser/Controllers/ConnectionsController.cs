using System.Diagnostics;
using System.Net.Mime;
using Altinn.AccessManagement.Api.Enduser.Models;
using Altinn.AccessManagement.Core.Constants;
using Altinn.AccessManagement.Core.Errors;
using Altinn.AccessManagement.Core.Models;
using Altinn.AccessMgmt.Core.Services;
using Altinn.AccessMgmt.Core.Services.Contracts;
using Altinn.AccessMgmt.PersistenceEF.Audit;
using Altinn.AccessMgmt.PersistenceEF.Constants;
using Altinn.AccessMgmt.PersistenceEF.Utils;
using Altinn.Authorization.Api.Contracts.AccessManagement;
using Altinn.Authorization.ProblemDetails;
using Microsoft.AspNetCore.Authorization;
using Microsoft.AspNetCore.Mvc;
using Microsoft.FeatureManagement.Mvc;

namespace Altinn.AccessManagement.Api.Enduser.Controllers;

/// <summary>
/// Controller for en user api operations for connections
/// </summary>
[ApiController]
[Route("accessmanagement/api/v1/enduser/connections")]
[FeatureGate(AccessManagementEnduserFeatureFlags.ControllerConnections)]
[Authorize(Policy = AuthzConstants.SCOPE_PORTAL_ENDUSER)]
public class ConnectionsController(IConnectionService connectionService) : ControllerBase
{
    private IConnectionService ConnectionService { get; } = connectionService;

    private Action<ConnectionOptions> ConfigureConnections { get; } = options =>
    {
        options.AllowedWriteFromEntityTypes = [EntityTypeConstants.Organisation];
        options.AllowedWriteToEntityTypes = [EntityTypeConstants.Organisation];
        options.AllowedReadFromEntityTypes = [EntityTypeConstants.Organisation, EntityTypeConstants.Person];
        options.AllowedReadToEntityTypes = [EntityTypeConstants.Organisation, EntityTypeConstants.Person];
        options.FilterFromEntityTypes = EntityTypeConstants.AllTranslations().Select(e => e.Id);
        options.FilterToEntityTypes = EntityTypeConstants.AllTranslations().Select(e => e.Id);
    };

    /// <summary>
    /// Get connections between the authenticated user's selected party and the specified target party.
    /// </summary>
    [HttpGet]
    [Authorize(Policy = AuthzConstants.POLICY_ACCESS_MANAGEMENT_ENDUSER_READ)]
    [ProducesResponseType<PaginatedResult<CompactRelationDto>>(StatusCodes.Status200OK, MediaTypeNames.Application.Json)]
    [ProducesResponseType<AltinnProblemDetails>(StatusCodes.Status400BadRequest, MediaTypeNames.Application.Json)]
    [ProducesResponseType(StatusCodes.Status401Unauthorized)]
    [ProducesResponseType(StatusCodes.Status403Forbidden)]
    public async Task<IActionResult> GetConnections([FromQuery] ConnectionInput connection, [FromQuery, FromHeader] PagingInput paging, CancellationToken cancellationToken = default)
    {
        if (EnduserValidationRules.EnduserReadConnection(connection.Party, connection.From, connection.To) is var problem && problem is { })
        {
            return problem.ToActionResult();
        }

        var validFromUuid = Guid.TryParse(connection.From, out var fromUuid);
        var validToUuid = Guid.TryParse(connection.To, out var toUuid);
        _ = Guid.TryParse(connection.Party, out var partyUuid);

        var result = await ConnectionService.GetAssignments(partyUuid, validFromUuid ? fromUuid : null, validToUuid ? toUuid : null, ConfigureConnections, cancellationToken);
        if (result.IsProblem)
        {
            return result.Problem.ToActionResult();
        }

        return Ok(PaginatedResult.Create(result.Value, null));
    }

    /// <summary>
    /// Add package to connection (assignment or delegation)
    /// </summary>
    [HttpPost]
    [AuditJWTClaimToDb(Claim = AltinnCoreClaimTypes.PartyUuid, System = AuditDefaults.EnduserApi)]
    [Authorize(Policy = AuthzConstants.POLICY_ACCESS_MANAGEMENT_ENDUSER_WRITE)]
    [ProducesResponseType<AssignmentDto>(StatusCodes.Status200OK, MediaTypeNames.Application.Json)]
    [ProducesResponseType<AltinnProblemDetails>(StatusCodes.Status400BadRequest, MediaTypeNames.Application.Json)]
    [ProducesResponseType(StatusCodes.Status401Unauthorized)]
    [ProducesResponseType(StatusCodes.Status403Forbidden)]
    public async Task<IActionResult> AddAssignment([FromQuery] ConnectionInput connection, CancellationToken cancellationToken = default)
    {
        if (EnduserValidationRules.EnduserAddConnection(connection.Party, connection.From, connection.To) is var problem && problem is { })
        {
            return problem.ToActionResult();
        }

        Guid.TryParse(connection.From, out var fromUuid);
        Guid.TryParse(connection.To, out var toUuid);
        var result = await ConnectionService.AddAssignment(fromUuid, toUuid, ConfigureConnections, cancellationToken);
        if (result.IsProblem)
        {
            return result.Problem.ToActionResult();
        }

        return Ok(result.Value);
    }

    /// <summary>
    /// Remove package from connection (assignment or delegation)
    /// </summary>
    [HttpDelete]
    [Authorize(Policy = AuthzConstants.POLICY_ACCESS_MANAGEMENT_ENDUSER_WRITE)]
    [AuditJWTClaimToDb(Claim = AltinnCoreClaimTypes.PartyUuid, System = AuditDefaults.EnduserApi)]
    [ProducesResponseType(StatusCodes.Status204NoContent)]
    [ProducesResponseType<AltinnProblemDetails>(StatusCodes.Status400BadRequest, MediaTypeNames.Application.Json)]
    [ProducesResponseType(StatusCodes.Status401Unauthorized)]
    [ProducesResponseType(StatusCodes.Status403Forbidden)]
    public async Task<IActionResult> RemoveAssignment([FromQuery] ConnectionInput connection, [FromQuery] bool cascade = false, CancellationToken cancellationToken = default)
    {
        if (EnduserValidationRules.EnduserRemoveConnection(connection.Party, connection.From, connection.To) is var problem && problem is { })
        {
            return problem.ToActionResult();
        }

        Guid.TryParse(connection.From, out var fromUuid);
        Guid.TryParse(connection.To, out var toUuid);
        problem = await ConnectionService.RemoveAssignment(fromUuid, toUuid, cascade, ConfigureConnections, cancellationToken);
        if (problem is { })
        {
            return problem.ToActionResult();
        }

        return NoContent();
    }

    /// <summary>
    /// Creates an assignment between the authenticated user's selected party and the specified target party.
    /// </summary>
    [HttpGet("accesspackages")]
    [Authorize(Policy = AuthzConstants.POLICY_ACCESS_MANAGEMENT_ENDUSER_READ)]
    [AuditJWTClaimToDb(Claim = AltinnCoreClaimTypes.PartyUuid, System = AuditDefaults.EnduserApi)]
    [ProducesResponseType<PaginatedResult<PackagePermissionDto>>(StatusCodes.Status200OK, MediaTypeNames.Application.Json)]
    [ProducesResponseType<AltinnProblemDetails>(StatusCodes.Status400BadRequest, MediaTypeNames.Application.Json)]
    [ProducesResponseType(StatusCodes.Status401Unauthorized)]
    [ProducesResponseType(StatusCodes.Status403Forbidden)]
    public async Task<IActionResult> GetPackages([FromQuery] ConnectionInput connection, [FromQuery, FromHeader] PagingInput paging, CancellationToken cancellationToken = default)
    {
        if (EnduserValidationRules.EnduserReadConnection(connection.Party, connection.From, connection.To) is var problem && problem is { })
        {
            return problem.ToActionResult();
        }

        var validFromUuid = Guid.TryParse(connection.From, out var fromUuid);
        var validToUuid = Guid.TryParse(connection.To, out var toUuid);
        _ = Guid.TryParse(connection.Party, out var partyUuid);

        var result = await ConnectionService.GetPackages(partyUuid, validFromUuid ? fromUuid : null, validToUuid ? toUuid : null, ConfigureConnections, cancellationToken);
        if (result.IsProblem)
        {
            return result.Problem.ToActionResult();
        }

        return Ok(PaginatedResult.Create(result.Value, null));
    }

    /// <summary>
    /// Add package to connection (assignment or delegation)
    /// </summary>
    [HttpPost("accesspackages")]
    [AuditJWTClaimToDb(Claim = AltinnCoreClaimTypes.PartyUuid, System = AuditDefaults.EnduserApi)]
    [Authorize(Policy = AuthzConstants.POLICY_ACCESS_MANAGEMENT_ENDUSER_WRITE)]
    [ProducesResponseType<AssignmentPackageDto>(StatusCodes.Status200OK, MediaTypeNames.Application.Json)]
    [ProducesResponseType<AltinnProblemDetails>(StatusCodes.Status400BadRequest, MediaTypeNames.Application.Json)]
    [ProducesResponseType(StatusCodes.Status401Unauthorized)]
    [ProducesResponseType(StatusCodes.Status403Forbidden)]
    public async Task<IActionResult> AddPackages([FromQuery] ConnectionInput connection, [FromQuery] Guid? packageId, [FromQuery] string package, CancellationToken cancellationToken = default)
    {
        if (EnduserValidationRules.EnduserAddConnectionPackage(connection.Party, connection.From, connection.To, packageId, package) is var problem && problem is { })
        {
            return problem.ToActionResult();
        }

        Guid.TryParse(connection.From, out var fromUuid);
        Guid.TryParse(connection.To, out var toUuid);
        async Task<Result<AssignmentPackageDto>> AddPackage()
        {
            if (packageId.HasValue)
            {
                return await ConnectionService.AddPackage(fromUuid, toUuid, packageId.Value, ConfigureConnections, cancellationToken);
            }

            return await ConnectionService.AddPackage(fromUuid, toUuid, package, ConfigureConnections, cancellationToken);
        }

        var result = await AddPackage();
        if (result.IsProblem)
        {
            return result.Problem.ToActionResult();
        }

        return Ok(result.Value);
    }

    /// <summary>
    /// Remove package from connection (assignment or delegation)
    /// </summary>
    [HttpDelete("accesspackages")]
    [AuditJWTClaimToDb(Claim = AltinnCoreClaimTypes.PartyUuid, System = AuditDefaults.EnduserApi)]
    [Authorize(Policy = AuthzConstants.POLICY_ACCESS_MANAGEMENT_ENDUSER_WRITE)]
    [ProducesResponseType(StatusCodes.Status204NoContent)]
    [ProducesResponseType<AltinnProblemDetails>(StatusCodes.Status400BadRequest, MediaTypeNames.Application.Json)]
    [ProducesResponseType(StatusCodes.Status401Unauthorized)]
    [ProducesResponseType(StatusCodes.Status403Forbidden)]
    public async Task<IActionResult> RemovePackages([FromQuery] ConnectionInput connection, [FromQuery] Guid? packageId, [FromQuery] string package, CancellationToken cancellationToken = default)
    {
        if (EnduserValidationRules.EnduserRemoveConnectionPacakge(connection.Party, connection.From, connection.To, packageId, package) is var problem && problem is { })
        {
            return problem.ToActionResult();
        }

        Guid.TryParse(connection.From, out var fromUuid);
        Guid.TryParse(connection.To, out var toUuid);
        async Task<ValidationProblemInstance> RemovePackage()
        {
            if (packageId.HasValue)
            {
                return await ConnectionService.RemovePackage(fromUuid, toUuid, packageId.Value, ConfigureConnections, cancellationToken);
            }

            return await ConnectionService.RemovePackage(fromUuid, toUuid, package, ConfigureConnections, cancellationToken);
        }

        problem = await RemovePackage();

        if (problem is { })
        {
            return problem.ToActionResult();
        }

        return NoContent();
    }

    /// <summary>
    /// API for delegation check of access packages, for which packages the authenticated user has permission to assign to others on behalf of the specified party.
    /// </summary>
    [HttpGet("accesspackages/delegationcheck")]
<<<<<<< HEAD
    [AuditJWTClaimToDb(Claim = AltinnCoreClaimTypes.PartyUuid, System = AuditDefaults.EnduserApi)]
=======
    [FeatureGate("AccessManagement.Enduser.Connections.DelegationCheck")] // Temporary feature flag for debugging of bug #1427
    // [DbAudit(Claim = AltinnCoreClaimTypes.PartyUuid, System = AuditDefaults.EnduserApiStr)]
    [AuditJWTClaimToDb(Claim = AltinnCoreClaimTypes.PartyUuid, System = AuditDefaults.EnduserApiStr)]
>>>>>>> 1a54ca40
    [Authorize(Policy = AuthzConstants.POLICY_ACCESS_MANAGEMENT_ENDUSER_WRITE)]
    [ProducesResponseType<PaginatedResult<AccessPackageDto.Check>>(StatusCodes.Status200OK)]
    [ProducesResponseType<AltinnProblemDetails>(StatusCodes.Status400BadRequest, MediaTypeNames.Application.Json)]
    [ProducesResponseType(StatusCodes.Status401Unauthorized)]
    [ProducesResponseType(StatusCodes.Status403Forbidden)]
    public async Task<IActionResult> CheckPackage([FromQuery] Guid party, [FromQuery] IEnumerable<Guid>? packageIds, [FromQuery] IEnumerable<string>? packages, CancellationToken cancellationToken = default)
    {
        async Task<Result<IEnumerable<AccessPackageDto.Check>>> CheckPackage()
        {
            if (packages.Any())
            {
                return await ConnectionService.CheckPackage(party, packages, packageIds, ConfigureConnections, cancellationToken);
            }

            return await ConnectionService.CheckPackage(party, packageIds, ConfigureConnections, cancellationToken);
        }

        var result = await CheckPackage();
        if (result.IsProblem)
        {
            return result.Problem.ToActionResult();
        }

        return Ok(PaginatedResult.Create(result.Value, null));
    }
}<|MERGE_RESOLUTION|>--- conflicted
+++ resolved
@@ -234,13 +234,8 @@
     /// API for delegation check of access packages, for which packages the authenticated user has permission to assign to others on behalf of the specified party.
     /// </summary>
     [HttpGet("accesspackages/delegationcheck")]
-<<<<<<< HEAD
-    [AuditJWTClaimToDb(Claim = AltinnCoreClaimTypes.PartyUuid, System = AuditDefaults.EnduserApi)]
-=======
+    [AuditJWTClaimToDb(Claim = AltinnCoreClaimTypes.PartyUuid, System = AuditDefaults.EnduserApi)]
     [FeatureGate("AccessManagement.Enduser.Connections.DelegationCheck")] // Temporary feature flag for debugging of bug #1427
-    // [DbAudit(Claim = AltinnCoreClaimTypes.PartyUuid, System = AuditDefaults.EnduserApiStr)]
-    [AuditJWTClaimToDb(Claim = AltinnCoreClaimTypes.PartyUuid, System = AuditDefaults.EnduserApiStr)]
->>>>>>> 1a54ca40
     [Authorize(Policy = AuthzConstants.POLICY_ACCESS_MANAGEMENT_ENDUSER_WRITE)]
     [ProducesResponseType<PaginatedResult<AccessPackageDto.Check>>(StatusCodes.Status200OK)]
     [ProducesResponseType<AltinnProblemDetails>(StatusCodes.Status400BadRequest, MediaTypeNames.Application.Json)]
