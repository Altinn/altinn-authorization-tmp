﻿using System.Net.Mime;
using Altinn.AccessManagement.Api.Enduser.Models;
using Altinn.AccessManagement.Core.Constants;
using Altinn.AccessManagement.Core.Errors;
using Altinn.AccessManagement.Core.Extensions;
using Altinn.AccessManagement.Core.Filters;
using Altinn.AccessManagement.Core.Models;
using Altinn.AccessManagement.Enduser.Services;
using Altinn.AccessMgmt.Core.Models;
using Altinn.Authorization.ProblemDetails;
using Microsoft.AspNetCore.Authorization;
using Microsoft.AspNetCore.Mvc;

namespace Altinn.AccessManagement.Api.Enduser.Controllers;

/// <summary>
/// Controller for en user api operations for connections
/// </summary>
[ApiController]
[Route("accessmanagement/api/v1/enduser/connections")]
// [FeatureGate(AccessManagementEnduserFeatureFlags.ControllerConnections)]
// [Authorize(Policy = AuthzConstants.SCOPE_PORTAL_ENDUSER)]
public class ConnectionController(IHttpContextAccessor accessor, IEnduserConnectionService connectionService) : ControllerBase
{
    private IHttpContextAccessor Accessor { get; } = accessor;

    private IEnduserConnectionService ConnectionService { get; } = connectionService;

    /// <summary>
    /// Creates an assignment between the authenticated user's selected party and the specified target party.
    /// </summary>
    /// <param name="party">The GUID identifying the party the authenticated user is acting on behalf of.</param>
    /// <param name="from">The GUID identifying the party the authenticated user is acting for</param>
    /// <param name="to">The GUID identifying the target party to which the assignment should be created.</param>
    /// <param name="cancellationToken"><see cref="CancellationToken"/></param>
    [HttpGet]
    // [Authorize(Policy = AuthzConstants.POLICY_ACCESS_MANAGEMENT_ENDUSER_READ)]
    // [ServiceFilter<AuthorizePartyUuidClaimFilter>]
    [ProducesResponseType<PaginatedResult<AssignmentExternal>>(StatusCodes.Status200OK, MediaTypeNames.Application.Json)]
    [ProducesResponseType<AltinnProblemDetails>(StatusCodes.Status400BadRequest, MediaTypeNames.Application.Json)]
    [ProducesResponseType(StatusCodes.Status401Unauthorized)]
    [ProducesResponseType(StatusCodes.Status403Forbidden)]
    public async Task<IActionResult> GetAssignment([FromQuery] string party, [FromQuery] string from, [FromQuery] string to, CancellationToken cancellationToken = default)
    {
        var userUuid = Accessor.GetPartyUuid();
        if (ValidationRules.EnduserGetConnection(userUuid, party, from, to) is var problem && problem is { })
        {
<<<<<<< HEAD
            return problem.ToActionResult();
=======
            return Ok(await connectionService.Get(fromId: from.Value, toId: to.Value, facilitatorId: null, cancellationToken: cancellationToken));
>>>>>>> 2b887f12
        }

        var result = await ConnectionService.GetAssignments(from.ConvertToUuid(userUuid), to.ConvertToUuid(userUuid), cancellationToken);
        if (result.IsProblem)
        {
<<<<<<< HEAD
            return result.Problem.ToActionResult();
        }

        return Ok(PaginatedResult.Create(result.Value, null));
=======
            return Ok(await connectionService.GetReceived(from.Value, cancellationToken: cancellationToken));
        }

        if (to.HasValue)
        {
            return Ok(await connectionService.GetGiven(to.Value, cancellationToken: cancellationToken));
        }
        
        return BadRequest();
>>>>>>> 2b887f12
    }

    /// <summary>
    /// Add package to connection (assignment or delegation)
    /// </summary>
    [HttpPost]
    // [Authorize(Policy = AuthzConstants.POLICY_ACCESS_MANAGEMENT_ENDUSER_WRITE)]
    // [ServiceFilter<AuthorizePartyUuidClaimFilter>]
    [ProducesResponseType<Assignment>(StatusCodes.Status200OK, MediaTypeNames.Application.Json)]
    [ProducesResponseType<AltinnProblemDetails>(StatusCodes.Status400BadRequest, MediaTypeNames.Application.Json)]
    [ProducesResponseType(StatusCodes.Status401Unauthorized)]
    [ProducesResponseType(StatusCodes.Status403Forbidden)]
    public async Task<IActionResult> AddAssignment([FromQuery] string party, [FromQuery] string from, [FromQuery] string to, CancellationToken cancellationToken = default)
    {
        var useruuid = Accessor.GetPartyUuid();
        if (ValidationRules.EnduserAddConnection(useruuid, party, from, to) is var problem && problem is { })
        {
            return problem.ToActionResult();
        }

        var result = await ConnectionService.AddAssignment(from.ConvertToUuid(useruuid), to.ConvertToUuid(useruuid), "rettighetshaver", cancellationToken);
        if (result.IsProblem)
        {
            return result.Problem.ToActionResult();
        }

        return Ok(result);
    }

    /// <summary>
    /// Remove package from connection (assignment or delegation)
    /// </summary>
    [HttpDelete]
    // [Authorize(Policy = AuthzConstants.POLICY_ACCESS_MANAGEMENT_ENDUSER_WRITE)]
    // [ServiceFilter<AuthorizePartyUuidClaimFilter>]
    [ProducesResponseType(StatusCodes.Status204NoContent)]
    [ProducesResponseType<AltinnProblemDetails>(StatusCodes.Status400BadRequest, MediaTypeNames.Application.Json)]
    [ProducesResponseType(StatusCodes.Status401Unauthorized)]
    [ProducesResponseType(StatusCodes.Status403Forbidden)]
    public async Task<IActionResult> RemoveAssignment([FromQuery] string party, [FromQuery] string from, [FromQuery] string to, [FromQuery] bool cascade = false, CancellationToken cancellationToken = default)
    {
        var useruuid = Accessor.GetPartyUuid();
        if (ValidationRules.EnduserRemoveConnection(useruuid, party, from, to) is var problem && problem is { })
        {
            return problem.ToActionResult();
        }

        problem = await ConnectionService.RemoveAssignment(from.ConvertToUuid(useruuid), to.ConvertToUuid(useruuid), "rettighetshaver", cascade, cancellationToken);
        if (problem is { })
        {
            problem.ToActionResult();
        }

        return NoContent();
    }

    /// <summary>
    /// Creates an assignment between the authenticated user's selected party and the specified target party.
    /// </summary>
    /// <param name="party">The GUID identifying the party the authenticated user is acting on behalf of.</param>
    /// <param name="from">The GUID identifying the party the authenticated user is acting for</param>
    /// <param name="to">The GUID identifying the target party to which the assignment should be created.</param>
    /// <param name="cancellationToken"><see cref="CancellationToken"/></param>
    [HttpGet("accesspackages")]
    // [Authorize(Policy = AuthzConstants.POLICY_ACCESS_MANAGEMENT_ENDUSER_READ)]
    // [ServiceFilter<AuthorizePartyUuidClaimFilter>]
    [ProducesResponseType<PaginatedResult<ConnectionPackage>>(StatusCodes.Status200OK, MediaTypeNames.Application.Json)]
    [ProducesResponseType<AltinnProblemDetails>(StatusCodes.Status400BadRequest, MediaTypeNames.Application.Json)]
    [ProducesResponseType(StatusCodes.Status401Unauthorized)]
    [ProducesResponseType(StatusCodes.Status403Forbidden)]
    public async Task<IActionResult> GetPackages([FromQuery] string party, [FromQuery] string from, [FromQuery] string to, CancellationToken cancellationToken = default)
    {
        var partyUuid = Accessor.GetPartyUuid();
        if (ValidationRules.EnduserGetConnection(partyUuid, party, from, to) is var problem && problem is { })
        {
            return problem.ToActionResult();
        }

        var result = await ConnectionService.GetPackages(from.ConvertToUuid(partyUuid), to.ConvertToUuid(partyUuid), cancellationToken);
        if (result.IsProblem)
        {
            return result.Problem.ToActionResult();
        }

<<<<<<< HEAD
        return Ok(PaginatedResult.Create(result.Value, null));
=======
        var res = await connectionService.GetPackages(fromId: from, toId: to);

        return Ok(res);
>>>>>>> 2b887f12
    }

    /// <summary>
    /// Add package to connection (assignment or delegation)
    /// </summary>
    [HttpPost("accesspackages")]
    // [Authorize(Policy = AuthzConstants.POLICY_ACCESS_MANAGEMENT_ENDUSER_WRITE)]
    // [ServiceFilter<AuthorizePartyUuidClaimFilter>]
    [ProducesResponseType<AssignmentPackage>(StatusCodes.Status200OK, MediaTypeNames.Application.Json)]
    [ProducesResponseType<AltinnProblemDetails>(StatusCodes.Status400BadRequest, MediaTypeNames.Application.Json)]
    [ProducesResponseType(StatusCodes.Status401Unauthorized)]
    [ProducesResponseType(StatusCodes.Status403Forbidden)]
    public async Task<IActionResult> AddPackages([FromQuery] string party, [FromQuery] string from, [FromQuery] string to, [FromQuery] Guid? packageId, [FromQuery] string packageUrn, CancellationToken cancellationToken = default)
    {
        var useruuid = Accessor.GetPartyUuid();
        if (ValidationRules.EnduserAddConnection(useruuid, party, from, to) is var problem && problem is { })
        {
            return problem.ToActionResult();
        }

        async Task<Result<AssignmentPackage>> AddPackage()
        {
            if (packageId.HasValue)
            {
                return await ConnectionService.AddPackage(from.ConvertToUuid(useruuid), to.ConvertToUuid(useruuid), "rettighetshaver", packageId.Value, cancellationToken);
            }

            return await ConnectionService.AddPackage(from.ConvertToUuid(useruuid), to.ConvertToUuid(useruuid), "rettighetshaver", packageUrn, cancellationToken);
        }

        var result = await AddPackage();
        if (result.IsProblem)
        {
            result.Problem.ToActionResult();
        }

        return Ok(result.Value);
    }

    /// <summary>
    /// Remove package from connection (assignment or delegation)
    /// </summary>
    [HttpDelete("accesspackages")]
    // [Authorize(Policy = AuthzConstants.POLICY_ACCESS_MANAGEMENT_ENDUSER_WRITE)]
    // [ServiceFilter(typeof(AuthorizePartyUuidClaimFilter))]
    [ProducesResponseType(StatusCodes.Status204NoContent)]
    [ProducesResponseType<AltinnProblemDetails>(StatusCodes.Status400BadRequest, MediaTypeNames.Application.Json)]
    [ProducesResponseType(StatusCodes.Status401Unauthorized)]
    [ProducesResponseType(StatusCodes.Status403Forbidden)]
    public async Task<IActionResult> RemovePackages([FromQuery] string party, [FromQuery] string from, [FromQuery] string to, [FromQuery] Guid package, CancellationToken cancellationToken = default)
    {
        var useruuid = Accessor.GetPartyUuid();
        if (ValidationRules.EnduserAddConnection(useruuid, party, from, to) is var problem && problem is { })
        {
            return problem.ToActionResult();
        }

        problem = await ConnectionService.RemovePackage(from.ConvertToUuid(useruuid), to.ConvertToUuid(useruuid), "rettighetshaver", package, cancellationToken);
        if (problem is { })
        {
            return problem.ToActionResult();
        }

        return NoContent();
    }
}<|MERGE_RESOLUTION|>--- conflicted
+++ resolved
@@ -1,14 +1,11 @@
 ﻿using System.Net.Mime;
 using Altinn.AccessManagement.Api.Enduser.Models;
-using Altinn.AccessManagement.Core.Constants;
 using Altinn.AccessManagement.Core.Errors;
 using Altinn.AccessManagement.Core.Extensions;
-using Altinn.AccessManagement.Core.Filters;
 using Altinn.AccessManagement.Core.Models;
 using Altinn.AccessManagement.Enduser.Services;
 using Altinn.AccessMgmt.Core.Models;
 using Altinn.Authorization.ProblemDetails;
-using Microsoft.AspNetCore.Authorization;
 using Microsoft.AspNetCore.Mvc;
 
 namespace Altinn.AccessManagement.Api.Enduser.Controllers;
@@ -45,32 +42,16 @@
         var userUuid = Accessor.GetPartyUuid();
         if (ValidationRules.EnduserGetConnection(userUuid, party, from, to) is var problem && problem is { })
         {
-<<<<<<< HEAD
-            return problem.ToActionResult();
-=======
-            return Ok(await connectionService.Get(fromId: from.Value, toId: to.Value, facilitatorId: null, cancellationToken: cancellationToken));
->>>>>>> 2b887f12
+            return problem.ToActionResult();
         }
 
         var result = await ConnectionService.GetAssignments(from.ConvertToUuid(userUuid), to.ConvertToUuid(userUuid), cancellationToken);
         if (result.IsProblem)
         {
-<<<<<<< HEAD
             return result.Problem.ToActionResult();
         }
 
         return Ok(PaginatedResult.Create(result.Value, null));
-=======
-            return Ok(await connectionService.GetReceived(from.Value, cancellationToken: cancellationToken));
-        }
-
-        if (to.HasValue)
-        {
-            return Ok(await connectionService.GetGiven(to.Value, cancellationToken: cancellationToken));
-        }
-        
-        return BadRequest();
->>>>>>> 2b887f12
     }
 
     /// <summary>
@@ -155,13 +136,7 @@
             return result.Problem.ToActionResult();
         }
 
-<<<<<<< HEAD
         return Ok(PaginatedResult.Create(result.Value, null));
-=======
-        var res = await connectionService.GetPackages(fromId: from, toId: to);
-
-        return Ok(res);
->>>>>>> 2b887f12
     }
 
     /// <summary>
