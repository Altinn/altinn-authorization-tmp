--- conflicted
+++ resolved
@@ -65,16 +65,10 @@
         //builder.Services.AddScoped<IConnectionResourceRepository, ConnectionResourceRepository>();
 
         builder.Services.AddSingleton<DbDefinitionRegistry>();
-<<<<<<< HEAD
-        builder.Services.AddScoped<MigrationService>();
-        builder.Services.AddScoped<IngestService>();
-        builder.Services.AddScoped<MockDataService>();
-=======
         builder.Services.AddSingleton<IMigrationService, SqlMigrationService>();
         builder.Services.AddScoped<DbSchemaMigrationService>();
         builder.Services.AddScoped<DbDataMigrationService>();
         //// builder.Services.AddScoped<MockupService>();
->>>>>>> 9d22d111
         builder.Services.Add(Marker.ServiceDescriptor);
 
         return builder;
