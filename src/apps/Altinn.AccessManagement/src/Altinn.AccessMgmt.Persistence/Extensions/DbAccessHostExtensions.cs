﻿using System.Reflection;
using Altinn.AccessManagement.Core.Repositories.Interfaces;
using Altinn.AccessMgmt.Persistence.Core.Contracts;
using Altinn.AccessMgmt.Persistence.Core.Definitions;
using Altinn.AccessMgmt.Persistence.Core.Executors;
using Altinn.AccessMgmt.Persistence.Core.Models;
using Altinn.AccessMgmt.Persistence.Core.Services;
using Altinn.AccessMgmt.Persistence.Core.Utilities;
using Altinn.AccessMgmt.Persistence.Core.Utilities.Search;
using Altinn.AccessMgmt.Persistence.Data;
using Altinn.AccessMgmt.Persistence.Data.Mock;
using Altinn.AccessMgmt.Persistence.Services;
using Altinn.AccessMgmt.Persistence.Services.Contracts;
using Altinn.Authorization.Host.Startup;
using Microsoft.Extensions.DependencyInjection;
using Microsoft.Extensions.Hosting;
using Microsoft.Extensions.Logging;

namespace Altinn.AccessMgmt.Persistence.Extensions;

/// <summary>
/// Provides extension methods for configuring database access services.
/// </summary>
public static partial class DbAccessHostExtensions
{
    /// <summary>
    /// Logger instance for logging database configuration messages.
    /// </summary>
    private static ILogger Logger { get; } = StartupLoggerFactory.Create(nameof(DbAccessHostExtensions));

    /// <summary>
    /// Adds database access services to the application builder.
    /// </summary>
    /// <param name="builder">The host application builder.</param>
    /// <param name="configureOptions">Action to configure database access options.</param>
    /// <returns>The updated host application builder.</returns>
    public static IHostApplicationBuilder AddAccessMgmtDb(this IHostApplicationBuilder builder, Action<AccessMgmtPersistenceOptions> configureOptions)
    {
        var options = new AccessMgmtPersistenceOptions();
        configureOptions?.Invoke(options);

        Log.ConfigureDbType(Logger, options.DbType);
        builder.ConfigureAccessMgmtDb(options.DbType)();

        // Add repository implementations dynamically
        var assembly = Assembly.GetExecutingAssembly();
        var repositoryTypes = assembly.GetTypes()
            .Where(t => t.IsClass && !t.IsAbstract && t.Namespace == "Altinn.AccessMgmt.Persistence.Repositories" && t.Name.EndsWith("Repository"))
            .ToList();

        foreach (var repoType in repositoryTypes)
        {
            var interfaceType = repoType.GetInterfaces().FirstOrDefault(i => i.Name == "I" + repoType.Name);
            if (interfaceType != null)
            {
                builder.Services.AddSingleton(interfaceType, repoType);
            }
        }

        builder.Services.AddSingleton<DbDefinitionRegistry>();
        builder.Services.AddSingleton(typeof(ISearchCache<>), typeof(SearchCache<>));

        builder.Services.AddSingleton<IConnectionService, ConnectionService>();
        builder.Services.AddSingleton<IAssignmentService, AssignmentService>();
        builder.Services.AddSingleton<IDelegationService, DelegationService>();
        builder.Services.AddSingleton<IPackageService, PackageService>();
        builder.Services.AddSingleton<IRoleService, RoleService>();
        builder.Services.AddSingleton<IStatusService, StatusService>();

        builder.Services.AddSingleton<IIngestService, PostgresIngestService>();
        builder.Services.AddSingleton<IDbExecutor, PostgresDbExecutor>();
        builder.Services.AddSingleton<IDbConverter, DbConverter>();
        builder.Services.AddSingleton<IMigrationService, SqlMigrationService>();
        builder.Services.AddSingleton<DbDefinitionRegistry>();
        builder.Services.AddSingleton<DbSchemaMigrationService>();
        builder.Services.AddSingleton<DbDataMigrationService>();
        builder.Services.AddSingleton<MockDataService>();

        // Core interfaces & implementations
        builder.Services.AddSingleton<IAmPartyRepository, AMPartyService>();

        builder.Services.Add(Marker.ServiceDescriptor);

        return builder;
    }

    /// <summary>
    /// Configures database services based on the specified database type.
    /// </summary>
    /// <param name="builder">The host application builder.</param>
    /// <param name="dbType">The type of database to configure.</param>
    /// <returns>An action to configure the database services.</returns>
    private static Action ConfigureAccessMgmtDb(this IHostApplicationBuilder builder, MgmtDbType dbType) => dbType switch
    {
        MgmtDbType.Postgres => () =>
        {
            builder.Services.AddSingleton<IDbConverter, DbConverter>();
            builder.Services.AddSingleton<IDbExecutor, PostgresDbExecutor>();
        }
        ,
        MgmtDbType.MSSQL => () =>
        {
            builder.Services.AddSingleton<IDbConverter, DbConverter>(); // TODO: Add MSSQL converter
            builder.Services.AddSingleton<IDbExecutor, MssqlDbExecutor>();
        }
        ,
        _ => () => throw new InvalidOperationException($"Unknown database type: {dbType}"),
    };

    /// <summary>
    /// Initializes and applies database migrations and data ingestion processes.
    /// </summary>
    /// <param name="host">The application host.</param>
    /// <returns>The updated host after applying database changes.</returns>
    public static async Task<IHost> UseAccessMgmtDb(this IHost host)
    {
        // Make sure migration don't run if DB is not enabled
        if (host.Services.GetService(Marker.Type) == null)
        {
            Log.DbNotEnabled(Logger);
            return host;
        }

        // Add definitions to the database definition registry
        DefineAllModels(host.Services);

        var migration = host.Services.GetRequiredService<DbSchemaMigrationService>();
        migration.GenerateAll();
        await migration.MigrateAll();

        var dbIngest = host.Services.GetRequiredService<DbDataMigrationService>();
        await dbIngest.IngestAll();

<<<<<<< HEAD
        // TODO: Add FeatureFlag
        var mockService = host.Services.GetRequiredService<MockDataService>();
        mockService.GenerateBasicData();
        // await mockService.GeneratePackageResources();
=======
        /*
        //// TODO: Add FeatureFlag
        // var mockService = host.Services.GetRequiredService<MockDataService>();
        // await mockService.GenerateBasicData();
        // await mockService.GeneratePackageResources();
        */
>>>>>>> 8eca0e93

        return host;
    }

    /// <summary>
    /// Defines all database models and registers them in the database definition registry.
    /// </summary>
    /// <param name="serviceProvider">The service provider.</param>
    /// <param name="definitionNamespace">Optional namespace to filter the definitions.</param>
    private static void DefineAllModels(IServiceProvider serviceProvider, string definitionNamespace = null)
    {
        var assemblies = string.IsNullOrEmpty(definitionNamespace)
            ? AppDomain.CurrentDomain.GetAssemblies().Where(a => a.GetName().Name!.StartsWith(Assembly.GetExecutingAssembly().GetName().Name!))
            : [Assembly.Load(definitionNamespace)];

        var definitions = assemblies
            .SelectMany(a => a.GetTypes())
            .Where(t => typeof(IDbDefinition).IsAssignableFrom(t) && !t.IsInterface && !t.IsAbstract)
            .Select(t => (IDbDefinition)ActivatorUtilities.CreateInstance(serviceProvider, t)!)
            .ToList();

        definitions.ForEach(def => def.Define());
    }

    private sealed class Marker
    {
        public static readonly Type Type = typeof(Marker);

        public static readonly ServiceDescriptor ServiceDescriptor = ServiceDescriptor.Singleton<Marker, Marker>();
    }

    /// <summary>
    /// Logging utility for database configuration messages.
    /// </summary>
    static partial class Log
    {
        [LoggerMessage(EventId = 0, Level = LogLevel.Debug, Message = "Configuring {dbtype} database for access management")]
        internal static partial void ConfigureDbType(ILogger logger, MgmtDbType dbtype);

        [LoggerMessage(EventId = 1, Level = LogLevel.Warning, Message = $"Database is not enabled make sure it's initialized by calling IHostApplicationBuilder.AddAccessMgmtDb.")]
        internal static partial void DbNotEnabled(ILogger logger);
    }
}<|MERGE_RESOLUTION|>--- conflicted
+++ resolved
@@ -131,19 +131,10 @@
         var dbIngest = host.Services.GetRequiredService<DbDataMigrationService>();
         await dbIngest.IngestAll();
 
-<<<<<<< HEAD
         // TODO: Add FeatureFlag
         var mockService = host.Services.GetRequiredService<MockDataService>();
         mockService.GenerateBasicData();
         // await mockService.GeneratePackageResources();
-=======
-        /*
-        //// TODO: Add FeatureFlag
-        // var mockService = host.Services.GetRequiredService<MockDataService>();
-        // await mockService.GenerateBasicData();
-        // await mockService.GeneratePackageResources();
-        */
->>>>>>> 8eca0e93
 
         return host;
     }
