﻿using System.Reflection;
using Altinn.AccessMgmt.Persistence.Core.Contracts;
using Altinn.AccessMgmt.Persistence.Core.Definitions;
using Altinn.AccessMgmt.Persistence.Core.Executors;
using Altinn.AccessMgmt.Persistence.Core.Models;
using Altinn.AccessMgmt.Persistence.Core.Services;
using Altinn.AccessMgmt.Persistence.Core.Utilities;
<<<<<<< HEAD
using Altinn.AccessMgmt.Persistence.Data.Mock;
using Altinn.AccessMgmt.Persistence.Repositories;
using Altinn.AccessMgmt.Persistence.Repositories.Contracts;
using Altinn.AccessMgmt.Persistence.Services;
=======
>>>>>>> 824cdf2d
using Altinn.AccessMgmt.Persistence.Services.Contracts;
using Altinn.AccessMgmt.Repo.Data;
using Altinn.Authorization.Host.Startup;
using Microsoft.Extensions.DependencyInjection;
using Microsoft.Extensions.Hosting;
using Microsoft.Extensions.Logging;

namespace Altinn.AccessMgmt.Persistence.Extensions;

/// <summary>
/// Provides extension methods for configuring database access services.
/// </summary>
public static partial class DbAccessHostExtensions
{
    /// <summary>
    /// Logger instance for logging database configuration messages.
    /// </summary>
    private static ILogger Logger { get; } = StartupLoggerFactory.Create(nameof(DbAccessHostExtensions));

    /// <summary>
    /// Adds database access services to the application builder.
    /// </summary>
    /// <param name="builder">The host application builder.</param>
    /// <param name="configureOptions">Action to configure database access options.</param>
    /// <returns>The updated host application builder.</returns>
    public static IHostApplicationBuilder AddDb(this IHostApplicationBuilder builder, Action<AccessMgmtPersistenceOptions> configureOptions)
    {
        var options = new AccessMgmtPersistenceOptions();
        configureOptions?.Invoke(options);

        if (builder.Services.Contains(Marker.ServiceDescriptor) || options.Enabled == false)
        {
            return builder;
        }

        Log.ConfigureDbType(Logger, options.DbType);
        builder.ConfigureDb(options.DbType)();

        // Add repository implementations dynamically
        var assembly = Assembly.GetExecutingAssembly();
        var repositoryTypes = assembly.GetTypes()
            .Where(t => t.IsClass && !t.IsAbstract && t.Name.EndsWith("Repository"))
            .ToList();

        foreach (var repoType in repositoryTypes)
        {
            var interfaceType = repoType.GetInterfaces().FirstOrDefault(i => i.Name == "I" + repoType.Name);
            if (interfaceType != null)
            {
                builder.Services.AddSingleton(interfaceType, repoType);
            }
        }

<<<<<<< HEAD
        builder.Services.AddSingleton<IConnectionRepository, ConnectionRepository>();
        builder.Services.AddSingleton<IConnectionPackageRepository, ConnectionPackageRepository>();
        builder.Services.AddSingleton<IConnectionResourceRepository, ConnectionResourceRepository>();
        builder.Services.AddSingleton<IConnectionService, ConnectionService>();
        builder.Services.AddSingleton<IRoleService, RoleService>();

=======
        builder.Services.AddSingleton<IIngestService, PostgresIngestService>();
>>>>>>> 824cdf2d
        builder.Services.AddSingleton<DbDefinitionRegistry>();
        builder.Services.AddSingleton<IMigrationService, SqlMigrationService>();
        builder.Services.AddScoped<DbSchemaMigrationService>();
        builder.Services.AddScoped<DbDataMigrationService>();
        builder.Services.AddScoped<MockDataService>();
        builder.Services.Add(Marker.ServiceDescriptor);

        return builder;
    }

    /// <summary>
    /// Configures database services based on the specified database type.
    /// </summary>
    /// <param name="builder">The host application builder.</param>
    /// <param name="dbType">The type of database to configure.</param>
    /// <returns>An action to configure the database services.</returns>
    private static Action ConfigureDb(this IHostApplicationBuilder builder, MgmtDbType dbType) => dbType switch
    {
        MgmtDbType.Postgres => () =>
        {
            builder.Services.AddSingleton<IDbConverter, DbConverter>();
            builder.Services.AddSingleton<IDbExecutor, PostgresDbExecutor>();
        }
        ,
        MgmtDbType.MSSQL => () =>
        {
            builder.Services.AddSingleton<IDbConverter, DbConverter>(); // TODO: Add MSSQL converter
            builder.Services.AddSingleton<IDbExecutor, MssqlDbExecutor>();
        }
        ,
        _ => () => throw new InvalidOperationException($"Unknown database type: {dbType}"),
    };

    /// <summary>
    /// Initializes and applies database migrations and data ingestion processes.
    /// </summary>
    /// <param name="host">The application host.</param>
    /// <returns>The updated host after applying database changes.</returns>
    public static async Task<IHost> UseDb(this IHost host)
    {
        // Make sure migration don't run if DB is not enabled
        if (host.Services.GetService(Marker.Type) == null)
        {
            Log.DbNotEnabled(Logger);
            return host;
        }

        // Add definitions to the database definition registry
        DefineAllModels(host.Services);
        using (var scope = host.Services.CreateScope())
        {
            var migration = scope.ServiceProvider.GetRequiredService<DbSchemaMigrationService>();
            migration.GenerateAll();
            await migration.MigrateAll();

            var dbIngest = scope.ServiceProvider.GetRequiredService<DbDataMigrationService>();
            await dbIngest.IngestAll();

            var mockService = scope.ServiceProvider.GetRequiredService<MockDataService>();
            await mockService.GenerateBasicData();
            await mockService.GeneratePackageResources();
        }

        return host;
    }

    /// <summary>
    /// Defines all database models and registers them in the database definition registry.
    /// </summary>
    /// <param name="serviceProvider">The service provider.</param>
    /// <param name="definitionNamespace">Optional namespace to filter the definitions.</param>
    private static void DefineAllModels(IServiceProvider serviceProvider, string definitionNamespace = null)
    {
        var assemblies = string.IsNullOrEmpty(definitionNamespace)
            ? AppDomain.CurrentDomain.GetAssemblies().Where(a => a.GetName().Name!.StartsWith(Assembly.GetExecutingAssembly().GetName().Name!))
            : [Assembly.Load(definitionNamespace)];

        var definitions = assemblies
            .SelectMany(a => a.GetTypes())
            .Where(t => typeof(IDbDefinition).IsAssignableFrom(t) && !t.IsInterface && !t.IsAbstract)
            .Select(t => (IDbDefinition)ActivatorUtilities.CreateInstance(serviceProvider, t)!)
            .ToList();

        definitions.ForEach(def => def.Define());
    }

    private sealed class Marker
    {
        public static readonly Type Type = typeof(Marker);

        public static readonly ServiceDescriptor ServiceDescriptor = ServiceDescriptor.Singleton<Marker, Marker>();
    }

    /// <summary>
    /// Logging utility for database configuration messages.
    /// </summary>
    static partial class Log
    {
        [LoggerMessage(EventId = 0, Level = LogLevel.Debug, Message = "Configuring {dbtype} database for access management")]
        internal static partial void ConfigureDbType(ILogger logger, MgmtDbType dbtype);

        [LoggerMessage(EventId = 1, Level = LogLevel.Warning, Message = $"Database is not enabled make sure it's initialized by calling IHostApplicationBuilder.AddDb.")]
        internal static partial void DbNotEnabled(ILogger logger);
    }
}<|MERGE_RESOLUTION|>--- conflicted
+++ resolved
@@ -5,13 +5,10 @@
 using Altinn.AccessMgmt.Persistence.Core.Models;
 using Altinn.AccessMgmt.Persistence.Core.Services;
 using Altinn.AccessMgmt.Persistence.Core.Utilities;
-<<<<<<< HEAD
 using Altinn.AccessMgmt.Persistence.Data.Mock;
 using Altinn.AccessMgmt.Persistence.Repositories;
 using Altinn.AccessMgmt.Persistence.Repositories.Contracts;
 using Altinn.AccessMgmt.Persistence.Services;
-=======
->>>>>>> 824cdf2d
 using Altinn.AccessMgmt.Persistence.Services.Contracts;
 using Altinn.AccessMgmt.Repo.Data;
 using Altinn.Authorization.Host.Startup;
@@ -65,16 +62,13 @@
             }
         }
 
-<<<<<<< HEAD
         builder.Services.AddSingleton<IConnectionRepository, ConnectionRepository>();
         builder.Services.AddSingleton<IConnectionPackageRepository, ConnectionPackageRepository>();
         builder.Services.AddSingleton<IConnectionResourceRepository, ConnectionResourceRepository>();
         builder.Services.AddSingleton<IConnectionService, ConnectionService>();
         builder.Services.AddSingleton<IRoleService, RoleService>();
 
-=======
         builder.Services.AddSingleton<IIngestService, PostgresIngestService>();
->>>>>>> 824cdf2d
         builder.Services.AddSingleton<DbDefinitionRegistry>();
         builder.Services.AddSingleton<IMigrationService, SqlMigrationService>();
         builder.Services.AddScoped<DbSchemaMigrationService>();
