using Altinn.AccessMgmt.Persistence.Core.Models;
using Altinn.AccessMgmt.Persistence.Repositories.Contracts;
using Altinn.AccessMgmt.Persistence.Services.Contracts;
using Altinn.AccessManagement.Core.Errors;
using Altinn.AccessMgmt.Core.Models;
using Altinn.Authorization.ProblemDetails;
using System.Diagnostics.CodeAnalysis;
using System.Diagnostics;
using Microsoft.Extensions.Options;

namespace Altinn.AccessMgmt.Persistence.Services;

/// <inheritdoc/>
public class AssignmentService(
    IInheritedAssignmentRepository inheritedAssignmentRepository,
    IAssignmentRepository assignmentRepository,
    IPackageRepository packageRepository,
    IAssignmentPackageRepository assignmentPackageRepository,
    IRoleRepository roleRepository,
    IRolePackageRepository rolePackageRepository,
    IEntityRepository entityRepository,
    IConnectionRepository connectionRepository
    ) : IAssignmentService
{
    private readonly IAssignmentRepository assignmentRepository = assignmentRepository;
    private readonly IInheritedAssignmentRepository inheritedAssignmentRepository = inheritedAssignmentRepository;
    private readonly IPackageRepository packageRepository = packageRepository;
    private readonly IAssignmentPackageRepository assignmentPackageRepository = assignmentPackageRepository;
    private readonly IRoleRepository roleRepository = roleRepository;
    private readonly IRolePackageRepository rolePackageRepository = rolePackageRepository;
    private readonly IEntityRepository entityRepository = entityRepository;
    private readonly IConnectionRepository connectionRepository = connectionRepository;

    /// <inheritdoc/>
    public async Task<Assignment> GetAssignment(Guid fromId, Guid toId, Guid roleId, CancellationToken cancellationToken = default)
    {
        var filter = assignmentRepository.CreateFilterBuilder();
        filter.Equal(t => t.FromId, fromId);
        filter.Equal(t => t.ToId, toId);
        filter.Equal(t => t.RoleId, roleId);

        var result = await assignmentRepository.Get(filter, cancellationToken: cancellationToken);
        if (result == null || !result.Any())
        {
            return null;
        }

        return result.First();
    }

    /// <inheritdoc/>
    public async Task<Assignment> GetAssignment(Guid fromId, Guid toId, string roleCode)
    {
        var roleResult = await roleRepository.Get(t => t.Code, roleCode);
        if (roleResult == null || !roleResult.Any())
        {
            return null;
        }

        return await GetAssignment(fromId, toId, roleResult.First().Id);
    }

    /// <inheritdoc/>
    public async Task<bool> AddPackageToAssignment(Guid userId, Guid assignmentId, Guid packageId, ChangeRequestOptions options)
    {
        /*
        [X] Check if user is TS
        [X] Check if user assignment.roles has packages
        [X] Check if user assignment.assignmentpackages has package
        [?] Check if users has packages delegated?

        [ ] Check if package can be delegated
        */

        var user = await entityRepository.Get(userId);

        var assignment = await assignmentRepository.Get(assignmentId);

        /* TODO: Future Sjekk om bruker er Tilgangsstyrer */

        var package = await packageRepository.Get(packageId);

        var userAssignmentFilter = assignmentRepository.CreateFilterBuilder();
        userAssignmentFilter.Equal(t => t.FromId, assignment.FromId);
        userAssignmentFilter.Equal(t => t.ToId, userId);
        var userAssignments = await assignmentRepository.Get(userAssignmentFilter);

        bool hasPackage = false;

        foreach (var userAssignment in userAssignments)
        {
            var assignmentPackages = await assignmentPackageRepository.GetB(userAssignment.Id);
            if (assignmentPackages != null && assignmentPackages.Count(t => t.Id == packageId) > 0)
            {
                hasPackage = true;
                break;
            }
        }

        if (!hasPackage)
        {
            // Check if AssigmentRole=>RolePackage has package
            foreach (var roleId in userAssignments.Select(t => t.RoleId).Distinct())
            {
                var rolePackResult = await rolePackageRepository.Get(t => t.RoleId, roleId);
                if (rolePackResult != null && rolePackResult.Count(t => t.PackageId == packageId) > 0)
                {
                    hasPackage = true;
                    break;
                }
            }
        }

        if (!hasPackage)
        {
            throw new Exception(string.Format("User '{0}' does not have package '{1}'", user.Name, package.Name));
        }



        await assignmentPackageRepository.Create(
            new AssignmentPackage()
            {
                AssignmentId = assignmentId,
                PackageId = packageId
            }, 
            options: options
        );

        return true;
    }

    /// <inheritdoc/>
    public Task<bool> AddResourceToAssignment(Guid userId, Guid assignmentId, Guid resourceId, ChangeRequestOptions options)
    {
        /*
        [ ] Check if user is TS
        [ ] Check if resource can be delegated
        [ ] Check if user assignment.assignmentpackages has resources
        [ ] Check if user assignment.roles has packages
        [ ] Check if users has packages delegated?
        */

        throw new NotImplementedException();
    }

    /// <inheritdoc/>
<<<<<<< HEAD
    public async Task<Result<Assignment>> DeleteAssignment(Guid fromEntityId, Guid toEntityId, string roleCode, bool cascade, CancellationToken cancellationToken = default)
=======
    public async Task<Result<Assignment>> GetOrCreateAssignment2(Guid fromEntityId, Guid toEntityId, string roleCode, ChangeRequestOptions options, CancellationToken cancellationToken = default)
>>>>>>> 96333bfe
    {
        ValidationErrorBuilder errors = default;
        var fromEntityExt = await entityRepository.GetExtended(fromEntityId, cancellationToken: cancellationToken);
        var toEntityExt = await entityRepository.GetExtended(toEntityId, cancellationToken: cancellationToken);
        ValidatePartyIsNotNull(fromEntityId, fromEntityExt, ref errors, "$QUERY/party");
        ValidatePartyIsOrg(fromEntityExt, ref errors, "$QUERY/party");
        ValidatePartyIsNotNull(toEntityId, toEntityExt, ref errors, "$QUERY/to");
        ValidatePartyIsOrg(toEntityExt, ref errors, "$QUERY/to");

        var roleResult = await roleRepository.Get(t => t.Name, roleCode, cancellationToken: cancellationToken);
        if (roleResult == null || !roleResult.Any())
        {
            Unreachable();
        }

        var roleId = roleResult.First().Id;
        var existingAssignment = await GetAssignment(fromEntityId, toEntityId, roleId, cancellationToken);
        if (existingAssignment == null)
        {
            errors.Add(ValidationErrors.AssignmentDoNotExists);
        }
        else
        {
            if (!cascade)
            {
                var filter = connectionRepository.CreateFilterBuilder();
                filter.Equal(val => val.FromId, existingAssignment.Id);
                var connections = await connectionRepository.GetExtended(filter, cancellationToken: cancellationToken);
                if (connections.Any())
                {
                    errors.Add(ValidationErrors.AssignmentIsActiveInOneOrMoreDelegations, "$QUERY/cascade", [
                        new("id", string.Join(",", connections.Select(conn => conn.Id.ToString()))),
                    ]);
                }
            }
        }

        if (errors.TryBuild(out var errorResult))
        {
            return errorResult;
        }

        var result = await roleRepository.Delete(existingAssignment.Id, cancellationToken);
        if (result == 0)
        {
            Unreachable();
        }

        return existingAssignment;
    }

    /// <inheritdoc/>
    public async Task<Result<Assignment>> GetOrCreateAssignment(Guid fromEntityId, Guid toEntityId, string roleCode, CancellationToken cancellationToken = default)
    {
        ValidationErrorBuilder errors = default;
        var fromEntityExt = await entityRepository.GetExtended(fromEntityId, cancellationToken: cancellationToken);
        var toEntityExt = await entityRepository.GetExtended(toEntityId, cancellationToken: cancellationToken);
        ValidatePartyIsNotNull(fromEntityId, fromEntityExt, ref errors, "$QUERY/party");
        ValidatePartyIsOrg(fromEntityExt, ref errors, "$QUERY/party");
        ValidatePartyIsNotNull(toEntityId, toEntityExt, ref errors, "$QUERY/to");
        ValidatePartyIsOrg(toEntityExt, ref errors, "$QUERY/to");

        var roleResult = await roleRepository.Get(t => t.Name, roleCode, cancellationToken: cancellationToken);
        if (roleResult == null || !roleResult.Any())
        {
            Unreachable();
        }

        var roleId = roleResult.First().Id;
        var existingAssignment = await GetAssignment(fromEntityId, toEntityId, roleId, cancellationToken);
        if (existingAssignment != null)
        {
            return existingAssignment;
        }

        if (errors.TryBuild(out var errorResult))
        {
            return errorResult;
        }

        var assignment = new Assignment
        {
            FromId = fromEntityId,
            ToId = toEntityId,
            RoleId = roleId,
        };

        var result = await assignmentRepository.Create(existingAssignment, options:options, cancellationToken);
        if (result == 0)
        {
            Unreachable();
        }

        return assignment;
    }

    /// <inheritdoc/>
    public async Task<Assignment> GetOrCreateAssignment(Guid fromEntityId, Guid toEntityId, string roleCode, ChangeRequestOptions options)
    {
        var roleResult = await roleRepository.Get(t => t.Name, roleCode);
        if (roleResult == null || !roleResult.Any())
        {
            throw new Exception(string.Format("Role '{0}' not found", roleCode));
        }

        return await GetOrCreateAssignment(fromEntityId, toEntityId, roleResult.First().Id, options: options);
    }

    /// <inheritdoc/>
    public async Task<Assignment> GetOrCreateAssignment(Guid fromEntityId, Guid toEntityId, Guid roleId, ChangeRequestOptions options)
    {
        var assignment = await GetAssignment(fromEntityId, toEntityId, roleId);
        if (assignment != null)
        {
            return assignment;
        }

        var role = await roleRepository.Get(roleId);
        if (role == null)
        {
            throw new Exception(string.Format("Role '{0}' not found", roleId));
        }

        var inheritedAssignments = await GetInheritedAssignment(fromEntityId, toEntityId, role.Id);
        if (inheritedAssignments != null && inheritedAssignments.Any())
        {
            if (inheritedAssignments.Count() == 1)
            {
                throw new Exception(string.Format("An inheirited assignment exists From:'{0}.FromName' Via:'{0}.ViaName' To:'{}.ToName'. Use Force = true to create anyway.", inheritedAssignments.First()));
            }

            throw new Exception(string.Format("Multiple inheirited assignment exists. Use Force = true to create anyway."));
        }

        await assignmentRepository.Create(
            new Assignment()
            {
                FromId = fromEntityId,
                ToId = toEntityId,
                RoleId = role.Id
            },
            options: options
        );

        throw new NotImplementedException();
    }

    /// <inheritdoc/>
    public async Task<IEnumerable<InheritedAssignment>> GetInheritedAssignment(Guid fromId, Guid toId, Guid roleId)
    {
        var filter = inheritedAssignmentRepository.CreateFilterBuilder();
        filter.Equal(t => t.FromId, fromId);
        filter.Equal(t => t.ToId, toId);
        filter.Equal(t => t.RoleId, roleId);

        return await inheritedAssignmentRepository.Get(filter);
    }

    /// <inheritdoc/>
    public async Task<IEnumerable<InheritedAssignment>> GetInheritedAssignment(Guid fromId, Guid toId, string roleCode)
    {
        var roleResult = await roleRepository.Get(t => t.Code, roleCode);
        if (roleResult == null || !roleResult.Any())
        {
            throw new Exception(string.Format("Role not found '{0}'", roleCode));
        }

        var roleId = roleResult.First().Id;
        return await GetInheritedAssignment(fromId, toId, roleId);
    }

    private static void ValidatePartyIsNotNull(Guid id, ExtEntity entity, ref ValidationErrorBuilder errors, string param)
    {
        if (entity is null)
        {
            errors.Add(ValidationErrors.MissingPartyInDb, param, [new("partyId", id.ToString())]);
        }
    }

    private static void ValidatePartyIsOrg(ExtEntity entity, ref ValidationErrorBuilder errors, string param)
    {
        if (entity is not null && !entity.Type.Name.Equals("Organisasjon", StringComparison.InvariantCultureIgnoreCase))
        {
            errors.Add(ValidationErrors.InvalidPartyType, param, [new("partyId", $"expected party of type 'Organisasjon' got '{entity.Type.Name}'.")]);
        }
    }

    [DoesNotReturn]
    private static void Unreachable()
    {
        throw new UnreachableException();
    }
}<|MERGE_RESOLUTION|>--- conflicted
+++ resolved
@@ -1,12 +1,11 @@
+using System.Diagnostics;
+using System.Diagnostics.CodeAnalysis;
+using Altinn.AccessManagement.Core.Errors;
+using Altinn.AccessMgmt.Core.Models;
 using Altinn.AccessMgmt.Persistence.Core.Models;
 using Altinn.AccessMgmt.Persistence.Repositories.Contracts;
 using Altinn.AccessMgmt.Persistence.Services.Contracts;
-using Altinn.AccessManagement.Core.Errors;
-using Altinn.AccessMgmt.Core.Models;
 using Altinn.Authorization.ProblemDetails;
-using System.Diagnostics.CodeAnalysis;
-using System.Diagnostics;
-using Microsoft.Extensions.Options;
 
 namespace Altinn.AccessMgmt.Persistence.Services;
 
@@ -32,124 +31,7 @@
     private readonly IConnectionRepository connectionRepository = connectionRepository;
 
     /// <inheritdoc/>
-    public async Task<Assignment> GetAssignment(Guid fromId, Guid toId, Guid roleId, CancellationToken cancellationToken = default)
-    {
-        var filter = assignmentRepository.CreateFilterBuilder();
-        filter.Equal(t => t.FromId, fromId);
-        filter.Equal(t => t.ToId, toId);
-        filter.Equal(t => t.RoleId, roleId);
-
-        var result = await assignmentRepository.Get(filter, cancellationToken: cancellationToken);
-        if (result == null || !result.Any())
-        {
-            return null;
-        }
-
-        return result.First();
-    }
-
-    /// <inheritdoc/>
-    public async Task<Assignment> GetAssignment(Guid fromId, Guid toId, string roleCode)
-    {
-        var roleResult = await roleRepository.Get(t => t.Code, roleCode);
-        if (roleResult == null || !roleResult.Any())
-        {
-            return null;
-        }
-
-        return await GetAssignment(fromId, toId, roleResult.First().Id);
-    }
-
-    /// <inheritdoc/>
-    public async Task<bool> AddPackageToAssignment(Guid userId, Guid assignmentId, Guid packageId, ChangeRequestOptions options)
-    {
-        /*
-        [X] Check if user is TS
-        [X] Check if user assignment.roles has packages
-        [X] Check if user assignment.assignmentpackages has package
-        [?] Check if users has packages delegated?
-
-        [ ] Check if package can be delegated
-        */
-
-        var user = await entityRepository.Get(userId);
-
-        var assignment = await assignmentRepository.Get(assignmentId);
-
-        /* TODO: Future Sjekk om bruker er Tilgangsstyrer */
-
-        var package = await packageRepository.Get(packageId);
-
-        var userAssignmentFilter = assignmentRepository.CreateFilterBuilder();
-        userAssignmentFilter.Equal(t => t.FromId, assignment.FromId);
-        userAssignmentFilter.Equal(t => t.ToId, userId);
-        var userAssignments = await assignmentRepository.Get(userAssignmentFilter);
-
-        bool hasPackage = false;
-
-        foreach (var userAssignment in userAssignments)
-        {
-            var assignmentPackages = await assignmentPackageRepository.GetB(userAssignment.Id);
-            if (assignmentPackages != null && assignmentPackages.Count(t => t.Id == packageId) > 0)
-            {
-                hasPackage = true;
-                break;
-            }
-        }
-
-        if (!hasPackage)
-        {
-            // Check if AssigmentRole=>RolePackage has package
-            foreach (var roleId in userAssignments.Select(t => t.RoleId).Distinct())
-            {
-                var rolePackResult = await rolePackageRepository.Get(t => t.RoleId, roleId);
-                if (rolePackResult != null && rolePackResult.Count(t => t.PackageId == packageId) > 0)
-                {
-                    hasPackage = true;
-                    break;
-                }
-            }
-        }
-
-        if (!hasPackage)
-        {
-            throw new Exception(string.Format("User '{0}' does not have package '{1}'", user.Name, package.Name));
-        }
-
-
-
-        await assignmentPackageRepository.Create(
-            new AssignmentPackage()
-            {
-                AssignmentId = assignmentId,
-                PackageId = packageId
-            }, 
-            options: options
-        );
-
-        return true;
-    }
-
-    /// <inheritdoc/>
-    public Task<bool> AddResourceToAssignment(Guid userId, Guid assignmentId, Guid resourceId, ChangeRequestOptions options)
-    {
-        /*
-        [ ] Check if user is TS
-        [ ] Check if resource can be delegated
-        [ ] Check if user assignment.assignmentpackages has resources
-        [ ] Check if user assignment.roles has packages
-        [ ] Check if users has packages delegated?
-        */
-
-        throw new NotImplementedException();
-    }
-
-    /// <inheritdoc/>
-<<<<<<< HEAD
-    public async Task<Result<Assignment>> DeleteAssignment(Guid fromEntityId, Guid toEntityId, string roleCode, bool cascade, CancellationToken cancellationToken = default)
-=======
-    public async Task<Result<Assignment>> GetOrCreateAssignment2(Guid fromEntityId, Guid toEntityId, string roleCode, ChangeRequestOptions options, CancellationToken cancellationToken = default)
->>>>>>> 96333bfe
+    public async Task<Result<Assignment>> DeleteAssignment(Guid fromEntityId, Guid toEntityId, string roleCode, ChangeRequestOptions options, bool cascade = false, CancellationToken cancellationToken = default)
     {
         ValidationErrorBuilder errors = default;
         var fromEntityExt = await entityRepository.GetExtended(fromEntityId, cancellationToken: cancellationToken);
@@ -192,7 +74,7 @@
             return errorResult;
         }
 
-        var result = await roleRepository.Delete(existingAssignment.Id, cancellationToken);
+        var result = await roleRepository.Delete(existingAssignment.Id, options, cancellationToken);
         if (result == 0)
         {
             Unreachable();
@@ -202,7 +84,7 @@
     }
 
     /// <inheritdoc/>
-    public async Task<Result<Assignment>> GetOrCreateAssignment(Guid fromEntityId, Guid toEntityId, string roleCode, CancellationToken cancellationToken = default)
+    public async Task<Result<Assignment>> GetOrCreateAssignment(Guid fromEntityId, Guid toEntityId, string roleCode, ChangeRequestOptions options, CancellationToken cancellationToken = default)
     {
         ValidationErrorBuilder errors = default;
         var fromEntityExt = await entityRepository.GetExtended(fromEntityId, cancellationToken: cancellationToken);
@@ -237,13 +119,124 @@
             RoleId = roleId,
         };
 
-        var result = await assignmentRepository.Create(existingAssignment, options:options, cancellationToken);
+        var result = await assignmentRepository.Create(existingAssignment, options: options, cancellationToken);
         if (result == 0)
         {
             Unreachable();
         }
 
         return assignment;
+    }
+
+    /// <inheritdoc/>
+    public async Task<Assignment> GetAssignment(Guid fromId, Guid toId, Guid roleId, CancellationToken cancellationToken = default)
+    {
+        var filter = assignmentRepository.CreateFilterBuilder();
+        filter.Equal(t => t.FromId, fromId);
+        filter.Equal(t => t.ToId, toId);
+        filter.Equal(t => t.RoleId, roleId);
+
+        var result = await assignmentRepository.Get(filter, cancellationToken: cancellationToken);
+        if (result == null || !result.Any())
+        {
+            return null;
+        }
+
+        return result.First();
+    }
+
+    /// <inheritdoc/>
+    public async Task<Assignment> GetAssignment(Guid fromId, Guid toId, string roleCode)
+    {
+        var roleResult = await roleRepository.Get(t => t.Code, roleCode);
+        if (roleResult == null || !roleResult.Any())
+        {
+            return null;
+        }
+
+        return await GetAssignment(fromId, toId, roleResult.First().Id);
+    }
+
+    /// <inheritdoc/>
+    public async Task<bool> AddPackageToAssignment(Guid userId, Guid assignmentId, Guid packageId, ChangeRequestOptions options)
+    {
+        /*
+        [X] Check if user is TS
+        [X] Check if user assignment.roles has packages
+        [X] Check if user assignment.assignmentpackages has package
+        [?] Check if users has packages delegated?
+
+        [ ] Check if package can be delegated
+        */
+
+        var user = await entityRepository.Get(userId);
+
+        var assignment = await assignmentRepository.Get(assignmentId);
+
+        /* TODO: Future Sjekk om bruker er Tilgangsstyrer */
+
+        var package = await packageRepository.Get(packageId);
+
+        var userAssignmentFilter = assignmentRepository.CreateFilterBuilder();
+        userAssignmentFilter.Equal(t => t.FromId, assignment.FromId);
+        userAssignmentFilter.Equal(t => t.ToId, userId);
+        var userAssignments = await assignmentRepository.Get(userAssignmentFilter);
+
+        bool hasPackage = false;
+
+        foreach (var userAssignment in userAssignments)
+        {
+            var assignmentPackages = await assignmentPackageRepository.GetB(userAssignment.Id);
+            if (assignmentPackages != null && assignmentPackages.Count(t => t.Id == packageId) > 0)
+            {
+                hasPackage = true;
+                break;
+            }
+        }
+
+        if (!hasPackage)
+        {
+            // Check if AssigmentRole=>RolePackage has package
+            foreach (var roleId in userAssignments.Select(t => t.RoleId).Distinct())
+            {
+                var rolePackResult = await rolePackageRepository.Get(t => t.RoleId, roleId);
+                if (rolePackResult != null && rolePackResult.Count(t => t.PackageId == packageId) > 0)
+                {
+                    hasPackage = true;
+                    break;
+                }
+            }
+        }
+
+        if (!hasPackage)
+        {
+            throw new Exception(string.Format("User '{0}' does not have package '{1}'", user.Name, package.Name));
+        }
+
+        await assignmentPackageRepository.Create(
+            new AssignmentPackage()
+            {
+                AssignmentId = assignmentId,
+                PackageId = packageId
+            },
+            options: options
+        );
+
+        return true;
+    }
+
+    /// <inheritdoc/>
+    public Task<bool> AddResourceToAssignment(Guid userId, Guid assignmentId, Guid resourceId, ChangeRequestOptions options)
+    {
+        /*
+        [ ] Check if user is TS
+        [ ] Check if resource can be delegated
+        [ ] Check if user assignment.assignmentpackages has resources
+        [ ] Check if user assignment.roles has packages
+        [ ] Check if users has packages delegated?
+        */
+
+        throw new NotImplementedException();
     }
 
     /// <inheritdoc/>
