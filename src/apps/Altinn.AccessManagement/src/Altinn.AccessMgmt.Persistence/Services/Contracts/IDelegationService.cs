﻿using Altinn.AccessMgmt.Core.Models;
using Altinn.AccessMgmt.Persistence.Core.Models;
using Altinn.AccessMgmt.Persistence.Services.Models;

namespace Altinn.AccessMgmt.Persistence.Services.Contracts;

/// <summary>
/// Delegation service
/// </summary>
public interface IDelegationService
{
    /// <summary>
    /// Create a new delegation betweeen two assignments
    /// </summary>
    /// <param name="userId">User</param>
    /// <param name="fromAssignmentId">From</param>
    /// <param name="toAssignmentId">To</param>
    /// <param name="options">ChangeRequestOptions</param>
    /// <returns></returns>
    Task<ExtDelegation> CreateDelgation(Guid userId, Guid fromAssignmentId, Guid toAssignmentId, ChangeRequestOptions options);

    /// <summary>
    /// Adds a package to the delegation
    /// </summary>
    /// <returns></returns>
    Task<bool> AddPackageToDelegation(Guid userId, Guid delegationId, Guid packageId, ChangeRequestOptions options);

    /// <summary>
    /// Adds a resource to the delegation
    /// </summary>
    /// <returns></returns>
    Task<bool> AddResourceToDelegation(Guid userId, Guid delegationId, Guid resourceId, ChangeRequestOptions options);

    /// <summary>
    /// Create a delegation and required assignments for system agent flow
    /// </summary>
<<<<<<< HEAD
    Task<IEnumerable<Delegation>> CreateClientDelegation(CreateSystemDelegationRequestDto request, Guid userId, Guid facilitatorPartyId);

    /// <summary>
    /// Import client delegation and required assignments for A2 client delegations
    /// </summary>
    /// <param name="request">The delegation to import</param>
    /// <returns></returns>
    Task<IEnumerable<Delegation>> ImportClientDelegation(ImportClientDelegationRequestDto request);
=======
    Task<IEnumerable<Delegation>> CreateClientDelegation(CreateSystemDelegationRequestDto request, Guid facilitatorPartyId, ChangeRequestOptions options);
>>>>>>> 2e36f048
}<|MERGE_RESOLUTION|>--- conflicted
+++ resolved
@@ -34,8 +34,7 @@
     /// <summary>
     /// Create a delegation and required assignments for system agent flow
     /// </summary>
-<<<<<<< HEAD
-    Task<IEnumerable<Delegation>> CreateClientDelegation(CreateSystemDelegationRequestDto request, Guid userId, Guid facilitatorPartyId);
+    Task<IEnumerable<Delegation>> CreateClientDelegation(CreateSystemDelegationRequestDto request, Guid facilitatorPartyId, ChangeRequestOptions options);
 
     /// <summary>
     /// Import client delegation and required assignments for A2 client delegations
@@ -43,7 +42,4 @@
     /// <param name="request">The delegation to import</param>
     /// <returns></returns>
     Task<IEnumerable<Delegation>> ImportClientDelegation(ImportClientDelegationRequestDto request);
-=======
-    Task<IEnumerable<Delegation>> CreateClientDelegation(CreateSystemDelegationRequestDto request, Guid facilitatorPartyId, ChangeRequestOptions options);
->>>>>>> 2e36f048
 }