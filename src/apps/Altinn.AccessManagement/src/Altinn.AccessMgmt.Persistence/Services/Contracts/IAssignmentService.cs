﻿using Altinn.AccessMgmt.Core.Models;
using Altinn.AccessMgmt.Persistence.Core.Models;
using Altinn.Authorization.ProblemDetails;

namespace Altinn.AccessMgmt.Persistence.Services.Contracts;

/// <summary>
/// Assignment service
/// </summary>
public interface IAssignmentService
{
    /// <summary>
    /// Gets assignment and creates if not exists.
    /// </summary>
    Task<Result<Assignment>> GetOrCreateAssignment(Guid fromEntityId, Guid toEntityId, string roleCode, CancellationToken cancellationToken = default);

    /// <summary>
    /// Deletes and assignment.
    /// </summary>
<<<<<<< HEAD
    Task<Result<Assignment>> DeleteAssignment(Guid fromEntityId, Guid toEntityId, string roleCode, bool cascade, CancellationToken cancellationToken = default);
=======
    /// <returns></returns>
    Task<Assignment> GetOrCreateAssignment(Guid fromId, Guid toId, string roleCode, ChangeRequestOptions options);
>>>>>>> 96333bfe

    /// <summary>
    /// Gets assignment and creates if not exits
    /// </summary>
<<<<<<< HEAD
    Task<Assignment> GetOrCreateAssignment(Guid fromId, Guid toId, string roleCode);
=======
    /// <returns></returns>
    Task<Result<Assignment>> GetOrCreateAssignment2(Guid fromEntityId, Guid toEntityId, string roleCode, ChangeRequestOptions options, CancellationToken cancellationToken = default);
>>>>>>> 96333bfe

    /// <summary>
    /// Gets assignment and creates if not exits
    /// </summary>
<<<<<<< HEAD
    Task<Assignment> GetOrCreateAssignment(Guid fromId, Guid toId, Guid roleId);
=======
    /// <returns></returns>
    Task<Assignment> GetOrCreateAssignment(Guid fromId, Guid toId, Guid roleId, ChangeRequestOptions options);
>>>>>>> 96333bfe

    /// <summary>
    /// Adds a package to the delegation
    /// </summary>
<<<<<<< HEAD
    Task<bool> AddPackageToAssignment(Guid userId, Guid assignmentId, Guid packageId);
=======
    /// <returns></returns>
    Task<bool> AddPackageToAssignment(Guid userId, Guid assignmentId, Guid packageId, ChangeRequestOptions options);
>>>>>>> 96333bfe

    /// <summary>
    /// Adds a resource to the delegation
    /// </summary>
<<<<<<< HEAD
    Task<bool> AddResourceToAssignment(Guid userId, Guid assignmentId, Guid resourceId);
=======
    /// <returns></returns>
    Task<bool> AddResourceToAssignment(Guid userId, Guid assignmentId, Guid resourceId, ChangeRequestOptions options);
>>>>>>> 96333bfe

    /// <summary>
    /// Fetches assignment.
    /// </summary>
    Task<Assignment> GetAssignment(Guid fromId, Guid toId, Guid roleId, CancellationToken cancellationToken = default);

    /// <summary>
    /// Fetches assignment.
    /// </summary>
    Task<Assignment> GetAssignment(Guid fromId, Guid toId, string roleCode);

    /// <summary>
    /// Fetches inherited assignments.
    /// </summary>
    Task<IEnumerable<InheritedAssignment>> GetInheritedAssignment(Guid fromId, Guid toId, Guid roleId);

    /// <summary>
    /// Fetches inherited assignments.
    /// </summary>
    Task<IEnumerable<InheritedAssignment>> GetInheritedAssignment(Guid fromId, Guid toId, string roleCode);
}<|MERGE_RESOLUTION|>--- conflicted
+++ resolved
@@ -12,57 +12,38 @@
     /// <summary>
     /// Gets assignment and creates if not exists.
     /// </summary>
-    Task<Result<Assignment>> GetOrCreateAssignment(Guid fromEntityId, Guid toEntityId, string roleCode, CancellationToken cancellationToken = default);
-
-    /// <summary>
-    /// Deletes and assignment.
-    /// </summary>
-<<<<<<< HEAD
-    Task<Result<Assignment>> DeleteAssignment(Guid fromEntityId, Guid toEntityId, string roleCode, bool cascade, CancellationToken cancellationToken = default);
-=======
     /// <returns></returns>
     Task<Assignment> GetOrCreateAssignment(Guid fromId, Guid toId, string roleCode, ChangeRequestOptions options);
->>>>>>> 96333bfe
 
     /// <summary>
     /// Gets assignment and creates if not exits
     /// </summary>
-<<<<<<< HEAD
-    Task<Assignment> GetOrCreateAssignment(Guid fromId, Guid toId, string roleCode);
-=======
     /// <returns></returns>
-    Task<Result<Assignment>> GetOrCreateAssignment2(Guid fromEntityId, Guid toEntityId, string roleCode, ChangeRequestOptions options, CancellationToken cancellationToken = default);
->>>>>>> 96333bfe
+    Task<Result<Assignment>> GetOrCreateAssignment(Guid fromEntityId, Guid toEntityId, string roleCode, ChangeRequestOptions options, CancellationToken cancellationToken = default);
 
     /// <summary>
     /// Gets assignment and creates if not exits
     /// </summary>
-<<<<<<< HEAD
-    Task<Assignment> GetOrCreateAssignment(Guid fromId, Guid toId, Guid roleId);
-=======
+    /// <returns></returns>
+    Task<Result<Assignment>> DeleteAssignment(Guid fromEntityId, Guid toEntityId, string roleCode, ChangeRequestOptions options, bool cascade = false, CancellationToken cancellationToken = default);
+
+    /// <summary>
+    /// Gets assignment and creates if not exits
+    /// </summary>
     /// <returns></returns>
     Task<Assignment> GetOrCreateAssignment(Guid fromId, Guid toId, Guid roleId, ChangeRequestOptions options);
->>>>>>> 96333bfe
 
     /// <summary>
     /// Adds a package to the delegation
     /// </summary>
-<<<<<<< HEAD
-    Task<bool> AddPackageToAssignment(Guid userId, Guid assignmentId, Guid packageId);
-=======
     /// <returns></returns>
     Task<bool> AddPackageToAssignment(Guid userId, Guid assignmentId, Guid packageId, ChangeRequestOptions options);
->>>>>>> 96333bfe
 
     /// <summary>
     /// Adds a resource to the delegation
     /// </summary>
-<<<<<<< HEAD
-    Task<bool> AddResourceToAssignment(Guid userId, Guid assignmentId, Guid resourceId);
-=======
     /// <returns></returns>
     Task<bool> AddResourceToAssignment(Guid userId, Guid assignmentId, Guid resourceId, ChangeRequestOptions options);
->>>>>>> 96333bfe
 
     /// <summary>
     /// Fetches assignment.
