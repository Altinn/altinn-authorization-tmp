--- conflicted
+++ resolved
@@ -18,19 +18,15 @@
     /// <summary>
     /// EnduserApi
     /// </summary>
-<<<<<<< HEAD
-    public static readonly Guid EnduserApi = Guid.Parse("ED771364-42A8-4934-801E-B482ED20EC3E");
-
-    /// <summary>
-    /// Altinn2ClientImportSystem
-    /// </summary>
-    public static readonly Guid Altinn2ClientImportSystem = Guid.Parse("46CFA478-971F-446E-9BC1-AF57469361D0");
-=======
     public static readonly Guid EnduserApi = Guid.Parse(EnduserApiStr);
 
     /// <summary>
     /// EnduserApiStr
     /// </summary>
     public const string EnduserApiStr = "ED771364-42A8-4934-801E-B482ED20EC3E";
->>>>>>> 6290bf15
+
+    /// <summary>
+    /// Altinn2ClientImportSystem
+    /// </summary>
+    public static readonly Guid Altinn2ClientImportSystem = Guid.Parse("46CFA478-971F-446E-9BC1-AF57469361D0");
 }