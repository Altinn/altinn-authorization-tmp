--- conflicted
+++ resolved
@@ -44,19 +44,24 @@
 
     public async Task GenerateBasicData()
     {
-<<<<<<< HEAD
-        EntityType orgType = (await entityTypeRepository.Get(t => t.Name, "Organisasjon")).FirstOrDefault() ?? throw new Exception("Could not find type 'Organisasjon'");
-        EntityType persType = (await entityTypeRepository.Get(t => t.Name, "Person")).FirstOrDefault() ?? throw new Exception("Could not find type 'Person'");
-        IEnumerable<EntityVariant> variants = await entityVariantRepository.Get();
-        EntityVariant variantAS = variants.First(t => t.TypeId == orgType.Id && t.Name == "AS");
-        EntityVariant variantPers = variants.First(t => t.TypeId == persType.Id && t.Name == "Person");
-        IEnumerable<Role> roles = await roleRepository.Get();
-        Role roleDagligLeder = roles.FirstOrDefault(t => t.Code == "daglig-leder");
-        Role roleStyreLeder = roles.FirstOrDefault(t => t.Code == "styreleder");
-        Role roleStyreMedlem = roles.FirstOrDefault(t => t.Code == "styremedlem");
-        Role roleRevisor = roles.FirstOrDefault(t => t.Code == "revisor");
-        Role roleRegnskap = roles.FirstOrDefault(t => t.Code == "regnskapsforer");
-        Role roleAgent = roles.FirstOrDefault(t => t.Code == "agent");
+        var options = new ChangeRequestOptions()
+        {
+            ChangedBy = AuditDefaults.MockDataIngestSystem,
+            ChangedBySystem = AuditDefaults.MockDataIngestSystem
+        };
+
+        var orgType = (await entityTypeRepository.Get(t => t.Name, "Organisasjon")).FirstOrDefault() ?? throw new Exception("Could not find type 'Organisasjon'");
+        var persType = (await entityTypeRepository.Get(t => t.Name, "Person")).FirstOrDefault() ?? throw new Exception("Could not find type 'Person'");
+        var variants = await entityVariantRepository.Get();
+        var variantAS = variants.First(t => t.TypeId == orgType.Id && t.Name == "AS");
+        var variantPers = variants.First(t => t.TypeId == persType.Id && t.Name == "Person");
+        var roles = await roleRepository.Get();
+        var roleDagligLeder = roles.FirstOrDefault(t => t.Code == "daglig-leder");
+        var roleStyreLeder = roles.FirstOrDefault(t => t.Code == "styreleder");
+        var roleStyreMedlem = roles.FirstOrDefault(t => t.Code == "styremedlem");
+        var roleRevisor = roles.FirstOrDefault(t => t.Code == "revisor");
+        var roleRegnskap = roles.FirstOrDefault(t => t.Code == "regnskapsforer");
+        var roleAgent = roles.FirstOrDefault(t => t.Code == "agent");
 
         Entity spirhAS = new() { Id = Guid.Parse("DDC63ADF-6513-4570-8DD0-21D6B7A55001"), Name = "Spirh AS", RefId = "ORG-000", TypeId = orgType.Id, VariantId = variantAS.Id };
         Entity bakerHansenAS = new() { Id = Guid.Parse("212B4355-CE4D-4672-93BB-073AEC2BFC1E"), Name = "Baker Hansen", RefId = "ORG-001", TypeId = orgType.Id, VariantId = variantAS.Id };
@@ -67,16 +72,17 @@
         Entity norskRegnskap = new() { Id = Guid.Parse("B82839EE-9F16-4398-8C98-ECB7682E8418"), Name = "Norsk Regnskap AS", RefId = "ORG-006", TypeId = orgType.Id, VariantId = variantAS.Id };
         Entity smekkfullBank = new() { Id = Guid.Parse("8ef5e5fa-94e1-4869-8635-df86b6219181"), Name = "SmekkFull Bank AS", RefId = "810419512", TypeId = orgType.Id, VariantId = variantAS.Id };
 
-        await entityRepository.Upsert(spirhAS);
-        await entityRepository.Upsert(bakerHansenAS);
-        await entityRepository.Upsert(regnskapsfolkAS);
-        await entityRepository.Upsert(revisjonstroll);
-        await entityRepository.Upsert(bakerNordbyAS);
-        await entityRepository.Upsert(agderKyllingAS);
-        await entityRepository.Upsert(norskRegnskap);
-        await entityRepository.Upsert(smekkfullBank);
+        await entityRepository.Upsert(spirhAS, options);
+        await entityRepository.Upsert(bakerHansenAS, options);
+        await entityRepository.Upsert(regnskapsfolkAS, options);
+        await entityRepository.Upsert(revisjonstroll, options);
+        await entityRepository.Upsert(bakerNordbyAS, options);
+        await entityRepository.Upsert(agderKyllingAS, options);
+        await entityRepository.Upsert(norskRegnskap, options);
+        await entityRepository.Upsert(smekkfullBank, options);
 
         await entityLookupRepository.Upsert(new EntityLookup() { EntityId = smekkfullBank.Id, Key = "OrganizationIdentifier", Value = smekkfullBank.RefId });
+
 
         Entity mariusThuen = new() { Id = Guid.Parse("3ECA9413-F58C-4205-8ED4-2322E1C5E5C0"), Name = "Marius Thuen", RefId = "PERS-000", TypeId = persType.Id, VariantId = variantPers.Id };
         Entity fredrikJohnsen = new() { Id = Guid.Parse("B238C6ED-D186-410D-983F-2B4AA887F376"), Name = "Fredrik Johnsen", RefId = "PERS-001", TypeId = persType.Id, VariantId = variantPers.Id };
@@ -93,89 +99,6 @@
         Entity edithTommesen = new() { Id = Guid.Parse("BDA6328F-CEA3-4DFD-A53A-8D5225F94A7E"), Name = "Edith Tommesen", RefId = "PERS-012", TypeId = persType.Id, VariantId = variantPers.Id };
         Entity elenaFjær = new() { Id = Guid.Parse("d5b861c8-8e3b-44cd-9952-5315e5990cf5"), Name = "Elena Fjær", RefId = "01025161013", TypeId = persType.Id, VariantId = variantPers.Id };
 
-        await entityRepository.Upsert(mariusThuen);
-        await entityRepository.Upsert(fredrikJohnsen);
-        await entityRepository.Upsert(annaLindeberg);
-        await entityRepository.Upsert(sivertMoestue);
-        await entityRepository.Upsert(gunnarHansen);
-        await entityRepository.Upsert(kjetilNordby);
-        await entityRepository.Upsert(nicolineWaltersen);
-        await entityRepository.Upsert(viggoPettersen);
-        await entityRepository.Upsert(petterStromstad);
-        await entityRepository.Upsert(oleJohnnyMartinsen);
-        await entityRepository.Upsert(carlOveJensen);
-        await entityRepository.Upsert(martinGrundt);
-        await entityRepository.Upsert(edithTommesen);
-        await entityRepository.Upsert(elenaFjær);
-
-        await entityLookupRepository.Upsert(new EntityLookup() { EntityId = elenaFjær.Id, Key = "PersonIdentifier", Value = elenaFjær.RefId });
-
-        await assignmentRepository.Upsert(new Assignment() { FromId = spirhAS.Id, ToId = mariusThuen.Id, RoleId = roleDagligLeder.Id });
-        await assignmentRepository.Upsert(new Assignment() { FromId = spirhAS.Id, ToId = mariusThuen.Id, RoleId = roleStyreLeder.Id });
-        await assignmentRepository.Upsert(new Assignment() { FromId = bakerHansenAS.Id, ToId = fredrikJohnsen.Id, RoleId = roleDagligLeder.Id });
-        await assignmentRepository.Upsert(new Assignment() { FromId = bakerHansenAS.Id, ToId = annaLindeberg.Id, RoleId = roleStyreLeder.Id });
-        await assignmentRepository.Upsert(new Assignment() { FromId = bakerHansenAS.Id, ToId = gunnarHansen.Id, RoleId = roleStyreMedlem.Id });
-        await assignmentRepository.Upsert(new Assignment() { FromId = regnskapsfolkAS.Id, ToId = sivertMoestue.Id, RoleId = roleDagligLeder.Id });
-        await assignmentRepository.Upsert(new Assignment() { FromId = regnskapsfolkAS.Id, ToId = nicolineWaltersen.Id, RoleId = roleStyreLeder.Id });
-        await assignmentRepository.Upsert(new Assignment() { FromId = revisjonstroll.Id, ToId = viggoPettersen.Id, RoleId = roleDagligLeder.Id });
-        await assignmentRepository.Upsert(new Assignment() { FromId = revisjonstroll.Id, ToId = petterStromstad.Id, RoleId = roleStyreLeder.Id });
-        await assignmentRepository.Upsert(new Assignment() { FromId = bakerNordbyAS.Id, ToId = kjetilNordby.Id, RoleId = roleDagligLeder.Id });
-        await assignmentRepository.Upsert(new Assignment() { FromId = bakerNordbyAS.Id, ToId = kjetilNordby.Id, RoleId = roleStyreLeder.Id });
-        await assignmentRepository.Upsert(new Assignment() { FromId = spirhAS.Id, ToId = norskRegnskap.Id, RoleId = roleRegnskap.Id });
-        await assignmentRepository.Upsert(new Assignment() { FromId = bakerHansenAS.Id, ToId = regnskapsfolkAS.Id, RoleId = roleRegnskap.Id });
-        await assignmentRepository.Upsert(new Assignment() { FromId = bakerHansenAS.Id, ToId = revisjonstroll.Id, RoleId = roleRevisor.Id });
-        await assignmentRepository.Upsert(new Assignment() { FromId = bakerNordbyAS.Id, ToId = regnskapsfolkAS.Id, RoleId = roleRegnskap.Id });
-        await assignmentRepository.Upsert(new Assignment() { FromId = regnskapsfolkAS.Id, ToId = revisjonstroll.Id, RoleId = roleRevisor.Id });
-=======
-        var options = new ChangeRequestOptions()
-        {
-            ChangedBy = AuditDefaults.MockDataIngestSystem,
-            ChangedBySystem = AuditDefaults.MockDataIngestSystem
-        };
-
-        var orgType = (await entityTypeRepository.Get(t => t.Name, "Organisasjon")).FirstOrDefault() ?? throw new Exception("Could not find type 'Organisasjon'");
-        var persType = (await entityTypeRepository.Get(t => t.Name, "Person")).FirstOrDefault() ?? throw new Exception("Could not find type 'Person'");
-        var variants = await entityVariantRepository.Get();
-        var variantAS = variants.First(t => t.TypeId == orgType.Id && t.Name == "AS");
-        var variantPers = variants.First(t => t.TypeId == persType.Id && t.Name == "Person");
-        var roles = await roleRepository.Get();
-        var roleDagligLeder = roles.FirstOrDefault(t => t.Code == "daglig-leder");
-        var roleStyreLeder = roles.FirstOrDefault(t => t.Code == "styreleder");
-        var roleStyreMedlem = roles.FirstOrDefault(t => t.Code == "styremedlem");
-        var roleRevisor = roles.FirstOrDefault(t => t.Code == "revisor");
-        var roleRegnskap = roles.FirstOrDefault(t => t.Code == "regnskapsforer");
-        var roleAgent = roles.FirstOrDefault(t => t.Code == "agent");
-
-        var spirhAS = new Entity() { Id = Guid.Parse("DDC63ADF-6513-4570-8DD0-21D6B7A55001"), Name = "Spirh AS", RefId = "ORG-000", TypeId = orgType.Id, VariantId = variantAS.Id };
-        var bakerHansenAS = new Entity() { Id = Guid.Parse("212B4355-CE4D-4672-93BB-073AEC2BFC1E"), Name = "Baker Hansen", RefId = "ORG-001", TypeId = orgType.Id, VariantId = variantAS.Id };
-        var regnskapsfolkAS = new Entity() { Id = Guid.Parse("02B0602E-9991-4E2F-9667-10B8F9D0C5A4"), Name = "Regnskapsfolk AS", RefId = "ORG-002", TypeId = orgType.Id, VariantId = variantAS.Id };
-        var revisjonstroll = new Entity() { Id = Guid.Parse("2571B708-561B-4A33-92A9-1C53B439DE5B"), Name = "Revisjonstroll", RefId = "ORG-003", TypeId = orgType.Id, VariantId = variantAS.Id };
-        var bakerNordbyAS = new Entity() { Id = Guid.Parse("E9191151-25C8-4D4D-807E-1F3C930AEB60"), Name = "Baker Nordby", RefId = "ORG-004", TypeId = orgType.Id, VariantId = variantAS.Id };
-        var agderKyllingAS = new Entity() { Id = Guid.Parse("B2432FB4-744C-404B-9298-03FC282D5B4A"), Name = "Agder Kylling AS", RefId = "ORG-005", TypeId = orgType.Id, VariantId = variantAS.Id };
-        var norskRegnskap = new Entity() { Id = Guid.Parse("B82839EE-9F16-4398-8C98-ECB7682E8418"), Name = "Norsk Regnskap AS", RefId = "ORG-006", TypeId = orgType.Id, VariantId = variantAS.Id };
-
-        await entityRepository.Upsert(spirhAS, options);
-        await entityRepository.Upsert(bakerHansenAS, options);
-        await entityRepository.Upsert(regnskapsfolkAS, options);
-        await entityRepository.Upsert(revisjonstroll, options);
-        await entityRepository.Upsert(bakerNordbyAS, options);
-        await entityRepository.Upsert(agderKyllingAS, options);
-        await entityRepository.Upsert(norskRegnskap, options);
-
-        var mariusThuen = new Entity() { Id = Guid.Parse("3ECA9413-F58C-4205-8ED4-2322E1C5E5C0"), Name = "Marius Thuen", RefId = "PERS-000", TypeId = persType.Id, VariantId = variantPers.Id };
-        var fredrikJohnsen = new Entity() { Id = Guid.Parse("B238C6ED-D186-410D-983F-2B4AA887F376"), Name = "Fredrik Johnsen", RefId = "PERS-001", TypeId = persType.Id, VariantId = variantPers.Id };
-        var annaLindeberg = new Entity() { Id = Guid.Parse("A4464915-41F1-4EAA-8B06-2ED8AE00CDD4"), Name = "Anna Lindeberg", RefId = "PERS-005", TypeId = persType.Id, VariantId = variantPers.Id };
-        var sivertMoestue = new Entity() { Id = Guid.Parse("4EE4F732-430A-4502-A67D-47139087C7FD"), Name = "Sivert Moestue", RefId = "PERS-002", TypeId = persType.Id, VariantId = variantPers.Id };
-        var gunnarHansen = new Entity() { Id = Guid.Parse("26C57500-9F6D-488A-A49C-512307D130FD"), Name = "Gunnar Hansen", RefId = "PERS-003", TypeId = persType.Id, VariantId = variantPers.Id };
-        var kjetilNordby = new Entity() { Id = Guid.Parse("2C2D1E7E-5C67-4E0A-A368-537C074CE484"), Name = "Kjetil Nordby", RefId = "PERS-004", TypeId = persType.Id, VariantId = variantPers.Id };
-        var nicolineWaltersen = new Entity() { Id = Guid.Parse("36AFE80D-7FB2-4053-9E6C-5BDE5F7D7084"), Name = "Nicoline Waltersen", RefId = "PERS-006", TypeId = persType.Id, VariantId = variantPers.Id };
-        var viggoPettersen = new Entity() { Id = Guid.Parse("5E4AB4D0-2C02-491E-9B26-710F7AFABB5A"), Name = "Viggo Pettersen", RefId = "PERS-007", TypeId = persType.Id, VariantId = variantPers.Id };
-        var petterStromstad = new Entity() { Id = Guid.Parse("68F9DB99-4CA7-4388-B572-74DE908C2A95"), Name = "Petter Strømstad", RefId = "PERS-008", TypeId = persType.Id, VariantId = variantPers.Id };
-        var oleJohnnyMartinsen = new Entity() { Id = Guid.Parse("8F005D82-482B-4B05-8D84-78CBADB125BA"), Name = "Ole-Johnny Martinsen", RefId = "PERS-009", TypeId = persType.Id, VariantId = variantPers.Id };
-        var carlOveJensen = new Entity() { Id = Guid.Parse("829703B5-D9A0-4E89-AAFB-672BBE6DFC01"), Name = "Carl Ove Jensen", RefId = "PERS-010", TypeId = persType.Id, VariantId = variantPers.Id };
-        var martinGrundt = new Entity() { Id = Guid.Parse("01B55CE6-E206-4443-B56C-762698F62238"), Name = "Martin Grundt", RefId = "PERS-011", TypeId = persType.Id, VariantId = variantPers.Id };
-        var edithTommesen = new Entity() { Id = Guid.Parse("BDA6328F-CEA3-4DFD-A53A-8D5225F94A7E"), Name = "Edith Tommesen", RefId = "PERS-012", TypeId = persType.Id, VariantId = variantPers.Id };
-
         await entityRepository.Upsert(mariusThuen, options);
         await entityRepository.Upsert(fredrikJohnsen, options);
         await entityRepository.Upsert(annaLindeberg, options);
@@ -189,6 +112,7 @@
         await entityRepository.Upsert(carlOveJensen, options);
         await entityRepository.Upsert(martinGrundt, options);
         await entityRepository.Upsert(edithTommesen, options);
+        await entityRepository.Upsert(elenaFjær, options);
 
         await assignmentRepository.Upsert(new Assignment() { FromId = spirhAS.Id, ToId = mariusThuen.Id, RoleId = roleDagligLeder.Id }, options);
         await assignmentRepository.Upsert(new Assignment() { FromId = spirhAS.Id, ToId = mariusThuen.Id, RoleId = roleStyreLeder.Id }, options);
@@ -206,7 +130,6 @@
         await assignmentRepository.Upsert(new Assignment() { FromId = bakerHansenAS.Id, ToId = revisjonstroll.Id, RoleId = roleRevisor.Id }, options);
         await assignmentRepository.Upsert(new Assignment() { FromId = bakerNordbyAS.Id, ToId = regnskapsfolkAS.Id, RoleId = roleRegnskap.Id }, options);
         await assignmentRepository.Upsert(new Assignment() { FromId = regnskapsfolkAS.Id, ToId = revisjonstroll.Id, RoleId = roleRevisor.Id }, options);
->>>>>>> 8eca0e93
 
         var assignment001 = new Assignment() {FromId = agderKyllingAS.Id, ToId = carlOveJensen.Id, RoleId = roleDagligLeder.Id };
         var assignment002 = new Assignment() {FromId = agderKyllingAS.Id, ToId = norskRegnskap.Id, RoleId = roleRegnskap.Id };
