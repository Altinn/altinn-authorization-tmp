--- conflicted
+++ resolved
@@ -18,8 +18,7 @@
     {
         definitionRegistry.Define<ConnectionPackage>(def =>
         {
-<<<<<<< HEAD
-            def.SetVersion(2);
+            def.SetVersion(3);
             def.SetType(DbDefinitionType.Query);
 
             def.RegisterProperty(t => t.Id);
@@ -36,10 +35,6 @@
             def.RegisterProperty(t => t.IsParent);
             def.RegisterProperty(t => t.IsRoleMap);
             def.RegisterProperty(t => t.IsKeyRole);
-=======
-            def.SetVersion(3);
-            def.IsView();
->>>>>>> bc5d6111
 
             def.RegisterProperty(t => t.PackageId);
             def.RegisterProperty(t => t.HasAccess);
@@ -88,8 +83,7 @@
             sb.AppendLine("SELECT * FROM a1");
 
             sb.AppendLine("UNION ALL");
-<<<<<<< HEAD
-
+            
             sb.AppendLine("SELECT x.id, x.fromid, x.fromid AS viaid, x.roleid AS viaroleid, x.toid, rm.getroleid AS roleid, ");
             sb.AppendLine("x.source || 'MAP' AS source, x.isdirect, x.isparent, 1             AS isrolemap, x.iskeyrole");
             sb.AppendLine("FROM a1 x");
@@ -98,19 +92,6 @@
 
             sb.AppendLine("a3 AS(");
             sb.AppendLine("SELECT* FROM a2");
-=======
-            sb.AppendLine($"SELECT a.{nameof(Assignment.Id)} AS {nameof(ConnectionPackage.ConnectionId)}, rp.{nameof(RolePackage.PackageId)} AS {nameof(ConnectionPackage.PackageId)}");
-            sb.AppendLine("FROM dbo.rolepackage AS rp");
-            sb.AppendLine("INNER JOIN dbo.assignment AS a ON rp.roleid = a.roleid");
-            sb.AppendLine("WHERE rp.entityvariantid IS NULL");
-
-            sb.AppendLine("UNION ALL");
-            sb.AppendLine($"SELECT a.{nameof(Assignment.Id)} AS {nameof(ConnectionPackage.ConnectionId)}, rp.{nameof(RolePackage.PackageId)} AS {nameof(ConnectionPackage.PackageId)}");
-            sb.AppendLine("FROM dbo.rolepackage AS rp");
-            sb.AppendLine("INNER JOIN dbo.assignment AS a ON rp.roleid = a.roleid");
-            sb.AppendLine("INNER JOIN dbo.entity AS fe ON a.fromid = fe.id and fe.variantid = rp.entityvariantid");
-            sb.AppendLine("WHERE rp.entityvariantid IS NOT NULL");
->>>>>>> bc5d6111
 
             sb.AppendLine("UNION ALL");
 
