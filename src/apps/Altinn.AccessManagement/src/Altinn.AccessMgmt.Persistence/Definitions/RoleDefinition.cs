--- conflicted
+++ resolved
@@ -35,15 +35,11 @@
             def.RegisterExtendedProperty<ExtRole, EntityType>(t => t.EntityTypeId, t => t.Id, t => t.EntityType, cascadeDelete: false, optional: true);
 
             def.RegisterUniqueConstraint([t => t.Urn]);
-<<<<<<< HEAD
-            def.RegisterUniqueConstraint([t => t.EntityTypeId, t => t.Code]);
-=======
             def.RegisterUniqueConstraint([t => t.ProviderId, t => t.Name]);
             def.RegisterUniqueConstraint([t => t.ProviderId, t => t.Code]);
 
             def.AddManualPreMigrationScript(1, GetPreMigrationScript_EntityTypeIdUniqueConstraint());
             def.AddManualPreMigrationScript(2, GetPreMigrationScript_EntityTypeIdNullable());
->>>>>>> 472269fb
         });
     }
 
