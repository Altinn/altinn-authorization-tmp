--- conflicted
+++ resolved
@@ -29,12 +29,8 @@
 
             def.RegisterExtendedProperty<ExtEntity, EntityType>(t => t.TypeId, t => t.Id, t => t.Type, cascadeDelete: false);
             def.RegisterExtendedProperty<ExtEntity, EntityVariant>(t => t.VariantId, t => t.Id, t => t.Variant, cascadeDelete: false);
-<<<<<<< HEAD
-            def.RegisterUniqueConstraint([t => t.Name, t => t.TypeId, t => t.RefId]);
-=======
             
             //// def.RegisterUniqueConstraint([t => t.Name, t => t.TypeId, t => t.RefId]);
->>>>>>> 824cdf2d
         });
     }
 }