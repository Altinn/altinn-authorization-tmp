meta {
  name: GET_roles_lookup
  type: http
  seq: 3
}

get {
  url: {{baseUrl}}/accessmanagement/api/v1/meta/info/roles/lookup?key=legacycode&value=dagl
  body: none
  auth: inherit
}

params:query {
  key: legacycode
  value: dagl
}

tests {
  test("GET_roles_lookup", function() {
    const data = res.getBody();  
    expect(res.status).to.equal(200);
<<<<<<< HEAD
    expect(data).to.have.property('id', '55bd7d4d-08dd-46ee-ac8e-3a44d800d752');
    expect(data).to.have.property('legacyRoleCode', 'DAGL');
    expect(data).to.have.property('legacyUrn', 'urn:altinn:rolecode:DAGL');
=======
    expect(data[0]).to.have.property('id', '55bd7d4d-08dd-46ee-ac8e-3a44d800d752');
    expect(data[0]).to.have.property('code', 'daglig-leder');
    expect(data[0]).to.have.property('legacyRoleCode', 'DAGL');
    expect(data[0]).to.have.property('urn', 'urn:altinn:external-role:ccr:daglig-leder');
    expect(data[0]).to.have.property('legacyUrn', 'urn:altinn:rolecode:DAGL');
    expect(data[0].provider).to.have.property('name', 'Enhetsregisteret');
>>>>>>> e83d657b
    
  });
  
}<|MERGE_RESOLUTION|>--- conflicted
+++ resolved
@@ -19,19 +19,12 @@
   test("GET_roles_lookup", function() {
     const data = res.getBody();  
     expect(res.status).to.equal(200);
-<<<<<<< HEAD
-    expect(data).to.have.property('id', '55bd7d4d-08dd-46ee-ac8e-3a44d800d752');
-    expect(data).to.have.property('legacyRoleCode', 'DAGL');
-    expect(data).to.have.property('legacyUrn', 'urn:altinn:rolecode:DAGL');
-=======
     expect(data[0]).to.have.property('id', '55bd7d4d-08dd-46ee-ac8e-3a44d800d752');
     expect(data[0]).to.have.property('code', 'daglig-leder');
     expect(data[0]).to.have.property('legacyRoleCode', 'DAGL');
     expect(data[0]).to.have.property('urn', 'urn:altinn:external-role:ccr:daglig-leder');
     expect(data[0]).to.have.property('legacyUrn', 'urn:altinn:rolecode:DAGL');
     expect(data[0].provider).to.have.property('name', 'Enhetsregisteret');
->>>>>>> e83d657b
-    
   });
   
 }