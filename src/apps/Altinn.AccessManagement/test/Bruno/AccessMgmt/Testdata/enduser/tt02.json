{
  "env": "tt02",
  "package_to_delegate": {
    "package_urn": "urn:altinn:accesspackage:skattegrunnlag",
    "invalid_pkg": "12345"
  },
  "org1_delegates_tilgangspakke": {
    "org_type": "AS",
    "name": "GEOMETRISK VOKSENDE TIGER AS",
    "orgno": "310757632",
    "partyuuid": "E902B28D-BC80-4712-8CF4-438EF737F047",
    "dagligleder": {
      "name": "PARODISK BOKHANDEL",
      "pid": "11874898327",
      "partyid": 50947767,
      "userid": 1709028,
      "partyuuid": "3929DD88-8F56-46FC-919B-09554ADF7A1F"
    },
    "tilgangstyrrer": {
      "name": "KRASS DYR LEGEVAKT TRANE",
      "pid": "68867800674",
      "partyid": 52108333,
      "userid": 1942852,
      "partyuuid": "6E3790C8-6FAA-4C11-AB5A-B24C7E96AB05"
    },
    "klientadministrator": {
      "name": "KLOK BAKEPULVER",
      "pid": "12816396962",
      "partyid": 50851783,
      "userid": 1826315,
      "partyuuid": "53E3CA91-53F6-481A-A0B0-ABD96AE066B7"
    },
    "styretsleder": {
      "name": "PARODISK BOKHANDEL",
      "pid": "11874898327",
      "partyid": 50947767,
      "userid": 1709028,
      "partyuuid": "3929DD88-8F56-46FC-919B-09554ADF7A1F"
    },
    "hovedadministrator": {
      "name": "KONGE ALPAKKA",
      "pid": "08881898315",
      "partyid": 50712238,
      "userid": 2514800,
      "partyuuid": "EF968513-6B79-47FB-9A19-77B79A9C58D6"
    },
    "directdelegatedpackage_urn": "urn:altinn:accesspackage:toll",
    "hadm_delegert_package": "urn:altinn:accesspackage:post-til-virksomheten-med-taushetsbelagt-innhold"
  },
  "org2_delegates_tilgangspakke": {
    "org_type": "ENK",
    "name": "ALLMEKTIG VERTIKAL KATT PIZZA",
    "orgno": "311728482",
    "partyuuid": "0DBDE1A0-0680-414F-9F2E-80CBA19C4407",
    "innehaver": {
      "name": "LOGISK ARKEOLOG",
      "pid": "12827399513",
      "partyid": 51211392,
      "userid": 1862906,
      "partyuuid": "5C18111A-BC92-4B76-80FC-540D5D0A862B"
    }
  },
  "hovedorg_delegates_tilgangspakke": {
    "org_type": "ANS",
    "name": "DYKTIG UTSTRAKT MINK ANS",
    "orgno": "310848212",
    "partyuuid": "1DCF01FD-C849-4873-AAA4-AC5030453FA0",
    "dagligleder": {
      "name": "FATTIG DYNAMO",
      "pid": "03917996902",
      "partyid": 50659408,
      "userid": 1492077,
      "partyuuid": "07F469EB-6ABB-4C47-A49B-E9FE2F6D10CC"
    },
    "Deltaker_med_fullt_ansvar": {
      "name": "BEVISST FELTSTOL",
      "pid": "02928799754",
      "partyid": 50660436,
      "userid": 2085572,
      "partyuuid": "8E49A6B5-726B-4492-9A46-3257FF87B76B"
    },
    "underenhet": {
      "name": "DYKTIG UTSTRAKT MINK ANS",
      "orgno": "314424034",
      "partyuuid": "38088775-6FB7-4FA6-B4B4-14A3E1FBD2EF"
    }
  },
  "direct_package_to_delegate": "urn:altinn:accesspackage:dyrehold",
  "esek_type_org": {
    "org_type": "ESEK",
    "name": "SAMEIET AKADEMISK ELEGANT LØVE",
    "orgno": "310621749",
    "partyuuid": "0E02810E-7966-4AC7-A0F1-C871CC38DC90",
    "styretsleder": {
      "name": "ULYDIG COSINUS",
      "pid": "18878398803",
      "partyid": 51028625,
      "userid": 1535998,
      "partyuuid": "11FB5BD0-139A-4BDB-A7B8-0F18D30416C9"
    },
    "systemuser": {
      "name": "Klient_delegation_VanligPakke",
      "partyuuid": "51bddfdc-5f48-43f3-844e-f483ac5c6260",
      "directPackageToDelegate": "urn:altinn:accesspackage:skattegrunnlag"
    },
    "hovedadministrator": {
      "name": "KOMISK PARYKK",
      "pid": "57929300523",
      "partyid": 50496988,
      "userid": 1678138,
      "partyuuid": "321E74F5-855D-41D1-9FEB-C96C12AD974A"
    }
  },
  "regn_type_org": {
    "org_type": "REGN",
    "name": "AKUSTISK VARM TIGER AS",
    "orgno": "314260228",
    "partyuuid": "C542D012-1151-4C3A-AC5E-6BC63F2B79B7",
    "dagligleder": {
      "name": "SANNSYNLIG FJORD",
      "pid": "13908096791",
      "partyid": 50694699,
      "userid": 1923156,
      "partyuuid": "69B56518-AEA1-4379-A339-D7611385F013"
    },
    "systemuser": {
      "name": "Klient_delegation_VanligPakke",
      "partyuuid": "202a58e7-fe16-4166-96b1-be3563692103",
      "directPackageToDelegate": "urn:altinn:accesspackage:kjop-og-salg-eiendom"
    },
    "klientadministrator": {
      "name": "MORSK KUTTE",
      "pid": "01880349895",
      "partyid": 50598014,
      "userid": 1687756,
      "partyuuid": "3449299D-C07A-4982-BFB3-04364FD9FD59"
    },
    "klient_org": {
      "name": "MISFORNØYD VASSEN TIGER AS",
      "orgno": "313157032",
      "partyuuid": "39DE9E96-C5A3-46B8-833F-124BEF99863B",
      "dagligleder": {
        "name": "DYKTIG SERVITRISE",
        "pid": "10866098145",
        "partyid": 51200344,
        "userid": 1908613,
        "partyuuid": "666C7D37-A553-4CAE-8AAC-C7A6A5869A94"
      }
    }
  },
  "Konkursbo_type_org": {
    "org_type": "KBO",
    "name": "UPRESIS TØRR ØGLE KONKURSBO",
    "orgno": "313569772",
    "partyuuid": "70301174-BF96-4F9E-A741-3CAC10FD2B76",
    "bostyrer": {
      "name": "FYLDIG KIME",
      "pid": "28835397965",
      "partyid": 51100295,
      "userid": 1908434,
      "partyuuid": "6662CC3A-810B-4533-AE44-40D6C42CB8EA"
    },
    "pakketoDelegate": "urn:altinn:accesspackage:reviorattesterer"
  },
<<<<<<< HEAD
  "internal_conn_org" : {
    "org_type": "AS",
    "name": "PATENT BERØMT TIGER AS",
    "orgno": "312162504",
    "partyuuid": "75cc82e3-3a75-462d-9e95-fa744518fd89",
    "dagligleder": {
      "name": "REDELIG DIETT",
      "pid": "27898999705",
      "partyid": 50725008,
      "userid": 1689837,
      "partyuuid": "34bfda6b-75b9-40e2-8ab9-ab8a7d958db1"
    },
    "systemuser": {
      "partyuuid": "f0ce7455-1cc0-495e-8667-bec248832dc4"
    },
    "package_to_delegate": "urn:altinn:accesspackage:skattegrunnlag"
=======
  "bestyrendeReder_role": {
    "name": "PARTREDERIET UNORMAL REFLEKSIV MOSKUS",
    "orgno": "313843645",
    "partyuuid": "2578085D-03F5-407F-AE53-FBCB499FD78B",
    "bestyrendeReder": {
      "name": "LUN GALLERI",
      "pid": "13906998542",
      "partyid": 51404534,
      "userid": 1878007,
      "partyuuid": "5F8147F5-07E5-4890-B430-0A1A041E7BFB"
    }
>>>>>>> 4623c435
  }
}<|MERGE_RESOLUTION|>--- conflicted
+++ resolved
@@ -162,7 +162,19 @@
     },
     "pakketoDelegate": "urn:altinn:accesspackage:reviorattesterer"
   },
-<<<<<<< HEAD
+  "bestyrendeReder_role": {
+    "name": "PARTREDERIET UNORMAL REFLEKSIV MOSKUS",
+    "orgno": "313843645",
+    "partyuuid": "2578085D-03F5-407F-AE53-FBCB499FD78B",
+    "bestyrendeReder": {
+      "name": "LUN GALLERI",
+      "pid": "13906998542",
+      "partyid": 51404534,
+      "userid": 1878007,
+      "partyuuid": "5F8147F5-07E5-4890-B430-0A1A041E7BFB"
+    }
+  }
+},
   "internal_conn_org" : {
     "org_type": "AS",
     "name": "PATENT BERØMT TIGER AS",
@@ -179,18 +191,5 @@
       "partyuuid": "f0ce7455-1cc0-495e-8667-bec248832dc4"
     },
     "package_to_delegate": "urn:altinn:accesspackage:skattegrunnlag"
-=======
-  "bestyrendeReder_role": {
-    "name": "PARTREDERIET UNORMAL REFLEKSIV MOSKUS",
-    "orgno": "313843645",
-    "partyuuid": "2578085D-03F5-407F-AE53-FBCB499FD78B",
-    "bestyrendeReder": {
-      "name": "LUN GALLERI",
-      "pid": "13906998542",
-      "partyid": 51404534,
-      "userid": 1878007,
-      "partyuuid": "5F8147F5-07E5-4890-B430-0A1A041E7BFB"
-    }
->>>>>>> 4623c435
   }
 }