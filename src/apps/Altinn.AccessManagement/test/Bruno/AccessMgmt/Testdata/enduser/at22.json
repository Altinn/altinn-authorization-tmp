{
  "env": "at22",
  "package_to_delegate": {
    "package_urn": "urn:altinn:accesspackage:skattegrunnlag",
    "invalid_pkg": "12345"
  },
  "org1_delegates_tilgangspakke": {
    "org_type": "AS",
    "name": "GEOMETRISK VOKSENDE TIGER AS",
    "orgno": "310757632",
    "partyuuid": "2BCA4ABC-B2CC-423D-8164-572869D6678B",
    "dagligleder": {
      "name": "PARODISK BOKHANDEL",
      "pid": "11874898327",
      "partyid": 50162098,
      "userid": 20049211,
      "partyuuid": "078EC166-7A96-4242-897B-E7CD1FAF3EA0"
    },
    "tilgangstyrrer": {
      "name": "KRASS DYR LEGEVAKT TRANE",
      "pid": "68867800674",
      "partyid": 51221102,
      "userid": 20235709,
      "partyuuid": "2F0828DC-6DDC-4C58-A389-DA140DCE5D9A"
    },
    "klientadministrator": {
      "name": "KLOK BAKEPULVER",
      "pid": "12816396962",
      "partyid": 50754711,
      "userid": 20758855,
      "partyuuid": "9DE6C4D0-507F-460C-B372-E83FF3B1209E"
    },
    "styretsleder": {
      "name": "PARODISK BOKHANDEL",
      "pid": "11874898327",
      "partyid": 50162098,
      "userid": 20049211,
      "partyuuid": "078EC166-7A96-4242-897B-E7CD1FAF3EA0"
    },
    "hovedadministrator": {
      "name": "KONGE ALPAKKA",
      "pid": "08881898315",
      "partyid": 50348470,
      "userid": 20070810,
      "partyuuid": "0C23B4AD-C507-4C84-B800-790C723CB7B1"
    },
    "directdelegatedpackage_urn": "urn:altinn:accesspackage:toll",
    "hadm_delegert_package": "urn:altinn:accesspackage:post-til-virksomheten-med-taushetsbelagt-innhold"
  },
  "org2_delegates_tilgangspakke": {
    "org_type": "ENK",
    "name": "ALLMEKTIG VERTIKAL KATT PIZZA",
    "orgno": "311728482",
    "partyuuid": "1840251A-D08C-4704-9DFB-D175D9C9331A",
    "innehaver": {
      "name": "LOGISK ARKEOLOG",
      "pid": "12827399513",
      "partyid": 50960264,
      "userid": 20768243,
      "partyuuid": "9FE08254-4364-4FE2-9F06-854B30B25468"
    }
  },
  "hovedorg_delegates_tilgangspakke": {
    "org_type": "ANS",
    "name": "DYKTIG UTSTRAKT MINK ANS",
    "orgno": "310848212",
    "partyuuid": "197fd687-2a8b-4e00-9099-0438d27b3179",
    "dagligleder": {
      "name": "FATTIG DYNAMO",
      "pid": "03917996902",
      "partyid": 50651063,
      "userid": 20933369,
      "partyuuid": "C2C4935B-5ECF-47E2-998D-4521FB314951"
    },
    "Deltaker_med_fullt_ansvar": {
      "name": "BEVISST FELTSTOL",
      "pid": "02928799754",
      "partyid": 50363032,
      "userid": 20838404,
      "partyuuid": "AEC7682E-EFBF-4C64-B280-6A78A61C638C"
    },
    "underenhet": {
      "name": "DYKTIG UTSTRAKT MINK ANS",
      "orgno": "314424034",
      "partyuuid": "4cfe7ea1-905c-42ab-bdf0-8fc654d9acb8"
    }
  },
  "direct_package_to_delegate": "urn:altinn:accesspackage:dyrehold",
  "esek_type_org": {
    "org_type": "ESEK",
    "name": "SAMEIET AKADEMISK ELEGANT LØVE",
    "orgno": "310621749",
    "partyuuid": "ee5f349a-6f58-43e6-b90d-720b17dbf81c",
    "styretsleder": {
      "name": "ULYDIG COSINUS",
      "pid": "18878398803",
      "partyid": 50847574,
      "userid": 21108057,
      "partyuuid": "E7C1F744-5C5B-4715-B8BE-53465A95EAD0"
    },
    "systemuser": {
      "name": "Klient_delegation_VanligPakke",
      "partyuuid": "5b8dabe0-1b2b-4bcf-ae52-b20cc7e43275",
      "directPackageToDelegate": "urn:altinn:accesspackage:skattegrunnlag"
    },
    "hovedadministrator": {
      "name": "KOMISK PARYKK",
      "pid": "57929300523",
      "partyid": 50541361,
      "userid": 20278901,
      "partyuuid": "383647AA-D65D-4EFA-B4AA-A6FB5F51C550"
    }
  },
  "regn_type_org": {
    "org_type": "REGN",
    "name": "AKUSTISK VARM TIGER AS",
    "orgno": "314260228",
    "partyuuid": "793207F7-57A3-4BC9-8A16-EBC93C7CACC9",
    "dagligleder": {
      "name": "SANNSYNLIG FJORD",
      "pid": "13908096791",
      "partyid": 50323347,
      "userid": 20532533,
      "partyuuid": "793207F7-57A3-4BC9-8A16-EBC93C7CACC9"
    },
    "systemuser": {
      "name": "Klient_delegation_VanligPakke",
      "partyuuid": "35e4c9f5-e9e8-4f49-88b5-21c1cdd374bf",
      "directPackageToDelegate": "urn:altinn:accesspackage:kjop-og-salg-eiendom"
    },
    "klientadministrator": {
      "name": "MORSK KUTTE",
      "pid": "01880349895",
      "partyid": 50617449,
      "userid": 20841952,
      "partyuuid": "AF8410F6-7239-4F3F-A03A-77B97CB30C67"
    },
    "klient_org": {
      "name": "MISFORNØYD VASSEN TIGER AS",
      "orgno": "313157032",
      "partyuuid": "BA51F227-6150-4A35-880A-1A7BC377F68C",
      "dagligleder": {
        "name": "DYKTIG SERVITRISE",
        "pid": "10866098145",
        "partyid": 50949098,
        "userid": 20554501,
        "partyuuid": "729CDB70-F9B1-4AAD-AFDD-0A6B585CF20E"
      }
    },
    "klient_org_other": {
      "name": "UTGÅTT DJERV TIGER AS",
      "orgno": "311109243",
      "partyuuid": "6C2FBCB1-4E6A-4B50-A92D-DB62284BA2A6",
      "dagligleder": {
        "name": "USANNFERDIG KULTURPLANTE",
        "pid": "09877196396",
        "partyid": 50091389,
        "userid": 20875099,
        "partyuuid": "B6735632-55C5-4247-88FE-34A55195B3F6"
      }
    }
  },
  "Konkursbo_type_org": {
    "org_type": "KBO",
    "name": "UPRESIS TØRR ØGLE KONKURSBO",
    "orgno": "313569772",
    "partyuuid": "D6E20DC6-6B99-4259-A1ED-1C43CF3EE0B6",
    "bostyrer": {
      "name": "FYLDIG KIME",
      "pid": "28835397965",
      "partyid": 50289231,
      "userid": 20878822,
      "partyuuid": "B73DCD37-511B-448F-9E7D-8DAEA88F6A74"
    },
<<<<<<< HEAD
    "Konkursbo_type_org" : {
      "org_type": "KBO",
      "name": "UPRESIS TØRR ØGLE KONKURSBO",
      "orgno": "313569772",
      "partyuuid": "D6E20DC6-6B99-4259-A1ED-1C43CF3EE0B6",
      "bostyrer": {
        "name": "FYLDIG KIME",
        "pid": "28835397965",
        "partyid": 50289231,
        "userid": 20878822,
        "partyuuid": "B73DCD37-511B-448F-9E7D-8DAEA88F6A74"
      },
      "pakketoDelegate" : "urn:altinn:accesspackage:reviorattesterer"

    },
    "internal_conn_org" : {
      "org_type": "AS",
      "name": "PATENT BERØMT TIGER AS",
      "orgno": "312162504",
      "partyuuid": "5320479F-74F9-4C69-AB72-C85AF4861E15",
      "dagligleder": {
        "name": "REDELIG DIETT",
        "pid": "27898999705",
        "partyid": 50686182,
        "userid": 20335408,
        "partyuuid": "442D46F3-C52B-4004-8A0B-5CF06B2F1FA4"
      },
      "systemuser": {
        "partyuuid": "f0ce7455-1cc0-495e-8667-bec248832dc4"
      },
      "package_to_delegate": "urn:altinn:accesspackage:skattegrunnlag"
=======
    "pakketoDelegate": "urn:altinn:accesspackage:reviorattesterer"
  },
  "bestyrendeReder_role": {
    "name": "PARTREDERIET UNORMAL REFLEKSIV MOSKUS",
    "orgno": "313843645",
    "partyuuid": "BE12F959-8D4A-499D-977C-DAE3ECA10C06",
    "bestyrendeReder": {
      "name": "LUN GALLERI",
      "pid": "13906998542",
      "partyid": 51156243,
      "userid": 20372052,
      "partyuuid": "4C011031-9CB8-4821-9017-CF73939AFED5"
>>>>>>> 4623c435
    }
  }
}<|MERGE_RESOLUTION|>--- conflicted
+++ resolved
@@ -172,22 +172,21 @@
       "userid": 20878822,
       "partyuuid": "B73DCD37-511B-448F-9E7D-8DAEA88F6A74"
     },
-<<<<<<< HEAD
-    "Konkursbo_type_org" : {
-      "org_type": "KBO",
-      "name": "UPRESIS TØRR ØGLE KONKURSBO",
-      "orgno": "313569772",
-      "partyuuid": "D6E20DC6-6B99-4259-A1ED-1C43CF3EE0B6",
-      "bostyrer": {
-        "name": "FYLDIG KIME",
-        "pid": "28835397965",
-        "partyid": 50289231,
-        "userid": 20878822,
-        "partyuuid": "B73DCD37-511B-448F-9E7D-8DAEA88F6A74"
-      },
-      "pakketoDelegate" : "urn:altinn:accesspackage:reviorattesterer"
-
-    },
+    "pakketoDelegate": "urn:altinn:accesspackage:reviorattesterer"
+  },
+  "bestyrendeReder_role": {
+    "name": "PARTREDERIET UNORMAL REFLEKSIV MOSKUS",
+    "orgno": "313843645",
+    "partyuuid": "BE12F959-8D4A-499D-977C-DAE3ECA10C06",
+    "bestyrendeReder": {
+      "name": "LUN GALLERI",
+      "pid": "13906998542",
+      "partyid": 51156243,
+      "userid": 20372052,
+      "partyuuid": "4C011031-9CB8-4821-9017-CF73939AFED5"
+    }
+  }
+},
     "internal_conn_org" : {
       "org_type": "AS",
       "name": "PATENT BERØMT TIGER AS",
@@ -204,20 +203,5 @@
         "partyuuid": "f0ce7455-1cc0-495e-8667-bec248832dc4"
       },
       "package_to_delegate": "urn:altinn:accesspackage:skattegrunnlag"
-=======
-    "pakketoDelegate": "urn:altinn:accesspackage:reviorattesterer"
-  },
-  "bestyrendeReder_role": {
-    "name": "PARTREDERIET UNORMAL REFLEKSIV MOSKUS",
-    "orgno": "313843645",
-    "partyuuid": "BE12F959-8D4A-499D-977C-DAE3ECA10C06",
-    "bestyrendeReder": {
-      "name": "LUN GALLERI",
-      "pid": "13906998542",
-      "partyid": 51156243,
-      "userid": 20372052,
-      "partyuuid": "4C011031-9CB8-4821-9017-CF73939AFED5"
->>>>>>> 4623c435
-    }
-  }
+    }
 }