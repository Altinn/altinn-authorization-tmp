﻿<Project Sdk="Microsoft.NET.Sdk.Web">

<<<<<<< HEAD
	<PropertyGroup>
		<TargetFramework>net8.0</TargetFramework>
		<Nullable>enable</Nullable>
		<ImplicitUsings>enable</ImplicitUsings>
		<NoWarn>SA1122;SA1516;CA8618;CA1860</NoWarn>
	</PropertyGroup>
=======
    <PropertyGroup>
        <IsAppProject>true</IsAppProject>
        <ContainerName>altinn-authorization-access-packages</ContainerName>
    </PropertyGroup>

    <ItemGroup>
>>>>>>> 560f38f5

	<ItemGroup>
		<PackageReference Include="Microsoft.AspNetCore.Authentication.JwtBearer" />
		<PackageReference Include="Microsoft.AspNetCore.OpenApi" />
		<PackageReference Include="Microsoft.Extensions.DependencyInjection" />
		<PackageReference Include="OpenTelemetry.Exporter.OpenTelemetryProtocol" />
		<PackageReference Include="Swashbuckle.AspNetCore" />
	</ItemGroup>

<<<<<<< HEAD
	<ItemGroup>
		<ProjectReference Include="..\Altinn.Authorization.AccessPackages.Repo\Altinn.Authorization.AccessPackages.Repo.csproj" />
	</ItemGroup>
=======
    </ItemGroup>

    <ItemGroup>
        <None Update="accesspackages.json">
            <CopyToOutputDirectory>PreserveNewest</CopyToOutputDirectory>
        </None>
    </ItemGroup>

    <ItemGroup>
        <ProjectReference
            Include="..\..\..\..\libs\Altinn.Authorization.Configuration\src\Altinn.Authorization.Configuration\Altinn.Authorization.Configuration.csproj" />
        <ProjectReference
            Include="..\..\..\..\libs\Altinn.Authorization.Configuration\src\Altinn.Authorization.Configuration.OpenTelemetry\Altinn.Authorization.Configuration.OpenTelemetry.csproj" />
        <ProjectReference
            Include="..\..\..\..\libs\Altinn.Authorization.Configuration\src\Altinn.Authorization.Configuration.Postgres\Altinn.Authorization.Configuration.Postgres.csproj" />
        <ProjectReference
            Include="..\..\..\..\libs\Altinn.Authorization.Hosting\src\Altinn.Authorization.Hosting\Altinn.Authorization.Hosting.csproj" />
        <ProjectReference
            Include="..\Altinn.Authorization.AccessPackages.Models\Altinn.Authorization.AccessPackages.Models.csproj" />
    </ItemGroup>
>>>>>>> 560f38f5

</Project><|MERGE_RESOLUTION|>--- conflicted
+++ resolved
@@ -1,20 +1,15 @@
 ﻿<Project Sdk="Microsoft.NET.Sdk.Web">
 
-<<<<<<< HEAD
 	<PropertyGroup>
 		<TargetFramework>net8.0</TargetFramework>
 		<Nullable>enable</Nullable>
 		<ImplicitUsings>enable</ImplicitUsings>
 		<NoWarn>SA1122;SA1516;CA8618;CA1860</NoWarn>
-	</PropertyGroup>
-=======
-    <PropertyGroup>
         <IsAppProject>true</IsAppProject>
         <ContainerName>altinn-authorization-access-packages</ContainerName>
     </PropertyGroup>
 
     <ItemGroup>
->>>>>>> 560f38f5
 
 	<ItemGroup>
 		<PackageReference Include="Microsoft.AspNetCore.Authentication.JwtBearer" />
@@ -24,12 +19,9 @@
 		<PackageReference Include="Swashbuckle.AspNetCore" />
 	</ItemGroup>
 
-<<<<<<< HEAD
 	<ItemGroup>
 		<ProjectReference Include="..\Altinn.Authorization.AccessPackages.Repo\Altinn.Authorization.AccessPackages.Repo.csproj" />
 	</ItemGroup>
-=======
-    </ItemGroup>
 
     <ItemGroup>
         <None Update="accesspackages.json">
@@ -49,6 +41,5 @@
         <ProjectReference
             Include="..\Altinn.Authorization.AccessPackages.Models\Altinn.Authorization.AccessPackages.Models.csproj" />
     </ItemGroup>
->>>>>>> 560f38f5
 
 </Project>