--- conflicted
+++ resolved
@@ -15,17 +15,10 @@
     "HistorySchema": "history"
   },
   "DataService": {
-<<<<<<< HEAD
-    "ConnectionString": "Database=accesspackages2;Host=localhost;Username=postgres;Password=mySuperPassword;port=64338;CommandTimeout=3600"
-  },
-  "DbMigration": {
-    "ConnectionString": "Database=accesspackages2;Host=localhost;Username=postgres;Password=mySuperPassword;port=64338;CommandTimeout=3600",
-=======
     "ConnectionString": "<DataService:ConnectionString>"
   },
   "DbMigration": {
     "ConnectionString": "<DbMigration:ConnectionString>",
->>>>>>> e30a49aa
     "CollectionId": "AccessPackages",
     "DefaultSchema": "dbo",
     "TranslationSchema": "translation",
