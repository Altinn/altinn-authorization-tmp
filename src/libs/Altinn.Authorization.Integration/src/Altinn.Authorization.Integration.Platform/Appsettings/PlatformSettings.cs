--- conflicted
+++ resolved
@@ -25,24 +25,14 @@
         public EndpointOptions Register { get; set; } = new();
 
         /// <summary>
-<<<<<<< HEAD
-        /// Gets or sets the endpoint URI for the Register service.
-        /// This service is used for managing organizational and individual registry data within Altinn.
-        /// </summary>
-        /// <remarks>
-        /// The endpoint should be a valid URI, typically pointing to an API service.
-=======
         /// Gets or sets the endpoint URI for SBL Bridge.
         /// </summary>
         /// <remarks>
         /// The endpoint should be a valid URI
->>>>>>> 4a9b6e6f
         /// </remarks>
         public EndpointOptions SblBridge { get; set; } = new();
 
         /// <summary>
-<<<<<<< HEAD
-=======
         /// Gets or sets the endpoint URI for Access Management API.
         /// </summary>
         /// <remarks>
@@ -51,7 +41,6 @@
         public EndpointOptions AccessManagement { get; set; } = new();
 
         /// <summary>
->>>>>>> 4a9b6e6f
         /// Gets or sets the token-related configuration options.
         /// This includes settings for key vault and test tools.
         /// </summary>
