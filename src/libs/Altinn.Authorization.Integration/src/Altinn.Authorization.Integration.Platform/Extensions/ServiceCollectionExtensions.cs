--- conflicted
+++ resolved
@@ -4,11 +4,7 @@
 using Altinn.Authorization.Integration.Platform.AccessManagement;
 using Altinn.Authorization.Integration.Platform.Appsettings;
 using Altinn.Authorization.Integration.Platform.Register;
-<<<<<<< HEAD
-using Altinn.Authorization.Integration.Platform.ResourceRegister;
-=======
 using Altinn.Authorization.Integration.Platform.ResourceRegistry;
->>>>>>> 0c991c51
 using Altinn.Authorization.Integration.Platform.SblBridge;
 using Microsoft.Extensions.Azure;
 using Microsoft.Extensions.DependencyInjection;
@@ -62,11 +58,7 @@
         })
         .AddResourceRegistry(opts =>
         {
-<<<<<<< HEAD
-            opts.Endpoint = appsettings.ResourceRegister.Endpoint;
-=======
             opts.Endpoint = appsettings.ResourceRegistry.Endpoint;
->>>>>>> 0c991c51
         })
         .AddSblBridge(opts =>
         {
@@ -188,11 +180,7 @@
         /// <returns>The updated <see cref="PlatformBuilder"/>.</returns>
         public PlatformBuilder AddResourceRegistry(Action<AltinnResourceRegistryOptions> configureOptions)
         {
-<<<<<<< HEAD
-            if (Services.Contains(Markers.ResourceRegister))
-=======
             if (Services.Contains(Markers.ResourceRegistry))
->>>>>>> 0c991c51
             {
                 return this;
             }
@@ -201,13 +189,8 @@
                 .Validate(opts => opts.Endpoint != null, $"Can't add Resource Register as '{nameof(AltinnRegisterOptions.Endpoint)}' is not specified")
                 .Configure(configureOptions);
 
-<<<<<<< HEAD
-            Services.AddSingleton<IAltinnResourceRegister, AltinnResourceRegisterClient>();
-            Services.Add(Markers.ResourceRegister);
-=======
             Services.AddSingleton<IAltinnResourceRegistry, AltinnResourceRegistryClient>();
             Services.Add(Markers.ResourceRegistry);
->>>>>>> 0c991c51
 
             return this;
         }
@@ -215,11 +198,7 @@
         /// <summary>
         /// Adds Altinn SBL bridge services to the service collection.
         /// </summary>
-<<<<<<< HEAD
-        /// <param name="configureOptions">A delegate to configure <see cref="AltinnResourceRegisterOptions"/>.</param>
-=======
         /// <param name="configureOptions">A delegate to configure <see cref="AltinnResourceRegistryOptions"/>.</param>
->>>>>>> 0c991c51
         /// <returns>The updated <see cref="PlatformBuilder"/>.</returns>
         public PlatformBuilder AddSblBridge(Action<AltinnSblBridgeOptions> configureOptions)
         {
@@ -236,8 +215,6 @@
             Services.Add(Markers.SblBridge);
 
             return this;
-<<<<<<< HEAD
-=======
         }
         
         /// <summary>
@@ -260,67 +237,28 @@
             Services.Add(Markers.AccessManagement);
 
             return this;
->>>>>>> 0c991c51
-        }
-        
-        /// <summary>
-        /// Adds Altinn SBL bridge services to the service collection.
-        /// </summary>
-        /// <param name="configureOptions">A delegate to configure <see cref="AltinnResourceRegisterOptions"/>.</param>
-        /// <returns>The updated <see cref="PlatformBuilder"/>.</returns>
-        public PlatformBuilder AddAccessManagement(Action<AltinnAccessManagementOptions> configureOptions)
-        {
-            if (Services.Contains(Markers.SblBridge))
-            {
-                return this;
-            }
-
-<<<<<<< HEAD
-            Services.AddOptions<AltinnAccessManagementOptions>()
-                .Validate(opts => opts.Endpoint is { }, $"Can't add SBL Bridge as '{nameof(AltinnAccessManagementOptions.Endpoint)}' is not specified")
-                .Configure(configureOptions);
-
-            Services.AddSingleton<IAltinnAccessManagement, AltinnAccessManagementClient>();
-            Services.Add(Markers.SblBridge);
-
-            return this;
-        }
-
-=======
->>>>>>> 0c991c51
+        }
+
         private sealed class Markers
         {
             public static ServiceDescriptor Register { get; } = ServiceDescriptor.Singleton<RegisterMarker, RegisterMarker>();
 
-<<<<<<< HEAD
-            public static ServiceDescriptor ResourceRegister { get; } = ServiceDescriptor.Singleton<ResourceRegisterMarker, ResourceRegisterMarker>();
-=======
             public static ServiceDescriptor ResourceRegistry { get; } = ServiceDescriptor.Singleton<ResourceRegistryMarker, ResourceRegistryMarker>();
->>>>>>> 0c991c51
 
             public static ServiceDescriptor SblBridge { get; } = ServiceDescriptor.Singleton<SblBridgeMarker, SblBridgeMarker>();
 
             public static ServiceDescriptor AccessManagement { get; } = ServiceDescriptor.Singleton<AccessManagementMarker, AccessManagementMarker>();
 
-<<<<<<< HEAD
+            [SuppressMessage("CodeSmell", "S2094:Classes should not be empty", Justification = "Used as a DI marker")]
             private sealed class RegisterMarker { }
 
-            private sealed class ResourceRegisterMarker { }
-
+            [SuppressMessage("CodeSmell", "S2094:Classes should not be empty", Justification = "Used as a DI marker")]
+            private sealed class ResourceRegistryMarker { }
+
+            [SuppressMessage("CodeSmell", "S2094:Classes should not be empty", Justification = "Used as a DI marker")]
             private sealed class SblBridgeMarker { }
 
-=======
-            [SuppressMessage("CodeSmell", "S2094:Classes should not be empty", Justification = "Used as a DI marker")]
-            private sealed class RegisterMarker { }
-
-            [SuppressMessage("CodeSmell", "S2094:Classes should not be empty", Justification = "Used as a DI marker")]
-            private sealed class ResourceRegistryMarker { }
-
-            [SuppressMessage("CodeSmell", "S2094:Classes should not be empty", Justification = "Used as a DI marker")]
-            private sealed class SblBridgeMarker { }
-
-            [SuppressMessage("CodeSmell", "S2094:Classes should not be empty", Justification = "Used as a DI marker")]
->>>>>>> 0c991c51
+            [SuppressMessage("CodeSmell", "S2094:Classes should not be empty", Justification = "Used as a DI marker")]
             private sealed class AccessManagementMarker { }
         }
     }
