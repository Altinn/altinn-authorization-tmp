--- conflicted
+++ resolved
@@ -55,12 +55,8 @@
             opts.PlatformAccessToken.TestTool.Endpoint = Appsettings.Platform.Token.TestTool.Endpoint;
         })
         .AddRegister(opts => opts.Endpoint = Appsettings.Platform.Register.Endpoint)
-<<<<<<< HEAD
-        .AddResourceRegister(opts => opts.Endpoint = Appsettings.Platform.ResourceRegister.Endpoint)
+        .AddResourceRegistry(opts => opts.Endpoint = Appsettings.Platform.ResourceRegistry.Endpoint)
         .AddSblBridge(opts => opts.Endpoint = Appsettings.Platform.SblBridge.Endpoint);
-=======
-        .AddResourceRegistry(opts => opts.Endpoint = Appsettings.Platform.ResourceRegistry.Endpoint);
->>>>>>> 0c991c51
 
         ServiceProvider = Services.BuildServiceProvider();
     }
