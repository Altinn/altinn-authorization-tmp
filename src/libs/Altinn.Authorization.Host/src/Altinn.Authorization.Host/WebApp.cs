--- conflicted
+++ resolved
@@ -38,15 +38,6 @@
 
         if (appsettings?.AppConfiguration?.Endpoint != null)
         {
-<<<<<<< HEAD
-            //builder.Configuration.AddAzureAppConfiguration(cfg =>
-            //{
-            //    cfg.Connect(localSettings.AppConfiguration.Endpoint, DefaultTokenCredential.Instance);
-            //    cfg.ConfigureStartupOptions(startup =>
-            //    {
-            //        startup.Timeout = TimeSpan.FromSeconds(3);
-            //    });
-=======
             builder.Configuration.AddAzureAppConfiguration(cfg =>
             {
                 cfg.Connect(appsettings.AppConfiguration.Endpoint, DefaultTokenCredential.Instance);
@@ -54,7 +45,6 @@
                 {
                     startup.Timeout = TimeSpan.FromSeconds(3);
                 });
->>>>>>> d7261c54
 
             //    cfg.ConfigureKeyVault(kv =>
             //    {
@@ -66,21 +56,6 @@
             //        refresh.Register("Sentinel", refreshAll: true);
             //    });
 
-<<<<<<< HEAD
-            //    foreach (var label in options.AppConfigurationLabels)
-            //    {
-            //        cfg.Select("*", label);
-            //    }
-
-            //    cfg.UseFeatureFlags(flags =>
-            //    {
-            //        foreach (var label in options.AppConfigurationLabels)
-            //        {
-            //            flags.Select("*", label);
-            //        }
-            //    });
-            //});
-=======
                 foreach (var label in options.AzureAppConfiguration.AppKeyValueLabels)
                 {
                     cfg.Select("*", label);
@@ -94,7 +69,6 @@
                     }
                 });
             });
->>>>>>> d7261c54
         }
 
         return builder;
