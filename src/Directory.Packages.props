--- conflicted
+++ resolved
@@ -9,15 +9,9 @@
         <PackageVersion Include="Altinn.Authorization.ProblemDetails" Version="3.2.1" />
         <PackageVersion Include="Altinn.Authorization.ServiceDefaults.Npgsql.Yuniql" Version="2.9.0" />
         <PackageVersion Include="Altinn.Authorization.ServiceDefaults" Version="2.9.0" />
-<<<<<<< HEAD
-        <PackageVersion Include="Altinn.Common.AccessToken" Version="4.5.5" />
-        <PackageVersion Include="Altinn.Common.AccessTokenClient" Version="3.0.11" />
-        <PackageVersion Include="Altinn.Common.PEP" Version="4.1.3-alpha" />
-=======
         <PackageVersion Include="Altinn.Common.AccessToken" Version="5.0.2" />
         <PackageVersion Include="Altinn.Common.AccessTokenClient" Version="3.0.13" />
-        <PackageVersion Include="Altinn.Common.PEP" Version="4.1.2" />
->>>>>>> 5b3977a2
+        <PackageVersion Include="Altinn.Common.PEP" Version="4.1.3-alpha" />
         <PackageVersion Include="Altinn.Platform.Models" Version="1.6.1" />
         <PackageVersion Include="Altinn.Platform.Storage.Interface" Version="4.0.7" />
         <PackageVersion Include="Altinn.Swashbuckle.Abstractions" Version="2.2.0" />
