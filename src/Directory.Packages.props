--- conflicted
+++ resolved
@@ -15,11 +15,7 @@
     <PackageVersion Include="Altinn.Platform.Storage.Interface" Version="4.0.5" />
     <PackageVersion Include="Altinn.Swashbuckle.Abstractions" Version="2.2.0" />
     <PackageVersion Include="Altinn.Swashbuckle" Version="2.2.0" />
-<<<<<<< HEAD
-    <PackageVersion Include="Altinn.Urn" Version="2.6.0" />
-=======
     <PackageVersion Include="Altinn.Urn" Version="2.6.1" />
->>>>>>> 16500ffc
     <PackageVersion Include="Altinn.Urn.Swashbuckle" Version="2.6.1" />
     <PackageVersion Include="Aspire.Hosting.AppHost" Version="9.0.0" />
     <PackageVersion Include="AutoMapper" Version="13.0.1" />
@@ -39,16 +35,12 @@
     <PackageVersion Include="Azure.Security.KeyVault.Secrets" Version="4.7.0" />
     <PackageVersion Include="Azure.Storage.Blobs" Version="12.23.0" />
     <PackageVersion Include="Azure.Storage.Queues" Version="12.21.0" />
-<<<<<<< HEAD
     <PackageVersion Include="Azure.ResourceManager.PostgreSql" Version="1.1.3" />
     <PackageVersion Include="Azure.Security.KeyVault.Secrets" Version="4.6.0" />
     <PackageVersion Include="Aspire.Hosting.AppHost" Version="9.0.0" />
     <PackageVersion Include="Aspire.AppHost.Sdk" Version="9.0.0" />
     <PackageVersion Include="Blazored.LocalStorage" Version="4.5.0" />
-    <PackageVersion Include="coverlet.collector" Version=" 6.0.2" />
-=======
     <PackageVersion Include="coverlet.collector" Version=" 6.0.3" />
->>>>>>> 16500ffc
     <PackageVersion Include="Dapper" Version="2.1.35" />
     <PackageVersion Include="JWTCookieAuthentication" Version="4.0.1" />
     <PackageVersion Include="Dapper" Version="2.1.35" />
