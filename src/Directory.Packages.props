<Project>
  <PropertyGroup>
    <ManagePackageVersionsCentrally>true</ManagePackageVersionsCentrally>
  </PropertyGroup>
  <ItemGroup>
    <GlobalPackageReference Include="Microsoft.SourceLink.GitHub" Version="8.0.0" PrivateAssets="all" />
    <GlobalPackageReference Include="DotNet.ReproducibleBuilds" Version="1.2.25" PrivateAssets="all" />
  </ItemGroup>
  <ItemGroup>
    <PackageVersion Include="Altinn.ApiClients.Maskinporten" Version="9.2.1" />
    <PackageVersion Include="Altinn.Authorization.ABAC" Version="0.0.8" />
    <PackageVersion Include="Altinn.Authorization.ProblemDetails.Abstractions" Version="3.2.1" />
    <PackageVersion Include="Altinn.Authorization.ProblemDetails" Version="3.2.1" />
<<<<<<< HEAD
    <PackageVersion Include="Altinn.Authorization.ServiceDefaults.Npgsql.Yuniql" Version="2.9.0" />
    <PackageVersion Include="Altinn.Authorization.ServiceDefaults" Version="2.9.0" />
=======
    <PackageVersion Include="Altinn.Authorization.ServiceDefaults.Npgsql.Yuniql" Version="2.11.0" />
    <PackageVersion Include="Altinn.Authorization.ServiceDefaults" Version="2.11.0" />
>>>>>>> e4985e2c
    <PackageVersion Include="Altinn.Common.AccessToken" Version="5.0.2" />
    <PackageVersion Include="Altinn.Common.AccessTokenClient" Version="3.0.13" />
    <PackageVersion Include="Altinn.Common.PEP" Version="4.1.3-alpha" />
    <PackageVersion Include="Altinn.Platform.Models" Version="1.6.1" />
    <PackageVersion Include="Altinn.Platform.Storage.Interface" Version="4.0.7" />
<<<<<<< HEAD
    <PackageVersion Include="Altinn.Swashbuckle.Abstractions" Version="2.2.0" />
    <PackageVersion Include="Altinn.Swashbuckle" Version="2.2.0" />
    <PackageVersion Include="Altinn.Urn.Swashbuckle" Version="2.6.1" />
    <PackageVersion Include="Altinn.Urn" Version="2.6.1" />
=======
    <PackageVersion Include="Altinn.Swashbuckle.Abstractions" Version="2.3.0" />
    <PackageVersion Include="Altinn.Swashbuckle" Version="2.3.0" />
    <PackageVersion Include="Altinn.Urn.Swashbuckle" Version="2.6.2" />
    <PackageVersion Include="Altinn.Urn" Version="2.6.2" />
>>>>>>> e4985e2c
    <PackageVersion Include="Aspire.Hosting.AppHost" Version="9.1.0" />
    <PackageVersion Include="AutoMapper.Extensions.Microsoft.DependencyInjection" Version="12.0.1" />
    <PackageVersion Include="AutoMapper" Version="14.0.0" />
    <PackageVersion Include="Azure.Extensions.AspNetCore.Configuration.Secrets" Version="1.4.0" />
    <PackageVersion Include="Azure.Identity" Version="1.13.2" />
    <PackageVersion Include="Azure.Messaging.ServiceBus" Version="7.18.4" />
    <PackageVersion Include="Azure.Monitor.OpenTelemetry.AspNetCore" Version="1.3.0-beta.2" />
    <PackageVersion Include="Azure.Monitor.OpenTelemetry.Exporter" Version="1.3.0" />
<<<<<<< HEAD
    <PackageVersion Include="Azure.ResourceManager.KeyVault" Version="1.3.0" />
=======
    <PackageVersion Include="Azure.ResourceManager.KeyVault" Version="1.3.1" />
>>>>>>> e4985e2c
    <PackageVersion Include="Azure.ResourceManager.PostgreSql" Version="1.2.0" />
    <PackageVersion Include="Azure.ResourceManager.ServiceBus" Version="1.1.0" />
    <PackageVersion Include="Azure.Security.KeyVault.Certificates" Version="4.7.0" />
    <PackageVersion Include="Azure.Security.KeyVault.Secrets" Version="4.7.0" />
<<<<<<< HEAD
    <PackageVersion Include="Azure.Storage.Blobs" Version="12.23.0" />
    <PackageVersion Include="Azure.Storage.Queues" Version="12.21.0" />
    <PackageVersion Include="CommunityToolkit.Diagnostics" Version="8.4.0" />
    <PackageVersion Include="coverlet.collector" Version=" 6.0.4" />
    <PackageVersion Include="Dapper" Version="2.1.66" />
    <PackageVersion Include="IdentityModel" Version="7.0.0" />
    <PackageVersion Include="JWTCookieAuthentication" Version="4.0.4" />
    <PackageVersion Include="MassTransit" Version="8.3.6" />
    <PackageVersion Include="MassTransit.Abstractions" Version="8.3.6" />
    <PackageVersion Include="MassTransit.Analyzers" Version="8.3.6" />
    <PackageVersion Include="MassTransit.Azure.ServiceBus.Core" Version="8.3.6" />
    <PackageVersion Include="MassTransit.Extensions.DependencyInjection" Version=" 7.3.1" />
    <PackageVersion Include="Microsoft.ApplicationInsights.AspNetCore" Version="2.23.0" />
    <PackageVersion Include="Microsoft.AspNetCore.Authentication.JwtBearer" Version="9.0.2" />
    <PackageVersion Include="Microsoft.AspNetCore.Authentication.OpenIdConnect" Version="9.0.2" />
    <PackageVersion Include="Microsoft.AspNetCore.Authorization" Version="9.0.2" />
    <PackageVersion Include="Microsoft.AspNetCore.Hosting.Abstractions" Version="2.3.0" />
    <PackageVersion Include="Microsoft.AspNetCore.Http.Abstractions" Version="3.0.0" />
    <PackageVersion Include="Microsoft.AspNetCore.Http.Extensions" Version="2.3.0" />
    <PackageVersion Include="Microsoft.AspNetCore.Mvc.Testing" Version="9.0.2" />
    <PackageVersion Include="Microsoft.AspNetCore.OpenApi" Version="9.0.2" />
=======
    <PackageVersion Include="Azure.Storage.Blobs" Version="12.24.0" />
    <PackageVersion Include="Azure.Storage.Queues" Version="12.22.0" />
    <PackageVersion Include="Blazored.LocalStorage" Version="4.5.0" />
    <PackageVersion Include="CommunityToolkit.Diagnostics" Version="8.4.0" />
    <PackageVersion Include="coverlet.collector" Version="6.0.4" />
    <PackageVersion Include="Dapper" Version="2.1.66" />
    <PackageVersion Include="IdentityModel" Version="7.0.0" />
    <PackageVersion Include="JWTCookieAuthentication" Version="4.0.4" />
    <PackageVersion Include="MassTransit" Version="8.3.7" />
    <PackageVersion Include="MassTransit.Abstractions" Version="8.3.7" />
    <PackageVersion Include="MassTransit.Analyzers" Version="8.3.7" />
    <PackageVersion Include="MassTransit.Azure.ServiceBus.Core" Version="8.3.7" />
    <PackageVersion Include="MassTransit.Extensions.DependencyInjection" Version=" 7.3.1" />
    <PackageVersion Include="Microsoft.ApplicationInsights.AspNetCore" Version="2.23.0" />
    <PackageVersion Include="Microsoft.AspNetCore.Authentication.JwtBearer" Version="9.0.3" />
    <PackageVersion Include="Microsoft.AspNetCore.Authentication.OpenIdConnect" Version="9.0.3" />
    <PackageVersion Include="Microsoft.AspNetCore.Authorization" Version="9.0.3" />
    <PackageVersion Include="Microsoft.AspNetCore.Components.Web" Version="9.0.3" />
    <PackageVersion Include="Microsoft.AspNetCore.Hosting.Abstractions" Version="2.3.0" />
    <PackageVersion Include="Microsoft.AspNetCore.Http.Abstractions" Version="3.0.0" />
    <PackageVersion Include="Microsoft.AspNetCore.Http.Extensions" Version="2.3.0" />
    <PackageVersion Include="Microsoft.AspNetCore.Mvc.Testing" Version="9.0.3" />
    <PackageVersion Include="Microsoft.AspNetCore.OpenApi" Version="9.0.3" />
>>>>>>> e4985e2c
    <PackageVersion Include="Microsoft.AspNetCore.Routing.Abstractions" Version="2.3.0" />
    <PackageVersion Include="Microsoft.Azure.AppConfiguration.AspNetCore" Version="8.1.1" />
    <PackageVersion Include="Microsoft.Azure.DocumentDB.Core" Version="2.22.0" />
    <PackageVersion Include="Microsoft.Azure.Services.AppAuthentication" Version="1.6.2" />
    <PackageVersion Include="Microsoft.Build.Artifacts" Version="6.1.48" />
    <PackageVersion Include="Microsoft.Data.SqlClient" Version="6.0.1" />
<<<<<<< HEAD
    <PackageVersion Include="Microsoft.Extensions.Azure" Version="1.10.0" />
    <PackageVersion Include="Microsoft.Extensions.Caching.Abstractions" Version="9.0.2" />
    <PackageVersion Include="Microsoft.Extensions.Configuration.AzureKeyVault" Version="3.1.24" />
    <PackageVersion Include="Microsoft.Extensions.Configuration.Json" Version="9.0.2" />
    <PackageVersion Include="Microsoft.Extensions.Configuration.Abstractions" Version="9.0.2" />
    <PackageVersion Include="Microsoft.Extensions.Configuration" Version="9.0.2" />
    <PackageVersion Include="Microsoft.Extensions.DependencyInjection" Version="9.0.2" />
    <PackageVersion Include="Microsoft.Extensions.Diagnostics.HealthChecks.Abstractions" Version="9.0.2" />
    <PackageVersion Include="Microsoft.Extensions.Diagnostics.HealthChecks" Version="9.0.2" />
    <PackageVersion Include="Microsoft.Extensions.FileProviders.Embedded" Version="9.0.2" />
    <PackageVersion Include="Microsoft.Extensions.Hosting.Abstractions" Version="9.0.2" />
    <PackageVersion Include="Microsoft.Extensions.Http" Version="9.0.2" />
    <PackageVersion Include="Microsoft.Extensions.Logging.Abstractions" Version="9.0.2" />
    <PackageVersion Include="Microsoft.Extensions.Logging.ApplicationInsights" Version="2.23.0" />
    <PackageVersion Include="Microsoft.Extensions.Logging.Debug" Version="9.0.2" />
    <PackageVersion Include="Microsoft.Extensions.Options" Version="9.0.2" />
    <PackageVersion Include="Microsoft.Extensions.Telemetry.Abstractions" Version="9.2.0" />
    <PackageVersion Include="Microsoft.FeatureManagement.AspNetCore" Version="4.0.0" />
    <PackageVersion Include="Microsoft.IdentityModel.Logging" Version="8.6.0" />
    <PackageVersion Include="Microsoft.IdentityModel.Protocols.OpenIdConnect" Version="8.6.0" />
    <PackageVersion Include="Microsoft.NET.Test.Sdk" Version="17.13.0" />
    <PackageVersion Include="Microsoft.VisualStudio.Azure.Containers.Tools.Targets" Version="1.21.2" />
    <PackageVersion Include="Moq" Version="4.20.72" />
    <PackageVersion Include="Nerdbank.Streams" Version="2.11.79" />
=======
    <PackageVersion Include="Microsoft.Extensions.Azure" Version="1.11.0" />
    <PackageVersion Include="Microsoft.Extensions.Caching.Abstractions" Version="9.0.3" />
    <PackageVersion Include="Microsoft.Extensions.Configuration.AzureKeyVault" Version="3.1.24" />
    <PackageVersion Include="Microsoft.Extensions.Configuration.Json" Version="9.0.3" />
    <PackageVersion Include="Microsoft.Extensions.Configuration.Abstractions" Version="9.0.3" />
    <PackageVersion Include="Microsoft.Extensions.Configuration" Version="9.0.3" />
    <PackageVersion Include="Microsoft.Extensions.DependencyInjection" Version="9.0.3" />
    <PackageVersion Include="Microsoft.Extensions.Diagnostics.HealthChecks.Abstractions" Version="9.0.3" />
    <PackageVersion Include="Microsoft.Extensions.Diagnostics.HealthChecks" Version="9.0.3" />
    <PackageVersion Include="Microsoft.Extensions.FileProviders.Embedded" Version="9.0.3" />
    <PackageVersion Include="Microsoft.Extensions.Hosting.Abstractions" Version="9.0.3" />
    <PackageVersion Include="Microsoft.Extensions.Http" Version="9.0.3" />
    <PackageVersion Include="Microsoft.Extensions.Logging.Abstractions" Version="9.0.3" />
    <PackageVersion Include="Microsoft.Extensions.Logging.ApplicationInsights" Version="2.23.0" />
    <PackageVersion Include="Microsoft.Extensions.Logging.Debug" Version="9.0.3" />
    <PackageVersion Include="Microsoft.Extensions.Options" Version="9.0.3" />
    <PackageVersion Include="Microsoft.Extensions.Telemetry.Abstractions" Version="9.3.0" />
    <PackageVersion Include="Microsoft.FeatureManagement.AspNetCore" Version="4.0.0" />
    <PackageVersion Include="Microsoft.IdentityModel.Logging" Version="8.6.1" />
    <PackageVersion Include="Microsoft.IdentityModel.Protocols.OpenIdConnect" Version="8.6.1" />
    <PackageVersion Include="Microsoft.NET.Test.Sdk" Version="17.13.0" />
    <PackageVersion Include="Microsoft.VisualStudio.Azure.Containers.Tools.Targets" Version="1.21.2" />
    <PackageVersion Include="Moq" Version="4.20.72" />
    <PackageVersion Include="Nerdbank.Streams" Version="2.11.86" />
>>>>>>> e4985e2c
    <PackageVersion Include="Npgsql.OpenTelemetry" Version="9.0.3" />
    <PackageVersion Include="Npgsql.DependencyInjection" Version="9.0.3" />
    <PackageVersion Include="Npgsql" Version="9.0.3" />
    <PackageVersion Include="OpenTelemetry.Exporter.Console" Version="1.11.2" />
    <PackageVersion Include="OpenTelemetry.Extensions.Hosting" Version="1.11.2" />
<<<<<<< HEAD
    <PackageVersion Include="OpenTelemetry.Instrumentation.AspNetCore" Version="1.11.1" />
=======
    <PackageVersion Include="OpenTelemetry.Instrumentation.AspNetCore" Version=" 1.11.1" />
>>>>>>> e4985e2c
    <PackageVersion Include="OpenTelemetry.Instrumentation.Http" Version="1.11.1" />
    <PackageVersion Include="OpenTelemetry" Version="1.11.2" />
    <PackageVersion Include="Spectre.Console" Version="0.49.1" />
    <PackageVersion Include="Spectre.Console.Cli" Version="0.49.1" />
    <PackageVersion Include="StyleCop.Analyzers" Version="1.2.0-beta.556" />
    <PackageVersion Include="Swashbuckle.AspNetCore.Annotations" Version="7.3.1" />
    <PackageVersion Include="Swashbuckle.AspNetCore.Filters" Version="8.0.2" />
    <PackageVersion Include="Swashbuckle.AspNetCore" Version="7.3.1" />
<<<<<<< HEAD
    <PackageVersion Include="System.IdentityModel.Tokens.Jwt" Version="8.6.0" />
=======
    <PackageVersion Include="System.IdentityModel.Tokens.Jwt" Version="8.6.1" />
>>>>>>> e4985e2c
    <PackageVersion Include="System.Linq.Async" Version="6.0.1" />
    <PackageVersion Include="Testcontainers.PostgreSql" Version="4.3.0" />
    <PackageVersion Include="xunit.runner.visualstudio" Version="3.0.2" />
    <PackageVersion Include="xunit" Version="2.9.3" />
    <PackageVersion Include="Yuniql.AspNetCore" Version=" 1.2.25" />
    <PackageVersion Include="Yuniql.Core" Version=" 1.3.15" />
    <PackageVersion Include="Yuniql.PostgreSql" Version=" 1.3.15" />
  </ItemGroup>
</Project><|MERGE_RESOLUTION|>--- conflicted
+++ resolved
@@ -1,189 +1,112 @@
 <Project>
-  <PropertyGroup>
-    <ManagePackageVersionsCentrally>true</ManagePackageVersionsCentrally>
-  </PropertyGroup>
-  <ItemGroup>
-    <GlobalPackageReference Include="Microsoft.SourceLink.GitHub" Version="8.0.0" PrivateAssets="all" />
-    <GlobalPackageReference Include="DotNet.ReproducibleBuilds" Version="1.2.25" PrivateAssets="all" />
-  </ItemGroup>
-  <ItemGroup>
-    <PackageVersion Include="Altinn.ApiClients.Maskinporten" Version="9.2.1" />
-    <PackageVersion Include="Altinn.Authorization.ABAC" Version="0.0.8" />
-    <PackageVersion Include="Altinn.Authorization.ProblemDetails.Abstractions" Version="3.2.1" />
-    <PackageVersion Include="Altinn.Authorization.ProblemDetails" Version="3.2.1" />
-<<<<<<< HEAD
-    <PackageVersion Include="Altinn.Authorization.ServiceDefaults.Npgsql.Yuniql" Version="2.9.0" />
-    <PackageVersion Include="Altinn.Authorization.ServiceDefaults" Version="2.9.0" />
-=======
-    <PackageVersion Include="Altinn.Authorization.ServiceDefaults.Npgsql.Yuniql" Version="2.11.0" />
-    <PackageVersion Include="Altinn.Authorization.ServiceDefaults" Version="2.11.0" />
->>>>>>> e4985e2c
-    <PackageVersion Include="Altinn.Common.AccessToken" Version="5.0.2" />
-    <PackageVersion Include="Altinn.Common.AccessTokenClient" Version="3.0.13" />
-    <PackageVersion Include="Altinn.Common.PEP" Version="4.1.3-alpha" />
-    <PackageVersion Include="Altinn.Platform.Models" Version="1.6.1" />
-    <PackageVersion Include="Altinn.Platform.Storage.Interface" Version="4.0.7" />
-<<<<<<< HEAD
-    <PackageVersion Include="Altinn.Swashbuckle.Abstractions" Version="2.2.0" />
-    <PackageVersion Include="Altinn.Swashbuckle" Version="2.2.0" />
-    <PackageVersion Include="Altinn.Urn.Swashbuckle" Version="2.6.1" />
-    <PackageVersion Include="Altinn.Urn" Version="2.6.1" />
-=======
-    <PackageVersion Include="Altinn.Swashbuckle.Abstractions" Version="2.3.0" />
-    <PackageVersion Include="Altinn.Swashbuckle" Version="2.3.0" />
-    <PackageVersion Include="Altinn.Urn.Swashbuckle" Version="2.6.2" />
-    <PackageVersion Include="Altinn.Urn" Version="2.6.2" />
->>>>>>> e4985e2c
-    <PackageVersion Include="Aspire.Hosting.AppHost" Version="9.1.0" />
-    <PackageVersion Include="AutoMapper.Extensions.Microsoft.DependencyInjection" Version="12.0.1" />
-    <PackageVersion Include="AutoMapper" Version="14.0.0" />
-    <PackageVersion Include="Azure.Extensions.AspNetCore.Configuration.Secrets" Version="1.4.0" />
-    <PackageVersion Include="Azure.Identity" Version="1.13.2" />
-    <PackageVersion Include="Azure.Messaging.ServiceBus" Version="7.18.4" />
-    <PackageVersion Include="Azure.Monitor.OpenTelemetry.AspNetCore" Version="1.3.0-beta.2" />
-    <PackageVersion Include="Azure.Monitor.OpenTelemetry.Exporter" Version="1.3.0" />
-<<<<<<< HEAD
-    <PackageVersion Include="Azure.ResourceManager.KeyVault" Version="1.3.0" />
-=======
-    <PackageVersion Include="Azure.ResourceManager.KeyVault" Version="1.3.1" />
->>>>>>> e4985e2c
-    <PackageVersion Include="Azure.ResourceManager.PostgreSql" Version="1.2.0" />
-    <PackageVersion Include="Azure.ResourceManager.ServiceBus" Version="1.1.0" />
-    <PackageVersion Include="Azure.Security.KeyVault.Certificates" Version="4.7.0" />
-    <PackageVersion Include="Azure.Security.KeyVault.Secrets" Version="4.7.0" />
-<<<<<<< HEAD
-    <PackageVersion Include="Azure.Storage.Blobs" Version="12.23.0" />
-    <PackageVersion Include="Azure.Storage.Queues" Version="12.21.0" />
-    <PackageVersion Include="CommunityToolkit.Diagnostics" Version="8.4.0" />
-    <PackageVersion Include="coverlet.collector" Version=" 6.0.4" />
-    <PackageVersion Include="Dapper" Version="2.1.66" />
-    <PackageVersion Include="IdentityModel" Version="7.0.0" />
-    <PackageVersion Include="JWTCookieAuthentication" Version="4.0.4" />
-    <PackageVersion Include="MassTransit" Version="8.3.6" />
-    <PackageVersion Include="MassTransit.Abstractions" Version="8.3.6" />
-    <PackageVersion Include="MassTransit.Analyzers" Version="8.3.6" />
-    <PackageVersion Include="MassTransit.Azure.ServiceBus.Core" Version="8.3.6" />
-    <PackageVersion Include="MassTransit.Extensions.DependencyInjection" Version=" 7.3.1" />
-    <PackageVersion Include="Microsoft.ApplicationInsights.AspNetCore" Version="2.23.0" />
-    <PackageVersion Include="Microsoft.AspNetCore.Authentication.JwtBearer" Version="9.0.2" />
-    <PackageVersion Include="Microsoft.AspNetCore.Authentication.OpenIdConnect" Version="9.0.2" />
-    <PackageVersion Include="Microsoft.AspNetCore.Authorization" Version="9.0.2" />
-    <PackageVersion Include="Microsoft.AspNetCore.Hosting.Abstractions" Version="2.3.0" />
-    <PackageVersion Include="Microsoft.AspNetCore.Http.Abstractions" Version="3.0.0" />
-    <PackageVersion Include="Microsoft.AspNetCore.Http.Extensions" Version="2.3.0" />
-    <PackageVersion Include="Microsoft.AspNetCore.Mvc.Testing" Version="9.0.2" />
-    <PackageVersion Include="Microsoft.AspNetCore.OpenApi" Version="9.0.2" />
-=======
-    <PackageVersion Include="Azure.Storage.Blobs" Version="12.24.0" />
-    <PackageVersion Include="Azure.Storage.Queues" Version="12.22.0" />
-    <PackageVersion Include="Blazored.LocalStorage" Version="4.5.0" />
-    <PackageVersion Include="CommunityToolkit.Diagnostics" Version="8.4.0" />
-    <PackageVersion Include="coverlet.collector" Version="6.0.4" />
-    <PackageVersion Include="Dapper" Version="2.1.66" />
-    <PackageVersion Include="IdentityModel" Version="7.0.0" />
-    <PackageVersion Include="JWTCookieAuthentication" Version="4.0.4" />
-    <PackageVersion Include="MassTransit" Version="8.3.7" />
-    <PackageVersion Include="MassTransit.Abstractions" Version="8.3.7" />
-    <PackageVersion Include="MassTransit.Analyzers" Version="8.3.7" />
-    <PackageVersion Include="MassTransit.Azure.ServiceBus.Core" Version="8.3.7" />
-    <PackageVersion Include="MassTransit.Extensions.DependencyInjection" Version=" 7.3.1" />
-    <PackageVersion Include="Microsoft.ApplicationInsights.AspNetCore" Version="2.23.0" />
-    <PackageVersion Include="Microsoft.AspNetCore.Authentication.JwtBearer" Version="9.0.3" />
-    <PackageVersion Include="Microsoft.AspNetCore.Authentication.OpenIdConnect" Version="9.0.3" />
-    <PackageVersion Include="Microsoft.AspNetCore.Authorization" Version="9.0.3" />
-    <PackageVersion Include="Microsoft.AspNetCore.Components.Web" Version="9.0.3" />
-    <PackageVersion Include="Microsoft.AspNetCore.Hosting.Abstractions" Version="2.3.0" />
-    <PackageVersion Include="Microsoft.AspNetCore.Http.Abstractions" Version="3.0.0" />
-    <PackageVersion Include="Microsoft.AspNetCore.Http.Extensions" Version="2.3.0" />
-    <PackageVersion Include="Microsoft.AspNetCore.Mvc.Testing" Version="9.0.3" />
-    <PackageVersion Include="Microsoft.AspNetCore.OpenApi" Version="9.0.3" />
->>>>>>> e4985e2c
-    <PackageVersion Include="Microsoft.AspNetCore.Routing.Abstractions" Version="2.3.0" />
-    <PackageVersion Include="Microsoft.Azure.AppConfiguration.AspNetCore" Version="8.1.1" />
-    <PackageVersion Include="Microsoft.Azure.DocumentDB.Core" Version="2.22.0" />
-    <PackageVersion Include="Microsoft.Azure.Services.AppAuthentication" Version="1.6.2" />
-    <PackageVersion Include="Microsoft.Build.Artifacts" Version="6.1.48" />
-    <PackageVersion Include="Microsoft.Data.SqlClient" Version="6.0.1" />
-<<<<<<< HEAD
-    <PackageVersion Include="Microsoft.Extensions.Azure" Version="1.10.0" />
-    <PackageVersion Include="Microsoft.Extensions.Caching.Abstractions" Version="9.0.2" />
-    <PackageVersion Include="Microsoft.Extensions.Configuration.AzureKeyVault" Version="3.1.24" />
-    <PackageVersion Include="Microsoft.Extensions.Configuration.Json" Version="9.0.2" />
-    <PackageVersion Include="Microsoft.Extensions.Configuration.Abstractions" Version="9.0.2" />
-    <PackageVersion Include="Microsoft.Extensions.Configuration" Version="9.0.2" />
-    <PackageVersion Include="Microsoft.Extensions.DependencyInjection" Version="9.0.2" />
-    <PackageVersion Include="Microsoft.Extensions.Diagnostics.HealthChecks.Abstractions" Version="9.0.2" />
-    <PackageVersion Include="Microsoft.Extensions.Diagnostics.HealthChecks" Version="9.0.2" />
-    <PackageVersion Include="Microsoft.Extensions.FileProviders.Embedded" Version="9.0.2" />
-    <PackageVersion Include="Microsoft.Extensions.Hosting.Abstractions" Version="9.0.2" />
-    <PackageVersion Include="Microsoft.Extensions.Http" Version="9.0.2" />
-    <PackageVersion Include="Microsoft.Extensions.Logging.Abstractions" Version="9.0.2" />
-    <PackageVersion Include="Microsoft.Extensions.Logging.ApplicationInsights" Version="2.23.0" />
-    <PackageVersion Include="Microsoft.Extensions.Logging.Debug" Version="9.0.2" />
-    <PackageVersion Include="Microsoft.Extensions.Options" Version="9.0.2" />
-    <PackageVersion Include="Microsoft.Extensions.Telemetry.Abstractions" Version="9.2.0" />
-    <PackageVersion Include="Microsoft.FeatureManagement.AspNetCore" Version="4.0.0" />
-    <PackageVersion Include="Microsoft.IdentityModel.Logging" Version="8.6.0" />
-    <PackageVersion Include="Microsoft.IdentityModel.Protocols.OpenIdConnect" Version="8.6.0" />
-    <PackageVersion Include="Microsoft.NET.Test.Sdk" Version="17.13.0" />
-    <PackageVersion Include="Microsoft.VisualStudio.Azure.Containers.Tools.Targets" Version="1.21.2" />
-    <PackageVersion Include="Moq" Version="4.20.72" />
-    <PackageVersion Include="Nerdbank.Streams" Version="2.11.79" />
-=======
-    <PackageVersion Include="Microsoft.Extensions.Azure" Version="1.11.0" />
-    <PackageVersion Include="Microsoft.Extensions.Caching.Abstractions" Version="9.0.3" />
-    <PackageVersion Include="Microsoft.Extensions.Configuration.AzureKeyVault" Version="3.1.24" />
-    <PackageVersion Include="Microsoft.Extensions.Configuration.Json" Version="9.0.3" />
-    <PackageVersion Include="Microsoft.Extensions.Configuration.Abstractions" Version="9.0.3" />
-    <PackageVersion Include="Microsoft.Extensions.Configuration" Version="9.0.3" />
-    <PackageVersion Include="Microsoft.Extensions.DependencyInjection" Version="9.0.3" />
-    <PackageVersion Include="Microsoft.Extensions.Diagnostics.HealthChecks.Abstractions" Version="9.0.3" />
-    <PackageVersion Include="Microsoft.Extensions.Diagnostics.HealthChecks" Version="9.0.3" />
-    <PackageVersion Include="Microsoft.Extensions.FileProviders.Embedded" Version="9.0.3" />
-    <PackageVersion Include="Microsoft.Extensions.Hosting.Abstractions" Version="9.0.3" />
-    <PackageVersion Include="Microsoft.Extensions.Http" Version="9.0.3" />
-    <PackageVersion Include="Microsoft.Extensions.Logging.Abstractions" Version="9.0.3" />
-    <PackageVersion Include="Microsoft.Extensions.Logging.ApplicationInsights" Version="2.23.0" />
-    <PackageVersion Include="Microsoft.Extensions.Logging.Debug" Version="9.0.3" />
-    <PackageVersion Include="Microsoft.Extensions.Options" Version="9.0.3" />
-    <PackageVersion Include="Microsoft.Extensions.Telemetry.Abstractions" Version="9.3.0" />
-    <PackageVersion Include="Microsoft.FeatureManagement.AspNetCore" Version="4.0.0" />
-    <PackageVersion Include="Microsoft.IdentityModel.Logging" Version="8.6.1" />
-    <PackageVersion Include="Microsoft.IdentityModel.Protocols.OpenIdConnect" Version="8.6.1" />
-    <PackageVersion Include="Microsoft.NET.Test.Sdk" Version="17.13.0" />
-    <PackageVersion Include="Microsoft.VisualStudio.Azure.Containers.Tools.Targets" Version="1.21.2" />
-    <PackageVersion Include="Moq" Version="4.20.72" />
-    <PackageVersion Include="Nerdbank.Streams" Version="2.11.86" />
->>>>>>> e4985e2c
-    <PackageVersion Include="Npgsql.OpenTelemetry" Version="9.0.3" />
-    <PackageVersion Include="Npgsql.DependencyInjection" Version="9.0.3" />
-    <PackageVersion Include="Npgsql" Version="9.0.3" />
-    <PackageVersion Include="OpenTelemetry.Exporter.Console" Version="1.11.2" />
-    <PackageVersion Include="OpenTelemetry.Extensions.Hosting" Version="1.11.2" />
-<<<<<<< HEAD
-    <PackageVersion Include="OpenTelemetry.Instrumentation.AspNetCore" Version="1.11.1" />
-=======
-    <PackageVersion Include="OpenTelemetry.Instrumentation.AspNetCore" Version=" 1.11.1" />
->>>>>>> e4985e2c
-    <PackageVersion Include="OpenTelemetry.Instrumentation.Http" Version="1.11.1" />
-    <PackageVersion Include="OpenTelemetry" Version="1.11.2" />
-    <PackageVersion Include="Spectre.Console" Version="0.49.1" />
-    <PackageVersion Include="Spectre.Console.Cli" Version="0.49.1" />
-    <PackageVersion Include="StyleCop.Analyzers" Version="1.2.0-beta.556" />
-    <PackageVersion Include="Swashbuckle.AspNetCore.Annotations" Version="7.3.1" />
-    <PackageVersion Include="Swashbuckle.AspNetCore.Filters" Version="8.0.2" />
-    <PackageVersion Include="Swashbuckle.AspNetCore" Version="7.3.1" />
-<<<<<<< HEAD
-    <PackageVersion Include="System.IdentityModel.Tokens.Jwt" Version="8.6.0" />
-=======
-    <PackageVersion Include="System.IdentityModel.Tokens.Jwt" Version="8.6.1" />
->>>>>>> e4985e2c
-    <PackageVersion Include="System.Linq.Async" Version="6.0.1" />
-    <PackageVersion Include="Testcontainers.PostgreSql" Version="4.3.0" />
-    <PackageVersion Include="xunit.runner.visualstudio" Version="3.0.2" />
-    <PackageVersion Include="xunit" Version="2.9.3" />
-    <PackageVersion Include="Yuniql.AspNetCore" Version=" 1.2.25" />
-    <PackageVersion Include="Yuniql.Core" Version=" 1.3.15" />
-    <PackageVersion Include="Yuniql.PostgreSql" Version=" 1.3.15" />
-  </ItemGroup>
+    <PropertyGroup>
+        <ManagePackageVersionsCentrally>true</ManagePackageVersionsCentrally>
+    </PropertyGroup>
+    <ItemGroup>
+        <GlobalPackageReference Include="Microsoft.SourceLink.GitHub" Version="8.0.0" PrivateAssets="all" />
+        <GlobalPackageReference Include="DotNet.ReproducibleBuilds" Version="1.2.25" PrivateAssets="all" />
+    </ItemGroup>
+    <ItemGroup>
+        <PackageVersion Include="Altinn.ApiClients.Maskinporten" Version="9.2.1" />
+        <PackageVersion Include="Altinn.Authorization.ABAC" Version="0.0.8" />
+        <PackageVersion Include="Altinn.Authorization.ProblemDetails.Abstractions" Version="3.2.1" />
+        <PackageVersion Include="Altinn.Authorization.ProblemDetails" Version="3.2.1" />
+        <PackageVersion Include="Altinn.Authorization.ServiceDefaults.Npgsql.Yuniql" Version="2.9.0" />
+        <PackageVersion Include="Altinn.Authorization.ServiceDefaults" Version="2.9.0" />
+        <PackageVersion Include="Altinn.Common.AccessToken" Version="5.0.2" />
+        <PackageVersion Include="Altinn.Common.AccessTokenClient" Version="3.0.13" />
+        <PackageVersion Include="Altinn.Common.PEP" Version="4.1.3-alpha" />
+        <PackageVersion Include="Altinn.Platform.Models" Version="1.6.1" />
+        <PackageVersion Include="Altinn.Platform.Storage.Interface" Version="4.0.7" />
+        <PackageVersion Include="Altinn.Swashbuckle.Abstractions" Version="2.2.0" />
+        <PackageVersion Include="Altinn.Swashbuckle" Version="2.2.0" />
+        <PackageVersion Include="Altinn.Urn.Swashbuckle" Version="2.6.1" />
+        <PackageVersion Include="Altinn.Urn" Version="2.6.1" />
+        <PackageVersion Include="Aspire.Hosting.AppHost" Version="9.1.0" />
+        <PackageVersion Include="AutoMapper.Extensions.Microsoft.DependencyInjection" Version="12.0.1" />
+        <PackageVersion Include="AutoMapper" Version="14.0.0" />
+        <PackageVersion Include="Azure.Extensions.AspNetCore.Configuration.Secrets" Version="1.4.0" />
+        <PackageVersion Include="Azure.Identity" Version="1.13.2" />
+        <PackageVersion Include="Azure.Messaging.ServiceBus" Version="7.18.4" />
+        <PackageVersion Include="Azure.Monitor.OpenTelemetry.AspNetCore" Version="1.3.0-beta.2" />
+        <PackageVersion Include="Azure.Monitor.OpenTelemetry.Exporter" Version="1.3.0" />
+        <PackageVersion Include="Azure.ResourceManager.KeyVault" Version="1.3.0" />
+        <PackageVersion Include="Azure.ResourceManager.PostgreSql" Version="1.2.0" />
+        <PackageVersion Include="Azure.ResourceManager.ServiceBus" Version="1.1.0" />
+        <PackageVersion Include="Azure.Security.KeyVault.Certificates" Version="4.7.0" />
+        <PackageVersion Include="Azure.Security.KeyVault.Secrets" Version="4.7.0" />
+        <PackageVersion Include="Azure.Storage.Blobs" Version="12.23.0" />
+        <PackageVersion Include="Azure.Storage.Queues" Version="12.21.0" />
+        <PackageVersion Include="CommunityToolkit.Diagnostics" Version="8.4.0" />
+        <PackageVersion Include="coverlet.collector" Version=" 6.0.4" />
+        <PackageVersion Include="Dapper" Version="2.1.66" />
+        <PackageVersion Include="IdentityModel" Version="7.0.0" />
+        <PackageVersion Include="JWTCookieAuthentication" Version="4.0.4" />
+        <PackageVersion Include="MassTransit" Version="8.3.6" />
+        <PackageVersion Include="MassTransit.Abstractions" Version="8.3.6" />
+        <PackageVersion Include="MassTransit.Analyzers" Version="8.3.6" />
+        <PackageVersion Include="MassTransit.Azure.ServiceBus.Core" Version="8.3.6" />
+        <PackageVersion Include="MassTransit.Extensions.DependencyInjection" Version=" 7.3.1" />
+        <PackageVersion Include="Microsoft.ApplicationInsights.AspNetCore" Version="2.23.0" />
+        <PackageVersion Include="Microsoft.AspNetCore.Authentication.JwtBearer" Version="9.0.2" />
+        <PackageVersion Include="Microsoft.AspNetCore.Authentication.OpenIdConnect" Version="9.0.2" />
+        <PackageVersion Include="Microsoft.AspNetCore.Authorization" Version="9.0.2" />
+        <PackageVersion Include="Microsoft.AspNetCore.Hosting.Abstractions" Version="2.3.0" />
+        <PackageVersion Include="Microsoft.AspNetCore.Http.Abstractions" Version="3.0.0" />
+        <PackageVersion Include="Microsoft.AspNetCore.Http.Extensions" Version="2.3.0" />
+        <PackageVersion Include="Microsoft.AspNetCore.Mvc.Testing" Version="9.0.2" />
+        <PackageVersion Include="Microsoft.AspNetCore.OpenApi" Version="9.0.2" />
+        <PackageVersion Include="Microsoft.AspNetCore.Routing.Abstractions" Version="2.3.0" />
+        <PackageVersion Include="Microsoft.Azure.AppConfiguration.AspNetCore" Version="8.1.1" />
+        <PackageVersion Include="Microsoft.Azure.DocumentDB.Core" Version="2.22.0" />
+        <PackageVersion Include="Microsoft.Azure.Services.AppAuthentication" Version="1.6.2" />
+        <PackageVersion Include="Microsoft.Build.Artifacts" Version="6.1.48" />
+        <PackageVersion Include="Microsoft.Data.SqlClient" Version="6.0.1" />
+        <PackageVersion Include="Microsoft.Extensions.Azure" Version="1.10.0" />
+        <PackageVersion Include="Microsoft.Extensions.Caching.Abstractions" Version="9.0.2" />
+        <PackageVersion Include="Microsoft.Extensions.Configuration.AzureKeyVault" Version="3.1.24" />
+        <PackageVersion Include="Microsoft.Extensions.Configuration.Json" Version="9.0.2" />
+        <PackageVersion Include="Microsoft.Extensions.Configuration.Abstractions" Version="9.0.2" />
+        <PackageVersion Include="Microsoft.Extensions.Configuration" Version="9.0.2" />
+        <PackageVersion Include="Microsoft.Extensions.DependencyInjection" Version="9.0.2" />
+        <PackageVersion Include="Microsoft.Extensions.Diagnostics.HealthChecks.Abstractions" Version="9.0.2" />
+        <PackageVersion Include="Microsoft.Extensions.Diagnostics.HealthChecks" Version="9.0.2" />
+        <PackageVersion Include="Microsoft.Extensions.FileProviders.Embedded" Version="9.0.2" />
+        <PackageVersion Include="Microsoft.Extensions.Hosting.Abstractions" Version="9.0.2" />
+        <PackageVersion Include="Microsoft.Extensions.Http" Version="9.0.2" />
+        <PackageVersion Include="Microsoft.Extensions.Logging.Abstractions" Version="9.0.2" />
+        <PackageVersion Include="Microsoft.Extensions.Logging.ApplicationInsights" Version="2.23.0" />
+        <PackageVersion Include="Microsoft.Extensions.Logging.Debug" Version="9.0.2" />
+        <PackageVersion Include="Microsoft.Extensions.Options" Version="9.0.2" />
+        <PackageVersion Include="Microsoft.Extensions.Telemetry.Abstractions" Version="9.2.0" />
+        <PackageVersion Include="Microsoft.FeatureManagement.AspNetCore" Version="4.0.0" />
+        <PackageVersion Include="Microsoft.IdentityModel.Logging" Version="8.6.0" />
+        <PackageVersion Include="Microsoft.IdentityModel.Protocols.OpenIdConnect" Version="8.6.0" />
+        <PackageVersion Include="Microsoft.NET.Test.Sdk" Version="17.13.0" />
+        <PackageVersion Include="Microsoft.VisualStudio.Azure.Containers.Tools.Targets" Version="1.21.2" />
+        <PackageVersion Include="Moq" Version="4.20.72" />
+        <PackageVersion Include="Nerdbank.Streams" Version="2.11.79" />
+        <PackageVersion Include="Npgsql.OpenTelemetry" Version="9.0.3" />
+        <PackageVersion Include="Npgsql.DependencyInjection" Version="9.0.3" />
+        <PackageVersion Include="Npgsql" Version="9.0.3" />
+        <PackageVersion Include="OpenTelemetry.Exporter.Console" Version="1.11.1" />
+        <PackageVersion Include="OpenTelemetry.Extensions.Hosting" Version="1.11.1" />
+        <PackageVersion Include="OpenTelemetry.Instrumentation.AspNetCore" Version=" 1.11.0" />
+        <PackageVersion Include="OpenTelemetry.Instrumentation.Http" Version="1.11.0" />
+        <PackageVersion Include="OpenTelemetry" Version="1.11.1" />
+        <PackageVersion Include="Spectre.Console" Version="0.49.1" />
+        <PackageVersion Include="Spectre.Console.Cli" Version="0.49.1" />
+        <PackageVersion Include="StyleCop.Analyzers" Version="1.2.0-beta.556" />
+        <PackageVersion Include="Swashbuckle.AspNetCore.Annotations" Version="7.3.1" />
+        <PackageVersion Include="Swashbuckle.AspNetCore.Filters" Version="8.0.2" />
+        <PackageVersion Include="Swashbuckle.AspNetCore" Version="7.3.1" />
+        <PackageVersion Include="System.IdentityModel.Tokens.Jwt" Version="8.6.0" />
+        <PackageVersion Include="System.Linq.Async" Version="6.0.1" />
+        <PackageVersion Include="Testcontainers.PostgreSql" Version="4.3.0" />
+        <PackageVersion Include="xunit.runner.visualstudio" Version="3.0.2" />
+        <PackageVersion Include="xunit" Version="2.9.3" />
+        <PackageVersion Include="Yuniql.AspNetCore" Version=" 1.2.25" />
+        <PackageVersion Include="Yuniql.Core" Version=" 1.3.15" />
+        <PackageVersion Include="Yuniql.PostgreSql" Version=" 1.3.15" />
+    </ItemGroup>
 </Project>