<Project>
  <PropertyGroup>
    <ManagePackageVersionsCentrally>true</ManagePackageVersionsCentrally>
  </PropertyGroup>
  <ItemGroup>
    <GlobalPackageReference Include="Microsoft.SourceLink.GitHub" Version="8.0.0" PrivateAssets="all" />
    <GlobalPackageReference Include="DotNet.ReproducibleBuilds" Version="1.2.25" PrivateAssets="all" />
    <GlobalPackageReference Include="ReferenceTrimmer" Version="3.3.12" />
  </ItemGroup>
  <ItemGroup>
    <PackageVersion Include="Altinn.ApiClients.Maskinporten" Version="9.2.1" />
    <PackageVersion Include="Altinn.Authorization.ABAC" Version="0.0.8" />
    <PackageVersion Include="Altinn.Authorization.ProblemDetails.Abstractions" Version="3.3.0" />
    <PackageVersion Include="Altinn.Authorization.ProblemDetails" Version="3.3.0" />
    <PackageVersion Include="Altinn.Authorization.ServiceDefaults.Npgsql.Yuniql" Version="3.2.0" />
    <PackageVersion Include="Altinn.Authorization.ServiceDefaults" Version="3.2.0" />
    <PackageVersion Include="Altinn.Common.AccessToken" Version="5.0.5" />
    <PackageVersion Include="Altinn.Common.AccessTokenClient" Version="3.0.15" />
    <PackageVersion Include="Altinn.Common.PEP" Version="4.1.3-alpha" />
    <PackageVersion Include="Altinn.Platform.Models" Version="1.6.1" />
    <PackageVersion Include="Altinn.Platform.Storage.Interface" Version="4.0.13" />
    <PackageVersion Include="Altinn.Swashbuckle.Abstractions" Version="2.4.1" />
    <PackageVersion Include="Altinn.Swashbuckle" Version="2.4.1" />
    <PackageVersion Include="Altinn.Urn.Swashbuckle" Version="2.7.0" />
    <PackageVersion Include="Altinn.Urn" Version="2.7.0" />
    <PackageVersion Include="Aspire.Hosting.AppHost" Version="9.3.1" />
    <PackageVersion Include="AutoMapper.Extensions.Microsoft.DependencyInjection" Version="12.0.1" />
    <PackageVersion Include="AutoMapper" Version="14.0.0" />
    <PackageVersion Include="Azure.Extensions.AspNetCore.Configuration.Secrets" Version="1.4.0" />
    <PackageVersion Include="Azure.Identity" Version="1.14.2" />
    <PackageVersion Include="Azure.Messaging.ServiceBus" Version="7.20.1" />
    <PackageVersion Include="Azure.Monitor.OpenTelemetry.AspNetCore" Version="1.3.0" />
    <PackageVersion Include="Azure.Monitor.OpenTelemetry.Exporter" Version="1.4.0" />
    <PackageVersion Include="Azure.ResourceManager.KeyVault" Version="1.3.2" />
    <PackageVersion Include="Azure.ResourceManager.PostgreSql" Version="1.3.0" />
    <PackageVersion Include="Azure.ResourceManager.ServiceBus" Version="1.1.0" />
    <PackageVersion Include="Azure.Security.KeyVault.Certificates" Version="4.8.0" />
    <PackageVersion Include="Azure.Security.KeyVault.Secrets" Version="4.8.0" />
    <PackageVersion Include="Azure.Storage.Blobs" Version="12.25.0" />
    <PackageVersion Include="Azure.Storage.Queues" Version="12.23.0" />
    <PackageVersion Include="Blazored.LocalStorage" Version="4.5.0" />
    <PackageVersion Include="CommunityToolkit.Diagnostics" Version="8.4.0" />
    <PackageVersion Include="coverlet.collector" Version="6.0.4" />
    <PackageVersion Include="IdentityModel" Version="7.0.0" />
    <PackageVersion Include="JWTCookieAuthentication" Version="4.0.4" />
    <PackageVersion Include="MassTransit" Version="8.5.1" />
    <PackageVersion Include="MassTransit.Abstractions" Version="8.5.1" />
    <PackageVersion Include="MassTransit.Analyzers" Version="8.5.1" />
    <PackageVersion Include="MassTransit.Azure.ServiceBus.Core" Version="8.5.1" />
    <PackageVersion Include="MassTransit.Extensions.DependencyInjection" Version=" 7.3.1" />
    <PackageVersion Include="Microsoft.ApplicationInsights.AspNetCore" Version="2.23.0" />
    <PackageVersion Include="Microsoft.AspNetCore.Authentication.JwtBearer" Version="9.0.7" />
    <PackageVersion Include="Microsoft.AspNetCore.Authentication.OpenIdConnect" Version="9.0.7" />
    <PackageVersion Include="Microsoft.AspNetCore.Authorization" Version="9.0.7" />
    <PackageVersion Include="Microsoft.AspNetCore.Components.Web" Version="9.0.7" />
    <PackageVersion Include="Microsoft.AspNetCore.Hosting.Abstractions" Version="2.3.0" />
    <PackageVersion Include="Microsoft.AspNetCore.Http.Abstractions" Version="3.0.0" />
    <PackageVersion Include="Microsoft.AspNetCore.Http.Extensions" Version="2.3.0" />
    <PackageVersion Include="Microsoft.AspNetCore.Mvc.Testing" Version="9.0.7" />
    <PackageVersion Include="Microsoft.AspNetCore.OpenApi" Version="9.0.7" />
    <PackageVersion Include="Microsoft.AspNetCore.Routing.Abstractions" Version="2.3.0" />
    <PackageVersion Include="Microsoft.Azure.AppConfiguration.AspNetCore" Version="8.3.0" />
    <PackageVersion Include="Microsoft.Azure.DocumentDB.Core" Version="2.22.0" />
    <PackageVersion Include="Microsoft.Azure.Services.AppAuthentication" Version="1.6.2" />
    <PackageVersion Include="Microsoft.Build.Artifacts" Version="6.1.63" />
<<<<<<< HEAD
    <PackageVersion Include="Microsoft.Data.SqlClient" Version="6.0.2" />
    <PackageVersion Include="Microsoft.EntityFrameworkCore" Version="9.0.6" />
    <PackageVersion Include="Microsoft.EntityFrameworkCore.Abstractions" Version="9.0.6" />
    <PackageVersion Include="Microsoft.EntityFrameworkCore.Design" Version="9.0.6">
      <IncludeAssets>runtime; build; native; contentfiles; analyzers; buildtransitive</IncludeAssets>
      <PrivateAssets>all</PrivateAssets>
    </PackageVersion>
    <PackageVersion Include="Microsoft.EntityFrameworkCore.Relational" Version="9.0.6" />
    <PackageVersion Include="Microsoft.EntityFrameworkCore.Tools" Version="9.0.6">
      <IncludeAssets>runtime; build; native; contentfiles; analyzers; buildtransitive</IncludeAssets>
      <PrivateAssets>all</PrivateAssets>
    </PackageVersion>
=======
    <PackageVersion Include="Microsoft.Data.SqlClient" Version="6.1.0" />
>>>>>>> 66d5f74d
    <PackageVersion Include="Microsoft.Extensions.Azure" Version="1.12.0" />
    <PackageVersion Include="Microsoft.Extensions.Caching.Abstractions" Version="9.0.7" />
    <PackageVersion Include="Microsoft.Extensions.Configuration.AzureKeyVault" Version="3.1.24" />
    <PackageVersion Include="Microsoft.Extensions.Configuration.Json" Version="9.0.7" />
    <PackageVersion Include="Microsoft.Extensions.Configuration.Abstractions" Version="9.0.7" />
    <PackageVersion Include="Microsoft.Extensions.Configuration" Version="9.0.7" />
    <PackageVersion Include="Microsoft.Extensions.DependencyInjection" Version="9.0.7" />
    <PackageVersion Include="Microsoft.Extensions.Diagnostics.HealthChecks.Abstractions" Version="9.0.7" />
    <PackageVersion Include="Microsoft.Extensions.Diagnostics.HealthChecks" Version="9.0.7" />
    <PackageVersion Include="Microsoft.Extensions.FileProviders.Embedded" Version="9.0.7" />
    <PackageVersion Include="Microsoft.Extensions.Hosting.Abstractions" Version="9.0.7" />
    <PackageVersion Include="Microsoft.Extensions.Http" Version="9.0.7" />
    <PackageVersion Include="Microsoft.Extensions.Logging.Abstractions" Version="9.0.7" />
    <PackageVersion Include="Microsoft.Extensions.Logging.ApplicationInsights" Version="2.23.0" />
    <PackageVersion Include="Microsoft.Extensions.Logging.Debug" Version="9.0.7" />
    <PackageVersion Include="Microsoft.Extensions.Options" Version="9.0.7" />
    <PackageVersion Include="Microsoft.Extensions.Telemetry.Abstractions" Version="9.7.0" />
    <PackageVersion Include="Microsoft.FeatureManagement.AspNetCore" Version="4.2.1" />
    <PackageVersion Include="Microsoft.IdentityModel.Logging" Version="8.13.0" />
    <PackageVersion Include="Microsoft.IdentityModel.Protocols.OpenIdConnect" Version="8.13.0" />
    <PackageVersion Include="Microsoft.NET.Test.Sdk" Version="17.14.1" />
    <PackageVersion Include="Microsoft.VisualStudio.Azure.Containers.Tools.Targets" Version="1.22.1" />
    <PackageVersion Include="Moq" Version="4.20.72" />
    <PackageVersion Include="Nerdbank.Streams" Version="2.12.87" />
    <PackageVersion Include="Npgsql.EntityFrameworkCore.PostgreSQL" Version="9.0.4" />
    <PackageVersion Include="Npgsql.OpenTelemetry" Version="9.0.3" />
    <PackageVersion Include="Npgsql.DependencyInjection" Version="9.0.3" />
    <PackageVersion Include="Npgsql" Version="9.0.3" />
    <PackageVersion Include="OpenTelemetry.Exporter.Console" Version="1.12.0" />
    <PackageVersion Include="OpenTelemetry.Extensions.Hosting" Version="1.12.0" />
    <PackageVersion Include="OpenTelemetry.Instrumentation.AspNetCore" Version=" 1.12.0" />
    <PackageVersion Include="OpenTelemetry.Instrumentation.Http" Version="1.12.0" />
    <PackageVersion Include="OpenTelemetry" Version="1.12.0" />
    <PackageVersion Include="Spectre.Console" Version="0.50.0" />
    <PackageVersion Include="Spectre.Console.Cli" Version="0.50.0" />
    <PackageVersion Include="StyleCop.Analyzers" Version="1.2.0-beta.556" />
    <PackageVersion Include="Swashbuckle.AspNetCore.Annotations" Version="8.1.4" />
    <PackageVersion Include="Swashbuckle.AspNetCore.Filters" Version="9.0.0" />
    <PackageVersion Include="Swashbuckle.AspNetCore" Version="8.1.4" />
    <PackageVersion Include="System.IdentityModel.Tokens.Jwt" Version="8.13.0" />
    <PackageVersion Include="System.Linq.Async" Version="6.0.3" />
    <PackageVersion Include="Testcontainers.PostgreSql" Version="4.6.0" />
    <PackageVersion Include="xunit.v3.assert" Version="2.0.3" />
    <PackageVersion Include="xunit.v3.extensibility.core" Version="2.0.3" />
    <PackageVersion Include="xunit.v3" Version="2.0.3" />
    <PackageVersion Include="xunit.runner.visualstudio" Version="3.1.3" />
    <PackageVersion Include="xunit" Version="2.9.3" />
    <PackageVersion Include="Yuniql.AspNetCore" Version=" 1.2.25" />
    <PackageVersion Include="Yuniql.Core" Version=" 1.3.15" />
    <PackageVersion Include="Yuniql.PostgreSql" Version=" 1.3.15" />
  </ItemGroup>
</Project><|MERGE_RESOLUTION|>--- conflicted
+++ resolved
@@ -63,8 +63,7 @@
     <PackageVersion Include="Microsoft.Azure.DocumentDB.Core" Version="2.22.0" />
     <PackageVersion Include="Microsoft.Azure.Services.AppAuthentication" Version="1.6.2" />
     <PackageVersion Include="Microsoft.Build.Artifacts" Version="6.1.63" />
-<<<<<<< HEAD
-    <PackageVersion Include="Microsoft.Data.SqlClient" Version="6.0.2" />
+    <PackageVersion Include="Microsoft.Data.SqlClient" Version="6.1.0" />
     <PackageVersion Include="Microsoft.EntityFrameworkCore" Version="9.0.6" />
     <PackageVersion Include="Microsoft.EntityFrameworkCore.Abstractions" Version="9.0.6" />
     <PackageVersion Include="Microsoft.EntityFrameworkCore.Design" Version="9.0.6">
@@ -76,9 +75,6 @@
       <IncludeAssets>runtime; build; native; contentfiles; analyzers; buildtransitive</IncludeAssets>
       <PrivateAssets>all</PrivateAssets>
     </PackageVersion>
-=======
-    <PackageVersion Include="Microsoft.Data.SqlClient" Version="6.1.0" />
->>>>>>> 66d5f74d
     <PackageVersion Include="Microsoft.Extensions.Azure" Version="1.12.0" />
     <PackageVersion Include="Microsoft.Extensions.Caching.Abstractions" Version="9.0.7" />
     <PackageVersion Include="Microsoft.Extensions.Configuration.AzureKeyVault" Version="3.1.24" />
