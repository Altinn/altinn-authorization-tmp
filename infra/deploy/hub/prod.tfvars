organization                    = "altinn"
product_name                    = "auth"
instance                        = "001"
single_stack_ipv4_address_space = "10.202.0.0/20"
dual_stack_ipv4_address_space   = "10.202.16.0/20"
dual_stack_ipv6_address_space   = "fd0a:7204:c37f::/56"
client_certs = [
  "jonkjetil",
  "mariusthuen",
  "andreasisnes",
  "havardandersen",
<<<<<<< HEAD
=======
  "aleksanderh",
>>>>>>> ffd80b66
  "github",
]
hub_principal_ids = [
  "a9585a64-20f0-4d18-aba6-9930f92b809c" # GitHub: altinn/altinn-authorization-tmp - Prod
]
spoke_principal_ids = [
  "6eaed23e-df7f-4708-9c8e-a7f34deeadb4" # GitHub: altinn/altinn-authorization-tmp - Dev
]
maintainers_principal_ids = [
  "3863fbc0-a24b-42bf-af3d-f45111814457", # Altinn Product Authorization: Admins Prod
  "48587eaa-8f33-43ed-a0c3-108c3681e84b", # ai-prod
  "be1a510a-db1e-473c-a73a-558cdb68e353", # ai-dev
  "a9585a64-20f0-4d18-aba6-9930f92b809c"  # GitHub: altinn/altinn-authorization-tmp - Prod
]
developer_dev_principal_ids = [
  "6d54df21-3547-41a2-8d0d-529fad054807" # Altinn Product Authorization: Developers Dev
]
developer_prod_principal_ids = [
  "c410f062-def4-44f5-9a45-b23ddcdd57c3" # Altinn Product Authorization: Developers Prod
]
vpn_owners_principal_ids = [
  "6eaed23e-df7f-4708-9c8e-a7f34deeadb4", # GitHub: altinn/altinn-authorization-tmp - Dev
  "a9585a64-20f0-4d18-aba6-9930f92b809c"  # GitHub: altinn/altinn-authorization-tmp - Prod
]<|MERGE_RESOLUTION|>--- conflicted
+++ resolved
@@ -9,10 +9,7 @@
   "mariusthuen",
   "andreasisnes",
   "havardandersen",
-<<<<<<< HEAD
-=======
   "aleksanderh",
->>>>>>> ffd80b66
   "github",
 ]
 hub_principal_ids = [
