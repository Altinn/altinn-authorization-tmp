--- conflicted
+++ resolved
@@ -44,33 +44,9 @@
       - name: Assert that no sln files have changed
         run: git diff --exit-code
 
-  # ci:
-  #   name: CI
-  #   runs-on: ubuntu-latest
-  #   needs: find-verticals
-  #   strategy:
-  #     matrix: ${{ fromJson(needs.find-verticals.outputs.matrix) }}
-
-  #   steps:
-  #     - uses: actions/checkout@v4
-  #     - name: Install .NET
-  #       uses: actions/setup-dotnet@v4
-
-  #     - name: Build
-  #       working-directory: ${{ matrix.path }}
-  #       run: dotnet build
-
-  #     - name: Test
-  #       if: always()
-        # working-directory: ${{ matrix.path }}
-  #       run: dotnet test --no-build
-
   build-and-test:
     name: Build and Test
-<<<<<<< HEAD
     needs: find-verticals
-=======
->>>>>>> 6a28e30b
     strategy:
       matrix: ${{ fromJson(needs.find-verticals.outputs.matrix) }}
     if: ((github.event_name == 'pull_request' && github.event.pull_request.head.repo.fork == false) || github.event_name == 'push') && github.repository_owner == 'Altinn' && github.actor != 'dependabot[bot]'
@@ -78,39 +54,11 @@
     steps:
       - uses: actions/checkout@v4
       - name: Setup .NET
-<<<<<<< HEAD
-=======
         uses: actions/setup-dotnet@v4
         with:
           dotnet-version: |
             8.0.x
             9.0.x
-
-      - name: Restore dotnet workloads
-        working-directory: ${{ matrix.path }}
-        run: dotnet workload restore
-
-      - name: Build & Test
-        working-directory: ${{ matrix.path }}
-        run: |
-          dotnet build -v m
-          dotnet test --no-build -v m
-
-  analyze:
-    if: ((github.event_name == 'pull_request' && github.event.pull_request.head.repo.fork == false) || github.event_name == 'push') && github.repository_owner == 'Altinn' && github.actor != 'dependabot[bot]'
-    name: Analyze
-    strategy:
-      matrix: ${{ fromJson(needs.find-verticals.outputs.matrix) }}
-    runs-on: ubuntu-latest
-    steps:
-      - name: Setup .NET
->>>>>>> 6a28e30b
-        uses: actions/setup-dotnet@v4
-        with:
-          dotnet-version: |
-            8.0.x
-            9.0.x
-<<<<<<< HEAD
 
       - name: Restore dotnet workloads
         working-directory: ${{ matrix.path }}
@@ -176,48 +124,6 @@
 
       - name: Analyze
         working-directory: ${{ matrix.path }}
-=======
-
-      - name: Set up JDK 17
-        uses: actions/setup-java@v4
-        with:
-          distribution: "microsoft"
-          java-version: 17
-
-      - uses: actions/checkout@v4
-        with:
-          fetch-depth: 0 # Shallow clones should be disabled for a better relevancy of analysis
-
-      - name: Restore dotnet workloads
-        working-directory: ${{ matrix.path }}
-        run: dotnet workload restore
-
-      - name: Cache SonarCloud packages
-        uses: actions/cache@v4
-        with:
-          path: ~\sonar\cache
-          key: ${{ runner.os }}-sonar
-          restore-keys: ${{ runner.os }}-sonar
-
-      - name: Cache SonarCloud scanner
-        id: cache-sonar-scanner
-        uses: actions/cache@v4
-        with:
-          path: .\.sonar\scanner
-          key: ${{ runner.os }}-sonar-scanner
-          restore-keys: ${{ runner.os }}-sonar-scanner
-
-      - name: Install SonarCloud scanner
-        working-directory: ${{ matrix.path }}
-        if: steps.cache-sonar-scanner.outputs.cache-hit != 'true'
-        shell: bash
-        run: |
-          mkdir -p ./.sonar/scanner
-          dotnet tool update dotnet-sonarscanner --tool-path ./.sonar/scanner
-
-      - name: Analyze
-        working-directory: ${{ matrix.path }}
->>>>>>> 6a28e30b
         env:
           GITHUB_TOKEN: ${{ secrets.GITHUB_TOKEN }} # Needed to get PR information, if any
           SONAR_TOKEN: ${{ secrets.SONAR_TOKEN }}
